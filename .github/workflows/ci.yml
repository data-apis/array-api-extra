name: CI

permissions:
  contents: read

on:
  workflow_dispatch:
  pull_request:
  push:
    branches:
      - main

concurrency:
  group: ${{ github.workflow }}-${{ github.ref }}
  cancel-in-progress: true

env:
  # Many color libraries just need this to be set to any value, but at least
  # one distinguishes color depth, where "3" -> "256-bit color".
  FORCE_COLOR: 3

jobs:
  pre-commit-and-lint:
    name: Format
    runs-on: ubuntu-latest
    steps:
      - uses: actions/checkout@11bd71901bbe5b1630ceea73d27597364c9af683 # v4.2.2
        with:
          fetch-depth: 0
      - uses: actions/setup-python@a26af69be951a213d495a4c3e4e4022e16d87065 # v5.6.0
        with:
          python-version: "3.13.3"
      - uses: pre-commit/action@2c7b3805fd2a0fd8c1884dcaebf91fc102a13ecd # v3.0.1
        with:
          extra_args: --hook-stage manual --all-files
      - uses: prefix-dev/setup-pixi@19eac09b398e3d0c747adc7921926a6d802df4da # v0.8.8
        with:
          pixi-version: v0.42.1
          cache: true
          environments: lint
      - name: Run Pylint, Mypy & Pyright
        run: |
          pixi run -e lint pylint
          pixi run -e lint mypy
          pixi run -e lint pyright

  checks:
    name: Test ${{ matrix.environment }}
    runs-on: ${{ matrix.runs-on }}
    needs: [pre-commit-and-lint]
    strategy:
      fail-fast: false
      matrix:
        environment:
          - tests-py310
          - tests-py313
          - tests-numpy1
          - tests-backends
          - tests-nogil
        runs-on: [ubuntu-latest]

    steps:
      - uses: actions/checkout@11bd71901bbe5b1630ceea73d27597364c9af683 # v4.2.2
        with:
          fetch-depth: 0

      - uses: prefix-dev/setup-pixi@19eac09b398e3d0c747adc7921926a6d802df4da # v0.8.8
        with:
          pixi-version: v0.42.1
          cache: true
          environments: ${{ matrix.environment }}

      - name: Test package
        # Save some time; also at the moment of writing coverage crashes on python 3.13t
        if: ${{ matrix.environment != 'tests-nogil' }}
        run: pixi run -e ${{ matrix.environment }} tests-ci

      - name: Test free-threading
        if: ${{ matrix.environment == 'tests-nogil' }}
        run: pixi run -e tests-nogil tests --parallel-threads=4

      - name: Upload coverage report
<<<<<<< HEAD
        if: ${{ matrix.environment != 'tests-nogil' }}
        uses: codecov/codecov-action@ad3126e916f78f00edff4ed0317cf185271ccc2d # v5.4.2
=======
        uses: codecov/codecov-action@18283e04ce6e62d37312384ff67231eb8fd56d24 # v5.4.3
>>>>>>> dbcd7097
        with:
          token: ${{ secrets.CODECOV_TOKEN }}<|MERGE_RESOLUTION|>--- conflicted
+++ resolved
@@ -80,11 +80,7 @@
         run: pixi run -e tests-nogil tests --parallel-threads=4
 
       - name: Upload coverage report
-<<<<<<< HEAD
         if: ${{ matrix.environment != 'tests-nogil' }}
-        uses: codecov/codecov-action@ad3126e916f78f00edff4ed0317cf185271ccc2d # v5.4.2
-=======
         uses: codecov/codecov-action@18283e04ce6e62d37312384ff67231eb8fd56d24 # v5.4.3
->>>>>>> dbcd7097
         with:
           token: ${{ secrets.CODECOV_TOKEN }}