version: 6
environments:
  ci-backends:
    channels:
    - url: https://prefix.dev/conda-forge/
    indexes:
    - https://pypi.org/simple
    packages:
      linux-64:
      - conda: https://prefix.dev/conda-forge/linux-64/_libgcc_mutex-0.1-conda_forge.tar.bz2
      - conda: https://prefix.dev/conda-forge/linux-64/_openmp_mutex-4.5-2_kmp_llvm.tar.bz2
      - conda: https://prefix.dev/conda-forge/noarch/array-api-compat-1.10.0-pyhd8ed1ab_0.conda
      - conda: https://prefix.dev/conda-forge/noarch/array-api-strict-2.2-pyhd8ed1ab_1.conda
      - conda: https://prefix.dev/conda-forge/linux-64/aws-c-auth-0.8.0-hb921021_15.conda
      - conda: https://prefix.dev/conda-forge/linux-64/aws-c-cal-0.8.1-h1a47875_3.conda
      - conda: https://prefix.dev/conda-forge/linux-64/aws-c-common-0.10.6-hb9d3cd8_0.conda
      - conda: https://prefix.dev/conda-forge/linux-64/aws-c-compression-0.3.0-h4e1184b_5.conda
      - conda: https://prefix.dev/conda-forge/linux-64/aws-c-event-stream-0.5.0-h7959bf6_11.conda
      - conda: https://prefix.dev/conda-forge/linux-64/aws-c-http-0.9.2-hefd7a92_4.conda
      - conda: https://prefix.dev/conda-forge/linux-64/aws-c-io-0.15.3-h831e299_5.conda
      - conda: https://prefix.dev/conda-forge/linux-64/aws-c-mqtt-0.11.0-h11f4f37_12.conda
      - conda: https://prefix.dev/conda-forge/linux-64/aws-c-s3-0.7.7-hf454442_0.conda
      - conda: https://prefix.dev/conda-forge/linux-64/aws-c-sdkutils-0.2.1-h4e1184b_4.conda
      - conda: https://prefix.dev/conda-forge/linux-64/aws-checksums-0.2.2-h4e1184b_4.conda
      - conda: https://prefix.dev/conda-forge/linux-64/aws-crt-cpp-0.29.7-hd92328a_7.conda
      - conda: https://prefix.dev/conda-forge/linux-64/aws-sdk-cpp-1.11.458-hc430e4a_4.conda
      - conda: https://prefix.dev/conda-forge/linux-64/azure-core-cpp-1.14.0-h5cfcd09_0.conda
      - conda: https://prefix.dev/conda-forge/linux-64/azure-identity-cpp-1.10.0-h113e628_0.conda
      - conda: https://prefix.dev/conda-forge/linux-64/azure-storage-blobs-cpp-12.13.0-h3cf044e_1.conda
      - conda: https://prefix.dev/conda-forge/linux-64/azure-storage-common-cpp-12.8.0-h736e048_1.conda
      - conda: https://prefix.dev/conda-forge/linux-64/azure-storage-files-datalake-cpp-12.12.0-ha633028_1.conda
      - conda: https://prefix.dev/conda-forge/noarch/bokeh-3.6.2-pyhd8ed1ab_1.conda
      - conda: https://prefix.dev/conda-forge/linux-64/brotli-python-1.1.0-py310hf71b8c6_2.conda
      - conda: https://prefix.dev/conda-forge/linux-64/bzip2-1.0.8-h4bc722e_7.conda
      - conda: https://prefix.dev/conda-forge/linux-64/c-ares-1.34.4-hb9d3cd8_0.conda
      - conda: https://prefix.dev/conda-forge/linux-64/ca-certificates-2024.12.14-hbcca054_0.conda
      - conda: https://prefix.dev/conda-forge/linux-64/cffi-1.17.1-py310h8deb56e_0.conda
      - conda: https://prefix.dev/conda-forge/noarch/click-8.1.8-pyh707e725_0.conda
      - conda: https://prefix.dev/conda-forge/noarch/cloudpickle-3.1.0-pyhd8ed1ab_2.conda
      - conda: https://prefix.dev/conda-forge/noarch/colorama-0.4.6-pyhd8ed1ab_1.conda
      - conda: https://prefix.dev/conda-forge/linux-64/contourpy-1.3.1-py310h3788b33_0.conda
      - conda: https://prefix.dev/conda-forge/linux-64/coverage-7.6.10-py310h89163eb_0.conda
      - conda: https://prefix.dev/conda-forge/noarch/cpython-3.10.16-py310hd8ed1ab_1.conda
      - conda: https://prefix.dev/conda-forge/linux-64/cytoolz-1.0.1-py310ha75aee5_0.conda
      - conda: https://prefix.dev/conda-forge/noarch/dask-2024.12.1-pyhd8ed1ab_0.conda
      - conda: https://prefix.dev/conda-forge/noarch/dask-core-2024.12.1-pyhd8ed1ab_0.conda
      - conda: https://prefix.dev/conda-forge/noarch/dask-expr-1.1.21-pyhd8ed1ab_0.conda
      - conda: https://prefix.dev/conda-forge/noarch/distributed-2024.12.1-pyhd8ed1ab_0.conda
      - conda: https://prefix.dev/conda-forge/noarch/exceptiongroup-1.2.2-pyhd8ed1ab_1.conda
      - conda: https://prefix.dev/conda-forge/noarch/filelock-3.16.1-pyhd8ed1ab_1.conda
      - conda: https://prefix.dev/conda-forge/linux-64/freetype-2.12.1-h267a509_2.conda
      - conda: https://prefix.dev/conda-forge/noarch/fsspec-2024.12.0-pyhd8ed1ab_0.conda
      - conda: https://prefix.dev/conda-forge/linux-64/gflags-2.2.2-h5888daf_1005.conda
      - conda: https://prefix.dev/conda-forge/linux-64/glog-0.7.1-hbabe93e_0.conda
      - conda: https://prefix.dev/conda-forge/linux-64/gmp-6.3.0-hac33072_2.conda
      - conda: https://prefix.dev/conda-forge/linux-64/gmpy2-2.1.5-py310he8512ff_3.conda
      - conda: https://prefix.dev/conda-forge/noarch/h2-4.1.0-pyhd8ed1ab_1.conda
      - conda: https://prefix.dev/conda-forge/noarch/hpack-4.0.0-pyhd8ed1ab_1.conda
      - conda: https://prefix.dev/conda-forge/noarch/hyperframe-6.0.1-pyhd8ed1ab_1.conda
      - conda: https://prefix.dev/conda-forge/noarch/importlib-metadata-8.5.0-pyha770c72_1.conda
      - conda: https://prefix.dev/conda-forge/noarch/iniconfig-2.0.0-pyhd8ed1ab_1.conda
      - conda: https://prefix.dev/conda-forge/noarch/jax-0.4.35-pyhd8ed1ab_1.conda
      - conda: https://prefix.dev/conda-forge/linux-64/jaxlib-0.4.35-cpu_py310h430587c_0.conda
      - conda: https://prefix.dev/conda-forge/noarch/jinja2-3.1.5-pyhd8ed1ab_0.conda
      - conda: https://prefix.dev/conda-forge/linux-64/keyutils-1.6.1-h166bdaf_0.tar.bz2
      - conda: https://prefix.dev/conda-forge/linux-64/krb5-1.21.3-h659f571_0.conda
      - conda: https://prefix.dev/conda-forge/linux-64/lcms2-2.16-hb7c19ff_0.conda
      - conda: https://prefix.dev/conda-forge/linux-64/ld_impl_linux-64-2.43-h712a8e2_2.conda
      - conda: https://prefix.dev/conda-forge/linux-64/lerc-4.0.0-h27087fc_0.tar.bz2
      - conda: https://prefix.dev/conda-forge/linux-64/libabseil-20240722.0-cxx17_hbbce691_4.conda
      - conda: https://prefix.dev/conda-forge/linux-64/libarrow-18.1.0-hd595efa_7_cpu.conda
      - conda: https://prefix.dev/conda-forge/linux-64/libarrow-acero-18.1.0-hcb10f89_7_cpu.conda
      - conda: https://prefix.dev/conda-forge/linux-64/libarrow-dataset-18.1.0-hcb10f89_7_cpu.conda
      - conda: https://prefix.dev/conda-forge/linux-64/libarrow-substrait-18.1.0-h08228c5_7_cpu.conda
      - conda: https://prefix.dev/conda-forge/linux-64/libblas-3.9.0-26_linux64_openblas.conda
      - conda: https://prefix.dev/conda-forge/linux-64/libbrotlicommon-1.1.0-hb9d3cd8_2.conda
      - conda: https://prefix.dev/conda-forge/linux-64/libbrotlidec-1.1.0-hb9d3cd8_2.conda
      - conda: https://prefix.dev/conda-forge/linux-64/libbrotlienc-1.1.0-hb9d3cd8_2.conda
      - conda: https://prefix.dev/conda-forge/linux-64/libcblas-3.9.0-26_linux64_openblas.conda
      - conda: https://prefix.dev/conda-forge/linux-64/libcrc32c-1.1.2-h9c3ff4c_0.tar.bz2
      - conda: https://prefix.dev/conda-forge/linux-64/libcurl-8.11.1-h332b0f4_0.conda
      - conda: https://prefix.dev/conda-forge/linux-64/libdeflate-1.23-h4ddbbb0_0.conda
      - conda: https://prefix.dev/conda-forge/linux-64/libedit-3.1.20240808-pl5321h7949ede_0.conda
      - conda: https://prefix.dev/conda-forge/linux-64/libev-4.33-hd590300_2.conda
      - conda: https://prefix.dev/conda-forge/linux-64/libevent-2.1.12-hf998b51_1.conda
      - conda: https://prefix.dev/conda-forge/linux-64/libffi-3.4.2-h7f98852_5.tar.bz2
      - conda: https://prefix.dev/conda-forge/linux-64/libgcc-14.2.0-h77fa898_1.conda
      - conda: https://prefix.dev/conda-forge/linux-64/libgcc-ng-14.2.0-h69a702a_1.conda
      - conda: https://prefix.dev/conda-forge/linux-64/libgfortran-14.2.0-h69a702a_1.conda
      - conda: https://prefix.dev/conda-forge/linux-64/libgfortran5-14.2.0-hd5240d6_1.conda
      - conda: https://prefix.dev/conda-forge/linux-64/libgoogle-cloud-2.33.0-h2b5623c_1.conda
      - conda: https://prefix.dev/conda-forge/linux-64/libgoogle-cloud-storage-2.33.0-h0121fbd_1.conda
      - conda: https://prefix.dev/conda-forge/linux-64/libgrpc-1.67.1-h25350d4_1.conda
      - conda: https://prefix.dev/conda-forge/linux-64/libhwloc-2.11.2-default_h0d58e46_1001.conda
      - conda: https://prefix.dev/conda-forge/linux-64/libiconv-1.17-hd590300_2.conda
      - conda: https://prefix.dev/conda-forge/linux-64/libjpeg-turbo-3.0.0-hd590300_1.conda
      - conda: https://prefix.dev/conda-forge/linux-64/liblapack-3.9.0-26_linux64_openblas.conda
      - conda: https://prefix.dev/conda-forge/linux-64/libllvm14-14.0.6-hcd5def8_4.conda
      - conda: https://prefix.dev/conda-forge/linux-64/liblzma-5.6.3-hb9d3cd8_1.conda
      - conda: https://prefix.dev/conda-forge/linux-64/libnghttp2-1.64.0-h161d5f1_0.conda
      - conda: https://prefix.dev/conda-forge/linux-64/libnsl-2.0.1-hd590300_0.conda
      - conda: https://prefix.dev/conda-forge/linux-64/libopenblas-0.3.28-pthreads_h94d23a6_1.conda
      - conda: https://prefix.dev/conda-forge/linux-64/libparquet-18.1.0-h081d1f1_7_cpu.conda
      - conda: https://prefix.dev/conda-forge/linux-64/libpng-1.6.44-hadc24fc_0.conda
      - conda: https://prefix.dev/conda-forge/linux-64/libprotobuf-5.28.3-h6128344_1.conda
      - conda: https://prefix.dev/conda-forge/linux-64/libre2-11-2024.07.02-hbbce691_2.conda
      - conda: https://prefix.dev/conda-forge/linux-64/libsqlite-3.47.2-hee588c1_0.conda
      - conda: https://prefix.dev/conda-forge/linux-64/libssh2-1.11.1-hf672d98_0.conda
      - conda: https://prefix.dev/conda-forge/linux-64/libstdcxx-14.2.0-hc0a3c3a_1.conda
      - conda: https://prefix.dev/conda-forge/linux-64/libstdcxx-ng-14.2.0-h4852527_1.conda
      - conda: https://prefix.dev/conda-forge/linux-64/libthrift-0.21.0-h0e7cc3e_0.conda
      - conda: https://prefix.dev/conda-forge/linux-64/libtiff-4.7.0-hd9ff511_3.conda
      - conda: https://prefix.dev/conda-forge/linux-64/libtorch-2.5.1-cpu_mkl_he8ec5d7_108.conda
      - conda: https://prefix.dev/conda-forge/linux-64/libutf8proc-2.9.0-hb9d3cd8_1.conda
      - conda: https://prefix.dev/conda-forge/linux-64/libuuid-2.38.1-h0b41bf4_0.conda
      - conda: https://prefix.dev/conda-forge/linux-64/libuv-1.49.2-hb9d3cd8_0.conda
      - conda: https://prefix.dev/conda-forge/linux-64/libwebp-base-1.5.0-h851e524_0.conda
      - conda: https://prefix.dev/conda-forge/linux-64/libxcb-1.17.0-h8a09558_0.conda
      - conda: https://prefix.dev/conda-forge/linux-64/libxcrypt-4.4.36-hd590300_1.conda
      - conda: https://prefix.dev/conda-forge/linux-64/libxml2-2.13.5-h0d44e9d_1.conda
      - conda: https://prefix.dev/conda-forge/linux-64/libzlib-1.3.1-hb9d3cd8_2.conda
      - conda: https://prefix.dev/conda-forge/linux-64/llvm-openmp-19.1.6-h024ca30_0.conda
      - conda: https://prefix.dev/conda-forge/linux-64/llvmlite-0.43.0-py310h1a6248f_1.conda
      - conda: https://prefix.dev/conda-forge/noarch/locket-1.0.0-pyhd8ed1ab_0.tar.bz2
      - conda: https://prefix.dev/conda-forge/linux-64/lz4-4.3.3-py310h80b8a69_2.conda
      - conda: https://prefix.dev/conda-forge/linux-64/lz4-c-1.10.0-h5888daf_1.conda
      - conda: https://prefix.dev/conda-forge/linux-64/markupsafe-3.0.2-py310h89163eb_1.conda
      - conda: https://prefix.dev/conda-forge/linux-64/mkl-2024.2.2-ha957f24_16.conda
      - conda: https://prefix.dev/conda-forge/linux-64/ml_dtypes-0.5.0-py310h5eaa309_0.conda
      - conda: https://prefix.dev/conda-forge/linux-64/mpc-1.3.1-h24ddda3_1.conda
      - conda: https://prefix.dev/conda-forge/linux-64/mpfr-4.2.1-h90cbb55_3.conda
      - conda: https://prefix.dev/conda-forge/noarch/mpmath-1.3.0-pyhd8ed1ab_1.conda
      - conda: https://prefix.dev/conda-forge/linux-64/msgpack-python-1.1.0-py310h3788b33_0.conda
      - conda: https://prefix.dev/conda-forge/linux-64/ncurses-6.5-he02047a_1.conda
      - conda: https://prefix.dev/conda-forge/noarch/networkx-3.4.2-pyh267e887_2.conda
      - conda: https://prefix.dev/conda-forge/linux-64/numba-0.60.0-py310h5dc88bb_0.conda
      - conda: https://prefix.dev/conda-forge/linux-64/numpy-2.0.2-py310hd6e36ab_1.conda
      - conda: https://prefix.dev/conda-forge/linux-64/openjpeg-2.5.3-h5fbd93e_0.conda
      - conda: https://prefix.dev/conda-forge/linux-64/openssl-3.4.0-h7b32b05_1.conda
      - conda: https://prefix.dev/conda-forge/noarch/opt-einsum-3.4.0-hd8ed1ab_1.conda
      - conda: https://prefix.dev/conda-forge/noarch/opt_einsum-3.4.0-pyhd8ed1ab_1.conda
      - conda: https://prefix.dev/conda-forge/linux-64/orc-2.0.3-h12ee42a_2.conda
      - conda: https://prefix.dev/conda-forge/noarch/packaging-24.2-pyhd8ed1ab_2.conda
      - conda: https://prefix.dev/conda-forge/linux-64/pandas-2.2.3-py310h5eaa309_1.conda
      - conda: https://prefix.dev/conda-forge/noarch/partd-1.4.2-pyhd8ed1ab_0.conda
      - conda: https://prefix.dev/conda-forge/linux-64/pillow-11.1.0-py310h7e6dc6c_0.conda
      - conda: https://prefix.dev/conda-forge/noarch/pluggy-1.5.0-pyhd8ed1ab_1.conda
      - conda: https://prefix.dev/conda-forge/linux-64/psutil-6.1.1-py310ha75aee5_0.conda
      - conda: https://prefix.dev/conda-forge/linux-64/pthread-stubs-0.4-hb9d3cd8_1002.conda
      - conda: https://prefix.dev/conda-forge/linux-64/pyarrow-18.1.0-py310hff52083_0.conda
      - conda: https://prefix.dev/conda-forge/linux-64/pyarrow-core-18.1.0-py310hac404ae_0_cpu.conda
      - conda: https://prefix.dev/conda-forge/noarch/pycparser-2.22-pyh29332c3_1.conda
      - conda: https://prefix.dev/conda-forge/noarch/pysocks-1.7.1-pyha55dd90_7.conda
      - conda: https://prefix.dev/conda-forge/noarch/pytest-8.3.4-pyhd8ed1ab_1.conda
      - conda: https://prefix.dev/conda-forge/noarch/pytest-cov-6.0.0-pyhd8ed1ab_1.conda
      - conda: https://prefix.dev/conda-forge/linux-64/python-3.10.16-he725a3c_1_cpython.conda
      - conda: https://prefix.dev/conda-forge/noarch/python-dateutil-2.9.0.post0-pyhff2d567_1.conda
      - conda: https://prefix.dev/conda-forge/noarch/python-tzdata-2024.2-pyhd8ed1ab_1.conda
      - conda: https://prefix.dev/conda-forge/linux-64/python_abi-3.10-5_cp310.conda
      - conda: https://prefix.dev/conda-forge/linux-64/pytorch-2.5.1-cpu_mkl_py310_h27a6d43_108.conda
      - conda: https://prefix.dev/conda-forge/noarch/pytz-2024.1-pyhd8ed1ab_0.conda
      - conda: https://prefix.dev/conda-forge/linux-64/pyyaml-6.0.2-py310ha75aee5_1.conda
      - conda: https://prefix.dev/conda-forge/linux-64/re2-2024.07.02-h9925aae_2.conda
      - conda: https://prefix.dev/conda-forge/linux-64/readline-8.2-h8228510_1.conda
      - conda: https://prefix.dev/conda-forge/linux-64/s2n-1.5.10-hb5b8611_0.conda
      - conda: https://prefix.dev/conda-forge/linux-64/scipy-1.15.0-py310hfa6ec8c_0.conda
      - conda: https://prefix.dev/conda-forge/noarch/setuptools-75.6.0-pyhff2d567_1.conda
      - conda: https://prefix.dev/conda-forge/noarch/six-1.17.0-pyhd8ed1ab_0.conda
      - conda: https://prefix.dev/conda-forge/linux-64/sleef-3.7-h1b44611_2.conda
      - conda: https://prefix.dev/conda-forge/linux-64/snappy-1.2.1-h8bd8927_1.conda
      - conda: https://prefix.dev/conda-forge/noarch/sortedcontainers-2.4.0-pyhd8ed1ab_0.tar.bz2
      - conda: https://prefix.dev/conda-forge/noarch/sparse-0.15.4-pyh267e887_1.conda
      - conda: https://prefix.dev/conda-forge/noarch/sympy-1.13.3-pyh2585a3b_104.conda
      - conda: https://prefix.dev/conda-forge/linux-64/tbb-2021.13.0-hceb3a55_1.conda
      - conda: https://prefix.dev/conda-forge/noarch/tblib-3.0.0-pyhd8ed1ab_1.conda
      - conda: https://prefix.dev/conda-forge/linux-64/tk-8.6.13-noxft_h4845f30_101.conda
      - conda: https://prefix.dev/conda-forge/noarch/toml-0.10.2-pyhd8ed1ab_1.conda
      - conda: https://prefix.dev/conda-forge/noarch/tomli-2.2.1-pyhd8ed1ab_1.conda
      - conda: https://prefix.dev/conda-forge/noarch/toolz-1.0.0-pyhd8ed1ab_1.conda
      - conda: https://prefix.dev/conda-forge/linux-64/tornado-6.4.2-py310ha75aee5_0.conda
      - conda: https://prefix.dev/conda-forge/noarch/typing_extensions-4.12.2-pyha770c72_1.conda
      - conda: https://prefix.dev/conda-forge/noarch/tzdata-2024b-hc8b5060_0.conda
      - conda: https://prefix.dev/conda-forge/noarch/urllib3-2.3.0-pyhd8ed1ab_0.conda
      - conda: https://prefix.dev/conda-forge/linux-64/xorg-libxau-1.0.12-hb9d3cd8_0.conda
      - conda: https://prefix.dev/conda-forge/linux-64/xorg-libxdmcp-1.1.5-hb9d3cd8_0.conda
      - conda: https://prefix.dev/conda-forge/noarch/xyzservices-2024.9.0-pyhd8ed1ab_1.conda
      - conda: https://prefix.dev/conda-forge/linux-64/yaml-0.2.5-h7f98852_2.tar.bz2
      - conda: https://prefix.dev/conda-forge/noarch/zict-3.0.0-pyhd8ed1ab_1.conda
      - conda: https://prefix.dev/conda-forge/noarch/zipp-3.21.0-pyhd8ed1ab_1.conda
      - conda: https://prefix.dev/conda-forge/linux-64/zstandard-0.23.0-py310ha39cb0e_1.conda
      - conda: https://prefix.dev/conda-forge/linux-64/zstd-1.5.6-ha6fb4c9_0.conda
      - pypi: .
      osx-arm64:
      - conda: https://prefix.dev/conda-forge/noarch/array-api-compat-1.10.0-pyhd8ed1ab_0.conda
      - conda: https://prefix.dev/conda-forge/noarch/array-api-strict-2.2-pyhd8ed1ab_1.conda
      - conda: https://prefix.dev/conda-forge/osx-arm64/aws-c-auth-0.8.0-h8bc59a9_15.conda
      - conda: https://prefix.dev/conda-forge/osx-arm64/aws-c-cal-0.8.1-hc8a0bd2_3.conda
      - conda: https://prefix.dev/conda-forge/osx-arm64/aws-c-common-0.10.6-h5505292_0.conda
      - conda: https://prefix.dev/conda-forge/osx-arm64/aws-c-compression-0.3.0-hc8a0bd2_5.conda
      - conda: https://prefix.dev/conda-forge/osx-arm64/aws-c-event-stream-0.5.0-h54f970a_11.conda
      - conda: https://prefix.dev/conda-forge/osx-arm64/aws-c-http-0.9.2-h96aa502_4.conda
      - conda: https://prefix.dev/conda-forge/osx-arm64/aws-c-io-0.15.3-haba67d1_5.conda
      - conda: https://prefix.dev/conda-forge/osx-arm64/aws-c-mqtt-0.11.0-h24f418c_12.conda
      - conda: https://prefix.dev/conda-forge/osx-arm64/aws-c-s3-0.7.7-h1be5864_0.conda
      - conda: https://prefix.dev/conda-forge/osx-arm64/aws-c-sdkutils-0.2.1-hc8a0bd2_4.conda
      - conda: https://prefix.dev/conda-forge/osx-arm64/aws-checksums-0.2.2-hc8a0bd2_4.conda
      - conda: https://prefix.dev/conda-forge/osx-arm64/aws-crt-cpp-0.29.7-h19a973c_7.conda
      - conda: https://prefix.dev/conda-forge/osx-arm64/aws-sdk-cpp-1.11.458-he0ff2e4_4.conda
      - conda: https://prefix.dev/conda-forge/osx-arm64/azure-core-cpp-1.14.0-hd50102c_0.conda
      - conda: https://prefix.dev/conda-forge/osx-arm64/azure-identity-cpp-1.10.0-hc602bab_0.conda
      - conda: https://prefix.dev/conda-forge/osx-arm64/azure-storage-blobs-cpp-12.13.0-h7585a09_1.conda
      - conda: https://prefix.dev/conda-forge/osx-arm64/azure-storage-common-cpp-12.8.0-h9ca1f76_1.conda
      - conda: https://prefix.dev/conda-forge/osx-arm64/azure-storage-files-datalake-cpp-12.12.0-hcdd55da_1.conda
      - conda: https://prefix.dev/conda-forge/noarch/bokeh-3.6.2-pyhd8ed1ab_1.conda
      - conda: https://prefix.dev/conda-forge/osx-arm64/brotli-python-1.1.0-py310hb4ad77e_2.conda
      - conda: https://prefix.dev/conda-forge/osx-arm64/bzip2-1.0.8-h99b78c6_7.conda
      - conda: https://prefix.dev/conda-forge/osx-arm64/c-ares-1.34.4-h5505292_0.conda
      - conda: https://prefix.dev/conda-forge/osx-arm64/ca-certificates-2024.12.14-hf0a4a13_0.conda
      - conda: https://prefix.dev/conda-forge/osx-arm64/cffi-1.17.1-py310h497396d_0.conda
      - conda: https://prefix.dev/conda-forge/noarch/click-8.1.8-pyh707e725_0.conda
      - conda: https://prefix.dev/conda-forge/noarch/cloudpickle-3.1.0-pyhd8ed1ab_2.conda
      - conda: https://prefix.dev/conda-forge/noarch/colorama-0.4.6-pyhd8ed1ab_1.conda
      - conda: https://prefix.dev/conda-forge/osx-arm64/contourpy-1.3.1-py310h7f4e7e6_0.conda
      - conda: https://prefix.dev/conda-forge/osx-arm64/coverage-7.6.10-py310hc74094e_0.conda
      - conda: https://prefix.dev/conda-forge/noarch/cpython-3.10.16-py310hd8ed1ab_1.conda
      - conda: https://prefix.dev/conda-forge/osx-arm64/cytoolz-1.0.1-py310h078409c_0.conda
      - conda: https://prefix.dev/conda-forge/noarch/dask-2024.12.1-pyhd8ed1ab_0.conda
      - conda: https://prefix.dev/conda-forge/noarch/dask-core-2024.12.1-pyhd8ed1ab_0.conda
      - conda: https://prefix.dev/conda-forge/noarch/dask-expr-1.1.21-pyhd8ed1ab_0.conda
      - conda: https://prefix.dev/conda-forge/noarch/distributed-2024.12.1-pyhd8ed1ab_0.conda
      - conda: https://prefix.dev/conda-forge/noarch/exceptiongroup-1.2.2-pyhd8ed1ab_1.conda
      - conda: https://prefix.dev/conda-forge/noarch/filelock-3.16.1-pyhd8ed1ab_1.conda
      - conda: https://prefix.dev/conda-forge/osx-arm64/freetype-2.12.1-hadb7bae_2.conda
      - conda: https://prefix.dev/conda-forge/noarch/fsspec-2024.12.0-pyhd8ed1ab_0.conda
      - conda: https://prefix.dev/conda-forge/osx-arm64/gflags-2.2.2-hf9b8971_1005.conda
      - conda: https://prefix.dev/conda-forge/osx-arm64/glog-0.7.1-heb240a5_0.conda
      - conda: https://prefix.dev/conda-forge/osx-arm64/gmp-6.3.0-h7bae524_2.conda
      - conda: https://prefix.dev/conda-forge/osx-arm64/gmpy2-2.1.5-py310h805dbd7_3.conda
      - conda: https://prefix.dev/conda-forge/noarch/h2-4.1.0-pyhd8ed1ab_1.conda
      - conda: https://prefix.dev/conda-forge/noarch/hpack-4.0.0-pyhd8ed1ab_1.conda
      - conda: https://prefix.dev/conda-forge/noarch/hyperframe-6.0.1-pyhd8ed1ab_1.conda
      - conda: https://prefix.dev/conda-forge/osx-arm64/icu-75.1-hfee45f7_0.conda
      - conda: https://prefix.dev/conda-forge/noarch/importlib-metadata-8.5.0-pyha770c72_1.conda
      - conda: https://prefix.dev/conda-forge/noarch/iniconfig-2.0.0-pyhd8ed1ab_1.conda
      - conda: https://prefix.dev/conda-forge/noarch/jax-0.4.35-pyhd8ed1ab_1.conda
      - conda: https://prefix.dev/conda-forge/osx-arm64/jaxlib-0.4.35-cpu_py310h604521f_0.conda
      - conda: https://prefix.dev/conda-forge/noarch/jinja2-3.1.5-pyhd8ed1ab_0.conda
      - conda: https://prefix.dev/conda-forge/osx-arm64/krb5-1.21.3-h237132a_0.conda
      - conda: https://prefix.dev/conda-forge/osx-arm64/lcms2-2.16-ha0e7c42_0.conda
      - conda: https://prefix.dev/conda-forge/osx-arm64/lerc-4.0.0-h9a09cb3_0.tar.bz2
      - conda: https://prefix.dev/conda-forge/osx-arm64/libabseil-20240722.0-cxx17_h07bc746_4.conda
      - conda: https://prefix.dev/conda-forge/osx-arm64/libarrow-18.1.0-h0ad35bc_7_cpu.conda
      - conda: https://prefix.dev/conda-forge/osx-arm64/libarrow-acero-18.1.0-hf07054f_7_cpu.conda
      - conda: https://prefix.dev/conda-forge/osx-arm64/libarrow-dataset-18.1.0-hf07054f_7_cpu.conda
      - conda: https://prefix.dev/conda-forge/osx-arm64/libarrow-substrait-18.1.0-h4239455_7_cpu.conda
      - conda: https://prefix.dev/conda-forge/osx-arm64/libblas-3.9.0-26_osxarm64_openblas.conda
      - conda: https://prefix.dev/conda-forge/osx-arm64/libbrotlicommon-1.1.0-hd74edd7_2.conda
      - conda: https://prefix.dev/conda-forge/osx-arm64/libbrotlidec-1.1.0-hd74edd7_2.conda
      - conda: https://prefix.dev/conda-forge/osx-arm64/libbrotlienc-1.1.0-hd74edd7_2.conda
      - conda: https://prefix.dev/conda-forge/osx-arm64/libcblas-3.9.0-26_osxarm64_openblas.conda
      - conda: https://prefix.dev/conda-forge/osx-arm64/libcrc32c-1.1.2-hbdafb3b_0.tar.bz2
      - conda: https://prefix.dev/conda-forge/osx-arm64/libcurl-8.11.1-h73640d1_0.conda
      - conda: https://prefix.dev/conda-forge/osx-arm64/libcxx-19.1.6-ha82da77_1.conda
      - conda: https://prefix.dev/conda-forge/osx-arm64/libdeflate-1.23-hec38601_0.conda
      - conda: https://prefix.dev/conda-forge/osx-arm64/libedit-3.1.20240808-pl5321hafb1f1b_0.conda
      - conda: https://prefix.dev/conda-forge/osx-arm64/libev-4.33-h93a5062_2.conda
      - conda: https://prefix.dev/conda-forge/osx-arm64/libevent-2.1.12-h2757513_1.conda
      - conda: https://prefix.dev/conda-forge/osx-arm64/libffi-3.4.2-h3422bc3_5.tar.bz2
      - conda: https://prefix.dev/conda-forge/osx-arm64/libgfortran-5.0.0-13_2_0_hd922786_3.conda
      - conda: https://prefix.dev/conda-forge/osx-arm64/libgfortran5-13.2.0-hf226fd6_3.conda
      - conda: https://prefix.dev/conda-forge/osx-arm64/libgoogle-cloud-2.33.0-hdbe95d5_1.conda
      - conda: https://prefix.dev/conda-forge/osx-arm64/libgoogle-cloud-storage-2.33.0-h7081f7f_1.conda
      - conda: https://prefix.dev/conda-forge/osx-arm64/libgrpc-1.67.1-h0a426d6_1.conda
      - conda: https://prefix.dev/conda-forge/osx-arm64/libiconv-1.17-h0d3ecfb_2.conda
      - conda: https://prefix.dev/conda-forge/osx-arm64/libjpeg-turbo-3.0.0-hb547adb_1.conda
      - conda: https://prefix.dev/conda-forge/osx-arm64/liblapack-3.9.0-26_osxarm64_openblas.conda
      - conda: https://prefix.dev/conda-forge/osx-arm64/libllvm14-14.0.6-hd1a9a77_4.conda
      - conda: https://prefix.dev/conda-forge/osx-arm64/liblzma-5.6.3-h39f12f2_1.conda
      - conda: https://prefix.dev/conda-forge/osx-arm64/libnghttp2-1.64.0-h6d7220d_0.conda
      - conda: https://prefix.dev/conda-forge/osx-arm64/libopenblas-0.3.28-openmp_hf332438_1.conda
      - conda: https://prefix.dev/conda-forge/osx-arm64/libparquet-18.1.0-h636d7b7_7_cpu.conda
      - conda: https://prefix.dev/conda-forge/osx-arm64/libpng-1.6.44-hc14010f_0.conda
      - conda: https://prefix.dev/conda-forge/osx-arm64/libprotobuf-5.28.3-h3bd63a1_1.conda
      - conda: https://prefix.dev/conda-forge/osx-arm64/libre2-11-2024.07.02-h07bc746_2.conda
      - conda: https://prefix.dev/conda-forge/osx-arm64/libsqlite-3.47.2-h3f77e49_0.conda
      - conda: https://prefix.dev/conda-forge/osx-arm64/libssh2-1.11.1-h9cc3647_0.conda
      - conda: https://prefix.dev/conda-forge/osx-arm64/libthrift-0.21.0-h64651cc_0.conda
      - conda: https://prefix.dev/conda-forge/osx-arm64/libtiff-4.7.0-h551f018_3.conda
      - conda: https://prefix.dev/conda-forge/osx-arm64/libtorch-2.5.1-cpu_generic_hb579fdd_8.conda
      - conda: https://prefix.dev/conda-forge/osx-arm64/libutf8proc-2.9.0-h5505292_1.conda
      - conda: https://prefix.dev/conda-forge/osx-arm64/libuv-1.49.2-h7ab814d_0.conda
      - conda: https://prefix.dev/conda-forge/osx-arm64/libwebp-base-1.5.0-h2471fea_0.conda
      - conda: https://prefix.dev/conda-forge/osx-arm64/libxcb-1.17.0-hdb1d25a_0.conda
      - conda: https://prefix.dev/conda-forge/osx-arm64/libxml2-2.13.5-h178c5d8_1.conda
      - conda: https://prefix.dev/conda-forge/osx-arm64/libzlib-1.3.1-h8359307_2.conda
      - conda: https://prefix.dev/conda-forge/osx-arm64/llvm-openmp-19.1.6-hdb05f8b_0.conda
      - conda: https://prefix.dev/conda-forge/osx-arm64/llvmlite-0.43.0-py310h9fcfb1b_1.conda
      - conda: https://prefix.dev/conda-forge/noarch/locket-1.0.0-pyhd8ed1ab_0.tar.bz2
      - conda: https://prefix.dev/conda-forge/osx-arm64/lz4-4.3.3-py310hedecf87_2.conda
      - conda: https://prefix.dev/conda-forge/osx-arm64/lz4-c-1.10.0-h286801f_1.conda
      - conda: https://prefix.dev/conda-forge/osx-arm64/markupsafe-3.0.2-py310hc74094e_1.conda
      - conda: https://prefix.dev/conda-forge/osx-arm64/ml_dtypes-0.5.0-py310hfd37619_0.conda
      - conda: https://prefix.dev/conda-forge/osx-arm64/mpc-1.3.1-h8f1351a_1.conda
      - conda: https://prefix.dev/conda-forge/osx-arm64/mpfr-4.2.1-hb693164_3.conda
      - conda: https://prefix.dev/conda-forge/noarch/mpmath-1.3.0-pyhd8ed1ab_1.conda
      - conda: https://prefix.dev/conda-forge/osx-arm64/msgpack-python-1.1.0-py310h7306fd8_0.conda
      - conda: https://prefix.dev/conda-forge/osx-arm64/ncurses-6.5-h7bae524_1.conda
      - conda: https://prefix.dev/conda-forge/noarch/networkx-3.4.2-pyh267e887_2.conda
      - conda: https://prefix.dev/conda-forge/noarch/nomkl-1.0-h5ca1d4c_0.tar.bz2
      - conda: https://prefix.dev/conda-forge/osx-arm64/numba-0.60.0-py310h0628f0e_0.conda
      - conda: https://prefix.dev/conda-forge/osx-arm64/numpy-2.0.2-py310h530be0a_1.conda
      - conda: https://prefix.dev/conda-forge/osx-arm64/openjpeg-2.5.3-h8a3d83b_0.conda
      - conda: https://prefix.dev/conda-forge/osx-arm64/openssl-3.4.0-h81ee809_1.conda
      - conda: https://prefix.dev/conda-forge/noarch/opt-einsum-3.4.0-hd8ed1ab_1.conda
      - conda: https://prefix.dev/conda-forge/noarch/opt_einsum-3.4.0-pyhd8ed1ab_1.conda
      - conda: https://prefix.dev/conda-forge/osx-arm64/orc-2.0.3-h0ff2369_2.conda
      - conda: https://prefix.dev/conda-forge/noarch/packaging-24.2-pyhd8ed1ab_2.conda
      - conda: https://prefix.dev/conda-forge/osx-arm64/pandas-2.2.3-py310hfd37619_1.conda
      - conda: https://prefix.dev/conda-forge/noarch/partd-1.4.2-pyhd8ed1ab_0.conda
      - conda: https://prefix.dev/conda-forge/osx-arm64/pillow-11.1.0-py310h61efb56_0.conda
      - conda: https://prefix.dev/conda-forge/noarch/pluggy-1.5.0-pyhd8ed1ab_1.conda
      - conda: https://prefix.dev/conda-forge/osx-arm64/psutil-6.1.1-py310h078409c_0.conda
      - conda: https://prefix.dev/conda-forge/osx-arm64/pthread-stubs-0.4-hd74edd7_1002.conda
      - conda: https://prefix.dev/conda-forge/osx-arm64/pyarrow-18.1.0-py310hb6292c7_0.conda
      - conda: https://prefix.dev/conda-forge/osx-arm64/pyarrow-core-18.1.0-py310hc17921c_0_cpu.conda
      - conda: https://prefix.dev/conda-forge/noarch/pycparser-2.22-pyh29332c3_1.conda
      - conda: https://prefix.dev/conda-forge/noarch/pysocks-1.7.1-pyha55dd90_7.conda
      - conda: https://prefix.dev/conda-forge/noarch/pytest-8.3.4-pyhd8ed1ab_1.conda
      - conda: https://prefix.dev/conda-forge/noarch/pytest-cov-6.0.0-pyhd8ed1ab_1.conda
      - conda: https://prefix.dev/conda-forge/osx-arm64/python-3.10.16-h870587a_1_cpython.conda
      - conda: https://prefix.dev/conda-forge/noarch/python-dateutil-2.9.0.post0-pyhff2d567_1.conda
      - conda: https://prefix.dev/conda-forge/noarch/python-tzdata-2024.2-pyhd8ed1ab_1.conda
      - conda: https://prefix.dev/conda-forge/osx-arm64/python_abi-3.10-5_cp310.conda
      - conda: https://prefix.dev/conda-forge/osx-arm64/pytorch-2.5.1-cpu_generic_py310_h3256795_8.conda
      - conda: https://prefix.dev/conda-forge/noarch/pytz-2024.1-pyhd8ed1ab_0.conda
      - conda: https://prefix.dev/conda-forge/osx-arm64/pyyaml-6.0.2-py310h493c2e1_1.conda
      - conda: https://prefix.dev/conda-forge/osx-arm64/re2-2024.07.02-h6589ca4_2.conda
      - conda: https://prefix.dev/conda-forge/osx-arm64/readline-8.2-h92ec313_1.conda
      - conda: https://prefix.dev/conda-forge/osx-arm64/scipy-1.15.0-py310hd50a768_0.conda
      - conda: https://prefix.dev/conda-forge/noarch/setuptools-75.6.0-pyhff2d567_1.conda
      - conda: https://prefix.dev/conda-forge/noarch/six-1.17.0-pyhd8ed1ab_0.conda
      - conda: https://prefix.dev/conda-forge/osx-arm64/sleef-3.7-h8391f65_2.conda
      - conda: https://prefix.dev/conda-forge/osx-arm64/snappy-1.2.1-h98b9ce2_1.conda
      - conda: https://prefix.dev/conda-forge/noarch/sortedcontainers-2.4.0-pyhd8ed1ab_0.tar.bz2
      - conda: https://prefix.dev/conda-forge/noarch/sparse-0.15.4-pyh267e887_1.conda
      - conda: https://prefix.dev/conda-forge/noarch/sympy-1.13.3-pyh2585a3b_104.conda
      - conda: https://prefix.dev/conda-forge/noarch/tblib-3.0.0-pyhd8ed1ab_1.conda
      - conda: https://prefix.dev/conda-forge/osx-arm64/tk-8.6.13-h5083fa2_1.conda
      - conda: https://prefix.dev/conda-forge/noarch/toml-0.10.2-pyhd8ed1ab_1.conda
      - conda: https://prefix.dev/conda-forge/noarch/tomli-2.2.1-pyhd8ed1ab_1.conda
      - conda: https://prefix.dev/conda-forge/noarch/toolz-1.0.0-pyhd8ed1ab_1.conda
      - conda: https://prefix.dev/conda-forge/osx-arm64/tornado-6.4.2-py310h078409c_0.conda
      - conda: https://prefix.dev/conda-forge/noarch/typing_extensions-4.12.2-pyha770c72_1.conda
      - conda: https://prefix.dev/conda-forge/noarch/tzdata-2024b-hc8b5060_0.conda
      - conda: https://prefix.dev/conda-forge/noarch/urllib3-2.3.0-pyhd8ed1ab_0.conda
      - conda: https://prefix.dev/conda-forge/osx-arm64/xorg-libxau-1.0.12-h5505292_0.conda
      - conda: https://prefix.dev/conda-forge/osx-arm64/xorg-libxdmcp-1.1.5-hd74edd7_0.conda
      - conda: https://prefix.dev/conda-forge/noarch/xyzservices-2024.9.0-pyhd8ed1ab_1.conda
      - conda: https://prefix.dev/conda-forge/osx-arm64/yaml-0.2.5-h3422bc3_2.tar.bz2
      - conda: https://prefix.dev/conda-forge/noarch/zict-3.0.0-pyhd8ed1ab_1.conda
      - conda: https://prefix.dev/conda-forge/noarch/zipp-3.21.0-pyhd8ed1ab_1.conda
      - conda: https://prefix.dev/conda-forge/osx-arm64/zstandard-0.23.0-py310h2665a74_1.conda
      - conda: https://prefix.dev/conda-forge/osx-arm64/zstd-1.5.6-hb46c0d2_0.conda
      - pypi: .
      win-64:
      - conda: https://prefix.dev/conda-forge/win-64/_openmp_mutex-4.5-2_gnu.conda
      - conda: https://prefix.dev/conda-forge/noarch/array-api-compat-1.10.0-pyhd8ed1ab_0.conda
      - conda: https://prefix.dev/conda-forge/noarch/array-api-strict-2.2-pyhd8ed1ab_1.conda
      - conda: https://prefix.dev/conda-forge/win-64/aws-c-auth-0.8.0-h2219d47_15.conda
      - conda: https://prefix.dev/conda-forge/win-64/aws-c-cal-0.8.1-h099ea23_3.conda
      - conda: https://prefix.dev/conda-forge/win-64/aws-c-common-0.10.6-h2466b09_0.conda
      - conda: https://prefix.dev/conda-forge/win-64/aws-c-compression-0.3.0-h099ea23_5.conda
      - conda: https://prefix.dev/conda-forge/win-64/aws-c-event-stream-0.5.0-h85d8506_11.conda
      - conda: https://prefix.dev/conda-forge/win-64/aws-c-http-0.9.2-h3888f84_4.conda
      - conda: https://prefix.dev/conda-forge/win-64/aws-c-io-0.15.3-hc5a9e45_5.conda
      - conda: https://prefix.dev/conda-forge/win-64/aws-c-mqtt-0.11.0-h2c94728_12.conda
      - conda: https://prefix.dev/conda-forge/win-64/aws-c-s3-0.7.7-h6a38c86_0.conda
      - conda: https://prefix.dev/conda-forge/win-64/aws-c-sdkutils-0.2.1-h099ea23_4.conda
      - conda: https://prefix.dev/conda-forge/win-64/aws-checksums-0.2.2-h099ea23_4.conda
      - conda: https://prefix.dev/conda-forge/win-64/aws-crt-cpp-0.29.7-h0642867_7.conda
      - conda: https://prefix.dev/conda-forge/win-64/aws-sdk-cpp-1.11.458-h5f5f9c4_4.conda
      - conda: https://prefix.dev/conda-forge/noarch/bokeh-3.6.2-pyhd8ed1ab_1.conda
      - conda: https://prefix.dev/conda-forge/win-64/brotli-python-1.1.0-py310h9e98ed7_2.conda
      - conda: https://prefix.dev/conda-forge/win-64/bzip2-1.0.8-h2466b09_7.conda
      - conda: https://prefix.dev/conda-forge/win-64/c-ares-1.34.4-h2466b09_0.conda
      - conda: https://prefix.dev/conda-forge/win-64/ca-certificates-2024.12.14-h56e8100_0.conda
      - conda: https://prefix.dev/conda-forge/win-64/cffi-1.17.1-py310ha8f682b_0.conda
      - conda: https://prefix.dev/conda-forge/noarch/click-8.1.8-pyh7428d3b_0.conda
      - conda: https://prefix.dev/conda-forge/noarch/cloudpickle-3.1.0-pyhd8ed1ab_2.conda
      - conda: https://prefix.dev/conda-forge/noarch/colorama-0.4.6-pyhd8ed1ab_1.conda
      - conda: https://prefix.dev/conda-forge/win-64/contourpy-1.3.1-py310hc19bc0b_0.conda
      - conda: https://prefix.dev/conda-forge/win-64/coverage-7.6.10-py310h38315fa_0.conda
      - conda: https://prefix.dev/conda-forge/win-64/cytoolz-1.0.1-py310ha8f682b_0.conda
      - conda: https://prefix.dev/conda-forge/noarch/dask-2024.12.1-pyhd8ed1ab_0.conda
      - conda: https://prefix.dev/conda-forge/noarch/dask-core-2024.12.1-pyhd8ed1ab_0.conda
      - conda: https://prefix.dev/conda-forge/noarch/dask-expr-1.1.21-pyhd8ed1ab_0.conda
      - conda: https://prefix.dev/conda-forge/noarch/distributed-2024.12.1-pyhd8ed1ab_0.conda
      - conda: https://prefix.dev/conda-forge/noarch/exceptiongroup-1.2.2-pyhd8ed1ab_1.conda
      - conda: https://prefix.dev/conda-forge/win-64/freetype-2.12.1-hdaf720e_2.conda
      - conda: https://prefix.dev/conda-forge/noarch/fsspec-2024.12.0-pyhd8ed1ab_0.conda
      - conda: https://prefix.dev/conda-forge/noarch/h2-4.1.0-pyhd8ed1ab_1.conda
      - conda: https://prefix.dev/conda-forge/noarch/hpack-4.0.0-pyhd8ed1ab_1.conda
      - conda: https://prefix.dev/conda-forge/noarch/hyperframe-6.0.1-pyhd8ed1ab_1.conda
      - conda: https://prefix.dev/conda-forge/noarch/importlib-metadata-8.5.0-pyha770c72_1.conda
      - conda: https://prefix.dev/conda-forge/noarch/iniconfig-2.0.0-pyhd8ed1ab_1.conda
      - conda: https://prefix.dev/conda-forge/win-64/intel-openmp-2024.2.1-h57928b3_1083.conda
      - conda: https://prefix.dev/conda-forge/noarch/jinja2-3.1.5-pyhd8ed1ab_0.conda
      - conda: https://prefix.dev/conda-forge/win-64/krb5-1.21.3-hdf4eb48_0.conda
      - conda: https://prefix.dev/conda-forge/win-64/lcms2-2.16-h67d730c_0.conda
      - conda: https://prefix.dev/conda-forge/win-64/lerc-4.0.0-h63175ca_0.tar.bz2
      - conda: https://prefix.dev/conda-forge/win-64/libabseil-20240722.0-cxx17_h4eb7d71_4.conda
      - conda: https://prefix.dev/conda-forge/win-64/libarrow-18.1.0-he01b112_7_cpu.conda
      - conda: https://prefix.dev/conda-forge/win-64/libarrow-acero-18.1.0-h7d8d6a5_7_cpu.conda
      - conda: https://prefix.dev/conda-forge/win-64/libarrow-dataset-18.1.0-h7d8d6a5_7_cpu.conda
      - conda: https://prefix.dev/conda-forge/win-64/libarrow-substrait-18.1.0-h3dbecdf_7_cpu.conda
      - conda: https://prefix.dev/conda-forge/win-64/libblas-3.9.0-26_win64_mkl.conda
      - conda: https://prefix.dev/conda-forge/win-64/libbrotlicommon-1.1.0-h2466b09_2.conda
      - conda: https://prefix.dev/conda-forge/win-64/libbrotlidec-1.1.0-h2466b09_2.conda
      - conda: https://prefix.dev/conda-forge/win-64/libbrotlienc-1.1.0-h2466b09_2.conda
      - conda: https://prefix.dev/conda-forge/win-64/libcblas-3.9.0-26_win64_mkl.conda
      - conda: https://prefix.dev/conda-forge/win-64/libcrc32c-1.1.2-h0e60522_0.tar.bz2
      - conda: https://prefix.dev/conda-forge/win-64/libcurl-8.11.1-h88aaa65_0.conda
      - conda: https://prefix.dev/conda-forge/win-64/libdeflate-1.23-h9062f6e_0.conda
      - conda: https://prefix.dev/conda-forge/win-64/libevent-2.1.12-h3671451_1.conda
      - conda: https://prefix.dev/conda-forge/win-64/libffi-3.4.2-h8ffe710_5.tar.bz2
      - conda: https://prefix.dev/conda-forge/win-64/libgcc-14.2.0-h1383e82_1.conda
      - conda: https://prefix.dev/conda-forge/win-64/libgomp-14.2.0-h1383e82_1.conda
      - conda: https://prefix.dev/conda-forge/win-64/libgoogle-cloud-2.33.0-h95c5cb2_1.conda
      - conda: https://prefix.dev/conda-forge/win-64/libgoogle-cloud-storage-2.33.0-he5eb982_1.conda
      - conda: https://prefix.dev/conda-forge/win-64/libgrpc-1.67.1-h0ac93cb_1.conda
      - conda: https://prefix.dev/conda-forge/win-64/libhwloc-2.11.2-default_ha69328c_1001.conda
      - conda: https://prefix.dev/conda-forge/win-64/libiconv-1.17-hcfcfb64_2.conda
      - conda: https://prefix.dev/conda-forge/win-64/libjpeg-turbo-3.0.0-hcfcfb64_1.conda
      - conda: https://prefix.dev/conda-forge/win-64/liblapack-3.9.0-26_win64_mkl.conda
      - conda: https://prefix.dev/conda-forge/win-64/liblzma-5.6.3-h2466b09_1.conda
      - conda: https://prefix.dev/conda-forge/win-64/libparquet-18.1.0-ha850022_7_cpu.conda
      - conda: https://prefix.dev/conda-forge/win-64/libpng-1.6.44-h3ca93ac_0.conda
      - conda: https://prefix.dev/conda-forge/win-64/libprotobuf-5.28.3-h8309712_1.conda
      - conda: https://prefix.dev/conda-forge/win-64/libre2-11-2024.07.02-h4eb7d71_2.conda
      - conda: https://prefix.dev/conda-forge/win-64/libsqlite-3.47.2-h67fdade_0.conda
      - conda: https://prefix.dev/conda-forge/win-64/libssh2-1.11.1-he619c9f_0.conda
      - conda: https://prefix.dev/conda-forge/win-64/libthrift-0.21.0-hbe90ef8_0.conda
      - conda: https://prefix.dev/conda-forge/win-64/libtiff-4.7.0-h797046b_3.conda
      - conda: https://prefix.dev/conda-forge/win-64/libutf8proc-2.9.0-h2466b09_1.conda
      - conda: https://prefix.dev/conda-forge/win-64/libwebp-base-1.5.0-h3b0e114_0.conda
      - conda: https://prefix.dev/conda-forge/win-64/libwinpthread-12.0.0.r4.gg4f2fc60ca-h57928b3_8.conda
      - conda: https://prefix.dev/conda-forge/win-64/libxcb-1.17.0-h0e4246c_0.conda
      - conda: https://prefix.dev/conda-forge/win-64/libxml2-2.13.5-he286e8c_1.conda
      - conda: https://prefix.dev/conda-forge/win-64/libzlib-1.3.1-h2466b09_2.conda
      - conda: https://prefix.dev/conda-forge/win-64/llvmlite-0.43.0-py310h0288bfe_1.conda
      - conda: https://prefix.dev/conda-forge/noarch/locket-1.0.0-pyhd8ed1ab_0.tar.bz2
      - conda: https://prefix.dev/conda-forge/win-64/lz4-4.3.3-py310hd8baafb_2.conda
      - conda: https://prefix.dev/conda-forge/win-64/lz4-c-1.10.0-h2466b09_1.conda
      - conda: https://prefix.dev/conda-forge/win-64/markupsafe-3.0.2-py310h38315fa_1.conda
      - conda: https://prefix.dev/conda-forge/win-64/mkl-2024.2.2-h66d3029_15.conda
      - conda: https://prefix.dev/conda-forge/win-64/msgpack-python-1.1.0-py310hc19bc0b_0.conda
      - conda: https://prefix.dev/conda-forge/win-64/numba-0.60.0-py310h7793332_0.conda
      - conda: https://prefix.dev/conda-forge/win-64/numpy-2.0.2-py310h1ec8c79_1.conda
      - conda: https://prefix.dev/conda-forge/win-64/openjpeg-2.5.3-h4d64b90_0.conda
      - conda: https://prefix.dev/conda-forge/win-64/openssl-3.4.0-ha4e3fda_1.conda
      - conda: https://prefix.dev/conda-forge/win-64/orc-2.0.3-haf104fe_2.conda
      - conda: https://prefix.dev/conda-forge/noarch/packaging-24.2-pyhd8ed1ab_2.conda
      - conda: https://prefix.dev/conda-forge/win-64/pandas-2.2.3-py310hb4db72f_1.conda
      - conda: https://prefix.dev/conda-forge/noarch/partd-1.4.2-pyhd8ed1ab_0.conda
      - conda: https://prefix.dev/conda-forge/win-64/pillow-11.1.0-py310h9595edc_0.conda
      - conda: https://prefix.dev/conda-forge/noarch/pluggy-1.5.0-pyhd8ed1ab_1.conda
      - conda: https://prefix.dev/conda-forge/win-64/psutil-6.1.1-py310ha8f682b_0.conda
      - conda: https://prefix.dev/conda-forge/win-64/pthread-stubs-0.4-h0e40799_1002.conda
      - conda: https://prefix.dev/conda-forge/win-64/pyarrow-18.1.0-py310h5588dad_0.conda
      - conda: https://prefix.dev/conda-forge/win-64/pyarrow-core-18.1.0-py310h399dd74_0_cpu.conda
      - conda: https://prefix.dev/conda-forge/noarch/pycparser-2.22-pyh29332c3_1.conda
      - conda: https://prefix.dev/conda-forge/noarch/pysocks-1.7.1-pyh09c184e_7.conda
      - conda: https://prefix.dev/conda-forge/noarch/pytest-8.3.4-pyhd8ed1ab_1.conda
      - conda: https://prefix.dev/conda-forge/noarch/pytest-cov-6.0.0-pyhd8ed1ab_1.conda
      - conda: https://prefix.dev/conda-forge/win-64/python-3.10.16-h37870fc_1_cpython.conda
      - conda: https://prefix.dev/conda-forge/noarch/python-dateutil-2.9.0.post0-pyhff2d567_1.conda
      - conda: https://prefix.dev/conda-forge/noarch/python-tzdata-2024.2-pyhd8ed1ab_1.conda
      - conda: https://prefix.dev/conda-forge/win-64/python_abi-3.10-5_cp310.conda
      - conda: https://prefix.dev/conda-forge/noarch/pytz-2024.1-pyhd8ed1ab_0.conda
      - conda: https://prefix.dev/conda-forge/win-64/pyyaml-6.0.2-py310ha8f682b_1.conda
      - conda: https://prefix.dev/conda-forge/win-64/re2-2024.07.02-haf4117d_2.conda
      - conda: https://prefix.dev/conda-forge/win-64/scipy-1.15.0-py310h164493e_0.conda
      - conda: https://prefix.dev/conda-forge/noarch/six-1.17.0-pyhd8ed1ab_0.conda
      - conda: https://prefix.dev/conda-forge/win-64/snappy-1.2.1-h500f7fa_1.conda
      - conda: https://prefix.dev/conda-forge/noarch/sortedcontainers-2.4.0-pyhd8ed1ab_0.tar.bz2
      - conda: https://prefix.dev/conda-forge/noarch/sparse-0.15.4-pyh267e887_1.conda
      - conda: https://prefix.dev/conda-forge/win-64/tbb-2021.13.0-h62715c5_1.conda
      - conda: https://prefix.dev/conda-forge/noarch/tblib-3.0.0-pyhd8ed1ab_1.conda
      - conda: https://prefix.dev/conda-forge/win-64/tk-8.6.13-h5226925_1.conda
      - conda: https://prefix.dev/conda-forge/noarch/toml-0.10.2-pyhd8ed1ab_1.conda
      - conda: https://prefix.dev/conda-forge/noarch/tomli-2.2.1-pyhd8ed1ab_1.conda
      - conda: https://prefix.dev/conda-forge/noarch/toolz-1.0.0-pyhd8ed1ab_1.conda
      - conda: https://prefix.dev/conda-forge/win-64/tornado-6.4.2-py310ha8f682b_0.conda
      - conda: https://prefix.dev/conda-forge/noarch/tzdata-2024b-hc8b5060_0.conda
      - conda: https://prefix.dev/conda-forge/win-64/ucrt-10.0.22621.0-h57928b3_1.conda
      - conda: https://prefix.dev/conda-forge/noarch/urllib3-2.3.0-pyhd8ed1ab_0.conda
      - conda: https://prefix.dev/conda-forge/win-64/vc-14.3-ha32ba9b_23.conda
      - conda: https://prefix.dev/conda-forge/win-64/vc14_runtime-14.42.34433-he29a5d6_23.conda
      - conda: https://prefix.dev/conda-forge/win-64/vs2015_runtime-14.42.34433-hdffcdeb_23.conda
      - conda: https://prefix.dev/conda-forge/noarch/win_inet_pton-1.1.0-pyh7428d3b_8.conda
      - conda: https://prefix.dev/conda-forge/win-64/xorg-libxau-1.0.12-h0e40799_0.conda
      - conda: https://prefix.dev/conda-forge/win-64/xorg-libxdmcp-1.1.5-h0e40799_0.conda
      - conda: https://prefix.dev/conda-forge/noarch/xyzservices-2024.9.0-pyhd8ed1ab_1.conda
      - conda: https://prefix.dev/conda-forge/win-64/yaml-0.2.5-h8ffe710_2.tar.bz2
      - conda: https://prefix.dev/conda-forge/noarch/zict-3.0.0-pyhd8ed1ab_1.conda
      - conda: https://prefix.dev/conda-forge/noarch/zipp-3.21.0-pyhd8ed1ab_1.conda
      - conda: https://prefix.dev/conda-forge/win-64/zstandard-0.23.0-py310he5e10e1_1.conda
      - conda: https://prefix.dev/conda-forge/win-64/zstd-1.5.6-h0ea2cb4_0.conda
      - pypi: .
  ci-py310:
    channels:
    - url: https://prefix.dev/conda-forge/
    indexes:
    - https://pypi.org/simple
    packages:
      linux-64:
      - conda: https://prefix.dev/conda-forge/linux-64/_libgcc_mutex-0.1-conda_forge.tar.bz2
      - conda: https://prefix.dev/conda-forge/linux-64/_openmp_mutex-4.5-2_gnu.tar.bz2
      - conda: https://prefix.dev/conda-forge/noarch/array-api-compat-1.10.0-pyhd8ed1ab_0.conda
      - conda: https://prefix.dev/conda-forge/noarch/array-api-strict-2.2-pyhd8ed1ab_1.conda
      - conda: https://prefix.dev/conda-forge/linux-64/bzip2-1.0.8-h4bc722e_7.conda
      - conda: https://prefix.dev/conda-forge/linux-64/ca-certificates-2024.12.14-hbcca054_0.conda
      - conda: https://prefix.dev/conda-forge/noarch/colorama-0.4.6-pyhd8ed1ab_1.conda
      - conda: https://prefix.dev/conda-forge/linux-64/coverage-7.6.10-py310h89163eb_0.conda
      - conda: https://prefix.dev/conda-forge/noarch/exceptiongroup-1.2.2-pyhd8ed1ab_1.conda
      - conda: https://prefix.dev/conda-forge/noarch/iniconfig-2.0.0-pyhd8ed1ab_1.conda
      - conda: https://prefix.dev/conda-forge/linux-64/ld_impl_linux-64-2.43-h712a8e2_2.conda
      - conda: https://prefix.dev/conda-forge/linux-64/libblas-3.9.0-26_linux64_openblas.conda
      - conda: https://prefix.dev/conda-forge/linux-64/libcblas-3.9.0-26_linux64_openblas.conda
      - conda: https://prefix.dev/conda-forge/linux-64/libffi-3.4.2-h7f98852_5.tar.bz2
      - conda: https://prefix.dev/conda-forge/linux-64/libgcc-14.2.0-h77fa898_1.conda
      - conda: https://prefix.dev/conda-forge/linux-64/libgcc-ng-14.2.0-h69a702a_1.conda
      - conda: https://prefix.dev/conda-forge/linux-64/libgfortran-14.2.0-h69a702a_1.conda
      - conda: https://prefix.dev/conda-forge/linux-64/libgfortran5-14.2.0-hd5240d6_1.conda
      - conda: https://prefix.dev/conda-forge/linux-64/libgomp-14.2.0-h77fa898_1.conda
      - conda: https://prefix.dev/conda-forge/linux-64/liblapack-3.9.0-26_linux64_openblas.conda
      - conda: https://prefix.dev/conda-forge/linux-64/liblzma-5.6.3-hb9d3cd8_1.conda
      - conda: https://prefix.dev/conda-forge/linux-64/libnsl-2.0.1-hd590300_0.conda
      - conda: https://prefix.dev/conda-forge/linux-64/libopenblas-0.3.28-pthreads_h94d23a6_1.conda
      - conda: https://prefix.dev/conda-forge/linux-64/libsqlite-3.47.2-hee588c1_0.conda
      - conda: https://prefix.dev/conda-forge/linux-64/libstdcxx-14.2.0-hc0a3c3a_1.conda
      - conda: https://prefix.dev/conda-forge/linux-64/libuuid-2.38.1-h0b41bf4_0.conda
      - conda: https://prefix.dev/conda-forge/linux-64/libxcrypt-4.4.36-hd590300_1.conda
      - conda: https://prefix.dev/conda-forge/linux-64/libzlib-1.3.1-hb9d3cd8_2.conda
      - conda: https://prefix.dev/conda-forge/linux-64/ncurses-6.5-he02047a_1.conda
      - conda: https://prefix.dev/conda-forge/linux-64/numpy-2.2.1-py310h5851e9f_0.conda
      - conda: https://prefix.dev/conda-forge/linux-64/openssl-3.4.0-h7b32b05_1.conda
      - conda: https://prefix.dev/conda-forge/noarch/packaging-24.2-pyhd8ed1ab_2.conda
      - conda: https://prefix.dev/conda-forge/noarch/pluggy-1.5.0-pyhd8ed1ab_1.conda
      - conda: https://prefix.dev/conda-forge/noarch/pytest-8.3.4-pyhd8ed1ab_1.conda
      - conda: https://prefix.dev/conda-forge/noarch/pytest-cov-6.0.0-pyhd8ed1ab_1.conda
      - conda: https://prefix.dev/conda-forge/linux-64/python-3.10.16-he725a3c_1_cpython.conda
      - conda: https://prefix.dev/conda-forge/linux-64/python_abi-3.10-5_cp310.conda
      - conda: https://prefix.dev/conda-forge/linux-64/readline-8.2-h8228510_1.conda
      - conda: https://prefix.dev/conda-forge/linux-64/tk-8.6.13-noxft_h4845f30_101.conda
      - conda: https://prefix.dev/conda-forge/noarch/toml-0.10.2-pyhd8ed1ab_1.conda
      - conda: https://prefix.dev/conda-forge/noarch/tomli-2.2.1-pyhd8ed1ab_1.conda
      - conda: https://prefix.dev/conda-forge/noarch/tzdata-2024b-hc8b5060_0.conda
      - pypi: .
      osx-arm64:
      - conda: https://prefix.dev/conda-forge/noarch/array-api-compat-1.10.0-pyhd8ed1ab_0.conda
      - conda: https://prefix.dev/conda-forge/noarch/array-api-strict-2.2-pyhd8ed1ab_1.conda
      - conda: https://prefix.dev/conda-forge/osx-arm64/bzip2-1.0.8-h99b78c6_7.conda
      - conda: https://prefix.dev/conda-forge/osx-arm64/ca-certificates-2024.12.14-hf0a4a13_0.conda
      - conda: https://prefix.dev/conda-forge/noarch/colorama-0.4.6-pyhd8ed1ab_1.conda
      - conda: https://prefix.dev/conda-forge/osx-arm64/coverage-7.6.10-py310hc74094e_0.conda
      - conda: https://prefix.dev/conda-forge/noarch/exceptiongroup-1.2.2-pyhd8ed1ab_1.conda
      - conda: https://prefix.dev/conda-forge/noarch/iniconfig-2.0.0-pyhd8ed1ab_1.conda
      - conda: https://prefix.dev/conda-forge/osx-arm64/libblas-3.9.0-26_osxarm64_openblas.conda
      - conda: https://prefix.dev/conda-forge/osx-arm64/libcblas-3.9.0-26_osxarm64_openblas.conda
      - conda: https://prefix.dev/conda-forge/osx-arm64/libcxx-19.1.6-ha82da77_1.conda
      - conda: https://prefix.dev/conda-forge/osx-arm64/libffi-3.4.2-h3422bc3_5.tar.bz2
      - conda: https://prefix.dev/conda-forge/osx-arm64/libgfortran-5.0.0-13_2_0_hd922786_3.conda
      - conda: https://prefix.dev/conda-forge/osx-arm64/libgfortran5-13.2.0-hf226fd6_3.conda
      - conda: https://prefix.dev/conda-forge/osx-arm64/liblapack-3.9.0-26_osxarm64_openblas.conda
      - conda: https://prefix.dev/conda-forge/osx-arm64/liblzma-5.6.3-h39f12f2_1.conda
      - conda: https://prefix.dev/conda-forge/osx-arm64/libopenblas-0.3.28-openmp_hf332438_1.conda
      - conda: https://prefix.dev/conda-forge/osx-arm64/libsqlite-3.47.2-h3f77e49_0.conda
      - conda: https://prefix.dev/conda-forge/osx-arm64/libzlib-1.3.1-h8359307_2.conda
      - conda: https://prefix.dev/conda-forge/osx-arm64/llvm-openmp-19.1.6-hdb05f8b_0.conda
      - conda: https://prefix.dev/conda-forge/osx-arm64/ncurses-6.5-h7bae524_1.conda
      - conda: https://prefix.dev/conda-forge/osx-arm64/numpy-2.2.1-py310ha1ddda0_0.conda
      - conda: https://prefix.dev/conda-forge/osx-arm64/openssl-3.4.0-h81ee809_1.conda
      - conda: https://prefix.dev/conda-forge/noarch/packaging-24.2-pyhd8ed1ab_2.conda
      - conda: https://prefix.dev/conda-forge/noarch/pluggy-1.5.0-pyhd8ed1ab_1.conda
      - conda: https://prefix.dev/conda-forge/noarch/pytest-8.3.4-pyhd8ed1ab_1.conda
      - conda: https://prefix.dev/conda-forge/noarch/pytest-cov-6.0.0-pyhd8ed1ab_1.conda
      - conda: https://prefix.dev/conda-forge/osx-arm64/python-3.10.16-h870587a_1_cpython.conda
      - conda: https://prefix.dev/conda-forge/osx-arm64/python_abi-3.10-5_cp310.conda
      - conda: https://prefix.dev/conda-forge/osx-arm64/readline-8.2-h92ec313_1.conda
      - conda: https://prefix.dev/conda-forge/osx-arm64/tk-8.6.13-h5083fa2_1.conda
      - conda: https://prefix.dev/conda-forge/noarch/toml-0.10.2-pyhd8ed1ab_1.conda
      - conda: https://prefix.dev/conda-forge/noarch/tomli-2.2.1-pyhd8ed1ab_1.conda
      - conda: https://prefix.dev/conda-forge/noarch/tzdata-2024b-hc8b5060_0.conda
      - pypi: .
      win-64:
      - conda: https://prefix.dev/conda-forge/noarch/array-api-compat-1.10.0-pyhd8ed1ab_0.conda
      - conda: https://prefix.dev/conda-forge/noarch/array-api-strict-2.2-pyhd8ed1ab_1.conda
      - conda: https://prefix.dev/conda-forge/win-64/bzip2-1.0.8-h2466b09_7.conda
      - conda: https://prefix.dev/conda-forge/win-64/ca-certificates-2024.12.14-h56e8100_0.conda
      - conda: https://prefix.dev/conda-forge/noarch/colorama-0.4.6-pyhd8ed1ab_1.conda
      - conda: https://prefix.dev/conda-forge/win-64/coverage-7.6.10-py310h38315fa_0.conda
      - conda: https://prefix.dev/conda-forge/noarch/exceptiongroup-1.2.2-pyhd8ed1ab_1.conda
      - conda: https://prefix.dev/conda-forge/noarch/iniconfig-2.0.0-pyhd8ed1ab_1.conda
      - conda: https://prefix.dev/conda-forge/win-64/intel-openmp-2024.2.1-h57928b3_1083.conda
      - conda: https://prefix.dev/conda-forge/win-64/libblas-3.9.0-26_win64_mkl.conda
      - conda: https://prefix.dev/conda-forge/win-64/libcblas-3.9.0-26_win64_mkl.conda
      - conda: https://prefix.dev/conda-forge/win-64/libffi-3.4.2-h8ffe710_5.tar.bz2
      - conda: https://prefix.dev/conda-forge/win-64/libhwloc-2.11.2-default_ha69328c_1001.conda
      - conda: https://prefix.dev/conda-forge/win-64/libiconv-1.17-hcfcfb64_2.conda
      - conda: https://prefix.dev/conda-forge/win-64/liblapack-3.9.0-26_win64_mkl.conda
      - conda: https://prefix.dev/conda-forge/win-64/liblzma-5.6.3-h2466b09_1.conda
      - conda: https://prefix.dev/conda-forge/win-64/libsqlite-3.47.2-h67fdade_0.conda
      - conda: https://prefix.dev/conda-forge/win-64/libwinpthread-12.0.0.r4.gg4f2fc60ca-h57928b3_8.conda
      - conda: https://prefix.dev/conda-forge/win-64/libxml2-2.13.5-he286e8c_1.conda
      - conda: https://prefix.dev/conda-forge/win-64/libzlib-1.3.1-h2466b09_2.conda
      - conda: https://prefix.dev/conda-forge/win-64/mkl-2024.2.2-h66d3029_15.conda
      - conda: https://prefix.dev/conda-forge/win-64/numpy-2.2.1-py310hb9d903e_0.conda
      - conda: https://prefix.dev/conda-forge/win-64/openssl-3.4.0-ha4e3fda_1.conda
      - conda: https://prefix.dev/conda-forge/noarch/packaging-24.2-pyhd8ed1ab_2.conda
      - conda: https://prefix.dev/conda-forge/noarch/pluggy-1.5.0-pyhd8ed1ab_1.conda
      - conda: https://prefix.dev/conda-forge/noarch/pytest-8.3.4-pyhd8ed1ab_1.conda
      - conda: https://prefix.dev/conda-forge/noarch/pytest-cov-6.0.0-pyhd8ed1ab_1.conda
      - conda: https://prefix.dev/conda-forge/win-64/python-3.10.16-h37870fc_1_cpython.conda
      - conda: https://prefix.dev/conda-forge/win-64/python_abi-3.10-5_cp310.conda
      - conda: https://prefix.dev/conda-forge/win-64/tbb-2021.13.0-h62715c5_1.conda
      - conda: https://prefix.dev/conda-forge/win-64/tk-8.6.13-h5226925_1.conda
      - conda: https://prefix.dev/conda-forge/noarch/toml-0.10.2-pyhd8ed1ab_1.conda
      - conda: https://prefix.dev/conda-forge/noarch/tomli-2.2.1-pyhd8ed1ab_1.conda
      - conda: https://prefix.dev/conda-forge/noarch/tzdata-2024b-hc8b5060_0.conda
      - conda: https://prefix.dev/conda-forge/win-64/ucrt-10.0.22621.0-h57928b3_1.conda
      - conda: https://prefix.dev/conda-forge/win-64/vc-14.3-ha32ba9b_23.conda
      - conda: https://prefix.dev/conda-forge/win-64/vc14_runtime-14.42.34433-he29a5d6_23.conda
      - conda: https://prefix.dev/conda-forge/win-64/vs2015_runtime-14.42.34433-hdffcdeb_23.conda
      - pypi: .
  ci-py313:
    channels:
    - url: https://prefix.dev/conda-forge/
    indexes:
    - https://pypi.org/simple
    packages:
      linux-64:
      - conda: https://prefix.dev/conda-forge/linux-64/_libgcc_mutex-0.1-conda_forge.tar.bz2
      - conda: https://prefix.dev/conda-forge/linux-64/_openmp_mutex-4.5-2_gnu.tar.bz2
      - conda: https://prefix.dev/conda-forge/noarch/array-api-compat-1.10.0-pyhd8ed1ab_0.conda
      - conda: https://prefix.dev/conda-forge/noarch/array-api-strict-2.2-pyhd8ed1ab_1.conda
      - conda: https://prefix.dev/conda-forge/linux-64/bzip2-1.0.8-h4bc722e_7.conda
      - conda: https://prefix.dev/conda-forge/linux-64/ca-certificates-2024.12.14-hbcca054_0.conda
      - conda: https://prefix.dev/conda-forge/noarch/colorama-0.4.6-pyhd8ed1ab_1.conda
      - conda: https://prefix.dev/conda-forge/linux-64/coverage-7.6.10-py313h8060acc_0.conda
      - conda: https://prefix.dev/conda-forge/noarch/exceptiongroup-1.2.2-pyhd8ed1ab_1.conda
      - conda: https://prefix.dev/conda-forge/noarch/iniconfig-2.0.0-pyhd8ed1ab_1.conda
      - conda: https://prefix.dev/conda-forge/linux-64/ld_impl_linux-64-2.43-h712a8e2_2.conda
      - conda: https://prefix.dev/conda-forge/linux-64/libblas-3.9.0-26_linux64_openblas.conda
      - conda: https://prefix.dev/conda-forge/linux-64/libcblas-3.9.0-26_linux64_openblas.conda
      - conda: https://prefix.dev/conda-forge/linux-64/libexpat-2.6.4-h5888daf_0.conda
      - conda: https://prefix.dev/conda-forge/linux-64/libffi-3.4.2-h7f98852_5.tar.bz2
      - conda: https://prefix.dev/conda-forge/linux-64/libgcc-14.2.0-h77fa898_1.conda
      - conda: https://prefix.dev/conda-forge/linux-64/libgcc-ng-14.2.0-h69a702a_1.conda
      - conda: https://prefix.dev/conda-forge/linux-64/libgfortran-14.2.0-h69a702a_1.conda
      - conda: https://prefix.dev/conda-forge/linux-64/libgfortran5-14.2.0-hd5240d6_1.conda
      - conda: https://prefix.dev/conda-forge/linux-64/libgomp-14.2.0-h77fa898_1.conda
      - conda: https://prefix.dev/conda-forge/linux-64/liblapack-3.9.0-26_linux64_openblas.conda
      - conda: https://prefix.dev/conda-forge/linux-64/liblzma-5.6.3-hb9d3cd8_1.conda
      - conda: https://prefix.dev/conda-forge/linux-64/libmpdec-4.0.0-h4bc722e_0.conda
      - conda: https://prefix.dev/conda-forge/linux-64/libopenblas-0.3.28-pthreads_h94d23a6_1.conda
      - conda: https://prefix.dev/conda-forge/linux-64/libsqlite-3.47.2-hee588c1_0.conda
      - conda: https://prefix.dev/conda-forge/linux-64/libstdcxx-14.2.0-hc0a3c3a_1.conda
      - conda: https://prefix.dev/conda-forge/linux-64/libuuid-2.38.1-h0b41bf4_0.conda
      - conda: https://prefix.dev/conda-forge/linux-64/libzlib-1.3.1-hb9d3cd8_2.conda
      - conda: https://prefix.dev/conda-forge/linux-64/ncurses-6.5-he02047a_1.conda
      - conda: https://prefix.dev/conda-forge/linux-64/numpy-2.2.1-py313hb30382a_0.conda
      - conda: https://prefix.dev/conda-forge/linux-64/openssl-3.4.0-h7b32b05_1.conda
      - conda: https://prefix.dev/conda-forge/noarch/packaging-24.2-pyhd8ed1ab_2.conda
      - conda: https://prefix.dev/conda-forge/noarch/pluggy-1.5.0-pyhd8ed1ab_1.conda
      - conda: https://prefix.dev/conda-forge/noarch/pytest-8.3.4-pyhd8ed1ab_1.conda
      - conda: https://prefix.dev/conda-forge/noarch/pytest-cov-6.0.0-pyhd8ed1ab_1.conda
      - conda: https://prefix.dev/conda-forge/linux-64/python-3.13.1-ha99a958_102_cp313.conda
      - conda: https://prefix.dev/conda-forge/linux-64/python_abi-3.13-5_cp313.conda
      - conda: https://prefix.dev/conda-forge/linux-64/readline-8.2-h8228510_1.conda
      - conda: https://prefix.dev/conda-forge/linux-64/tk-8.6.13-noxft_h4845f30_101.conda
      - conda: https://prefix.dev/conda-forge/noarch/toml-0.10.2-pyhd8ed1ab_1.conda
      - conda: https://prefix.dev/conda-forge/noarch/tomli-2.2.1-pyhd8ed1ab_1.conda
      - conda: https://prefix.dev/conda-forge/noarch/tzdata-2024b-hc8b5060_0.conda
      - pypi: .
      osx-arm64:
      - conda: https://prefix.dev/conda-forge/noarch/array-api-compat-1.10.0-pyhd8ed1ab_0.conda
      - conda: https://prefix.dev/conda-forge/noarch/array-api-strict-2.2-pyhd8ed1ab_1.conda
      - conda: https://prefix.dev/conda-forge/osx-arm64/bzip2-1.0.8-h99b78c6_7.conda
      - conda: https://prefix.dev/conda-forge/osx-arm64/ca-certificates-2024.12.14-hf0a4a13_0.conda
      - conda: https://prefix.dev/conda-forge/noarch/colorama-0.4.6-pyhd8ed1ab_1.conda
      - conda: https://prefix.dev/conda-forge/osx-arm64/coverage-7.6.10-py313ha9b7d5b_0.conda
      - conda: https://prefix.dev/conda-forge/noarch/exceptiongroup-1.2.2-pyhd8ed1ab_1.conda
      - conda: https://prefix.dev/conda-forge/noarch/iniconfig-2.0.0-pyhd8ed1ab_1.conda
      - conda: https://prefix.dev/conda-forge/osx-arm64/libblas-3.9.0-26_osxarm64_openblas.conda
      - conda: https://prefix.dev/conda-forge/osx-arm64/libcblas-3.9.0-26_osxarm64_openblas.conda
      - conda: https://prefix.dev/conda-forge/osx-arm64/libcxx-19.1.6-ha82da77_1.conda
      - conda: https://prefix.dev/conda-forge/osx-arm64/libexpat-2.6.4-h286801f_0.conda
      - conda: https://prefix.dev/conda-forge/osx-arm64/libffi-3.4.2-h3422bc3_5.tar.bz2
      - conda: https://prefix.dev/conda-forge/osx-arm64/libgfortran-5.0.0-13_2_0_hd922786_3.conda
      - conda: https://prefix.dev/conda-forge/osx-arm64/libgfortran5-13.2.0-hf226fd6_3.conda
      - conda: https://prefix.dev/conda-forge/osx-arm64/liblapack-3.9.0-26_osxarm64_openblas.conda
      - conda: https://prefix.dev/conda-forge/osx-arm64/liblzma-5.6.3-h39f12f2_1.conda
      - conda: https://prefix.dev/conda-forge/osx-arm64/libmpdec-4.0.0-h99b78c6_0.conda
      - conda: https://prefix.dev/conda-forge/osx-arm64/libopenblas-0.3.28-openmp_hf332438_1.conda
      - conda: https://prefix.dev/conda-forge/osx-arm64/libsqlite-3.47.2-h3f77e49_0.conda
      - conda: https://prefix.dev/conda-forge/osx-arm64/libzlib-1.3.1-h8359307_2.conda
      - conda: https://prefix.dev/conda-forge/osx-arm64/llvm-openmp-19.1.6-hdb05f8b_0.conda
      - conda: https://prefix.dev/conda-forge/osx-arm64/ncurses-6.5-h7bae524_1.conda
      - conda: https://prefix.dev/conda-forge/osx-arm64/numpy-2.2.1-py313ha4a2180_0.conda
      - conda: https://prefix.dev/conda-forge/osx-arm64/openssl-3.4.0-h81ee809_1.conda
      - conda: https://prefix.dev/conda-forge/noarch/packaging-24.2-pyhd8ed1ab_2.conda
      - conda: https://prefix.dev/conda-forge/noarch/pluggy-1.5.0-pyhd8ed1ab_1.conda
      - conda: https://prefix.dev/conda-forge/noarch/pytest-8.3.4-pyhd8ed1ab_1.conda
      - conda: https://prefix.dev/conda-forge/noarch/pytest-cov-6.0.0-pyhd8ed1ab_1.conda
      - conda: https://prefix.dev/conda-forge/osx-arm64/python-3.13.1-h4f43103_102_cp313.conda
      - conda: https://prefix.dev/conda-forge/osx-arm64/python_abi-3.13-5_cp313.conda
      - conda: https://prefix.dev/conda-forge/osx-arm64/readline-8.2-h92ec313_1.conda
      - conda: https://prefix.dev/conda-forge/osx-arm64/tk-8.6.13-h5083fa2_1.conda
      - conda: https://prefix.dev/conda-forge/noarch/toml-0.10.2-pyhd8ed1ab_1.conda
      - conda: https://prefix.dev/conda-forge/noarch/tomli-2.2.1-pyhd8ed1ab_1.conda
      - conda: https://prefix.dev/conda-forge/noarch/tzdata-2024b-hc8b5060_0.conda
      - pypi: .
      win-64:
      - conda: https://prefix.dev/conda-forge/noarch/array-api-compat-1.10.0-pyhd8ed1ab_0.conda
      - conda: https://prefix.dev/conda-forge/noarch/array-api-strict-2.2-pyhd8ed1ab_1.conda
      - conda: https://prefix.dev/conda-forge/win-64/bzip2-1.0.8-h2466b09_7.conda
      - conda: https://prefix.dev/conda-forge/win-64/ca-certificates-2024.12.14-h56e8100_0.conda
      - conda: https://prefix.dev/conda-forge/noarch/colorama-0.4.6-pyhd8ed1ab_1.conda
      - conda: https://prefix.dev/conda-forge/win-64/coverage-7.6.10-py313hb4c8b1a_0.conda
      - conda: https://prefix.dev/conda-forge/noarch/exceptiongroup-1.2.2-pyhd8ed1ab_1.conda
      - conda: https://prefix.dev/conda-forge/noarch/iniconfig-2.0.0-pyhd8ed1ab_1.conda
      - conda: https://prefix.dev/conda-forge/win-64/intel-openmp-2024.2.1-h57928b3_1083.conda
      - conda: https://prefix.dev/conda-forge/win-64/libblas-3.9.0-26_win64_mkl.conda
      - conda: https://prefix.dev/conda-forge/win-64/libcblas-3.9.0-26_win64_mkl.conda
      - conda: https://prefix.dev/conda-forge/win-64/libexpat-2.6.4-he0c23c2_0.conda
      - conda: https://prefix.dev/conda-forge/win-64/libffi-3.4.2-h8ffe710_5.tar.bz2
      - conda: https://prefix.dev/conda-forge/win-64/libhwloc-2.11.2-default_ha69328c_1001.conda
      - conda: https://prefix.dev/conda-forge/win-64/libiconv-1.17-hcfcfb64_2.conda
      - conda: https://prefix.dev/conda-forge/win-64/liblapack-3.9.0-26_win64_mkl.conda
      - conda: https://prefix.dev/conda-forge/win-64/liblzma-5.6.3-h2466b09_1.conda
      - conda: https://prefix.dev/conda-forge/win-64/libmpdec-4.0.0-h2466b09_0.conda
      - conda: https://prefix.dev/conda-forge/win-64/libsqlite-3.47.2-h67fdade_0.conda
      - conda: https://prefix.dev/conda-forge/win-64/libwinpthread-12.0.0.r4.gg4f2fc60ca-h57928b3_8.conda
      - conda: https://prefix.dev/conda-forge/win-64/libxml2-2.13.5-he286e8c_1.conda
      - conda: https://prefix.dev/conda-forge/win-64/libzlib-1.3.1-h2466b09_2.conda
      - conda: https://prefix.dev/conda-forge/win-64/mkl-2024.2.2-h66d3029_15.conda
      - conda: https://prefix.dev/conda-forge/win-64/numpy-2.2.1-py313hd65a2fa_0.conda
      - conda: https://prefix.dev/conda-forge/win-64/openssl-3.4.0-ha4e3fda_1.conda
      - conda: https://prefix.dev/conda-forge/noarch/packaging-24.2-pyhd8ed1ab_2.conda
      - conda: https://prefix.dev/conda-forge/noarch/pluggy-1.5.0-pyhd8ed1ab_1.conda
      - conda: https://prefix.dev/conda-forge/noarch/pytest-8.3.4-pyhd8ed1ab_1.conda
      - conda: https://prefix.dev/conda-forge/noarch/pytest-cov-6.0.0-pyhd8ed1ab_1.conda
      - conda: https://prefix.dev/conda-forge/win-64/python-3.13.1-h071d269_102_cp313.conda
      - conda: https://prefix.dev/conda-forge/win-64/python_abi-3.13-5_cp313.conda
      - conda: https://prefix.dev/conda-forge/win-64/tbb-2021.13.0-h62715c5_1.conda
      - conda: https://prefix.dev/conda-forge/win-64/tk-8.6.13-h5226925_1.conda
      - conda: https://prefix.dev/conda-forge/noarch/toml-0.10.2-pyhd8ed1ab_1.conda
      - conda: https://prefix.dev/conda-forge/noarch/tomli-2.2.1-pyhd8ed1ab_1.conda
      - conda: https://prefix.dev/conda-forge/noarch/tzdata-2024b-hc8b5060_0.conda
      - conda: https://prefix.dev/conda-forge/win-64/ucrt-10.0.22621.0-h57928b3_1.conda
      - conda: https://prefix.dev/conda-forge/win-64/vc-14.3-ha32ba9b_23.conda
      - conda: https://prefix.dev/conda-forge/win-64/vc14_runtime-14.42.34433-he29a5d6_23.conda
      - conda: https://prefix.dev/conda-forge/win-64/vs2015_runtime-14.42.34433-hdffcdeb_23.conda
      - pypi: .
  default:
    channels:
    - url: https://prefix.dev/conda-forge/
    indexes:
    - https://pypi.org/simple
    packages:
      linux-64:
      - conda: https://prefix.dev/conda-forge/linux-64/_libgcc_mutex-0.1-conda_forge.tar.bz2
      - conda: https://prefix.dev/conda-forge/linux-64/_openmp_mutex-4.5-2_gnu.tar.bz2
      - conda: https://prefix.dev/conda-forge/noarch/array-api-compat-1.10.0-pyhd8ed1ab_0.conda
      - conda: https://prefix.dev/conda-forge/linux-64/bzip2-1.0.8-h4bc722e_7.conda
      - conda: https://prefix.dev/conda-forge/linux-64/ca-certificates-2024.12.14-hbcca054_0.conda
      - conda: https://prefix.dev/conda-forge/linux-64/ld_impl_linux-64-2.43-h712a8e2_2.conda
      - conda: https://prefix.dev/conda-forge/linux-64/libexpat-2.6.4-h5888daf_0.conda
      - conda: https://prefix.dev/conda-forge/linux-64/libffi-3.4.2-h7f98852_5.tar.bz2
      - conda: https://prefix.dev/conda-forge/linux-64/libgcc-14.2.0-h77fa898_1.conda
      - conda: https://prefix.dev/conda-forge/linux-64/libgcc-ng-14.2.0-h69a702a_1.conda
      - conda: https://prefix.dev/conda-forge/linux-64/libgomp-14.2.0-h77fa898_1.conda
      - conda: https://prefix.dev/conda-forge/linux-64/liblzma-5.6.3-hb9d3cd8_1.conda
      - conda: https://prefix.dev/conda-forge/linux-64/libmpdec-4.0.0-h4bc722e_0.conda
      - conda: https://prefix.dev/conda-forge/linux-64/libsqlite-3.47.2-hee588c1_0.conda
      - conda: https://prefix.dev/conda-forge/linux-64/libuuid-2.38.1-h0b41bf4_0.conda
      - conda: https://prefix.dev/conda-forge/linux-64/libzlib-1.3.1-hb9d3cd8_2.conda
      - conda: https://prefix.dev/conda-forge/linux-64/ncurses-6.5-he02047a_1.conda
      - conda: https://prefix.dev/conda-forge/linux-64/openssl-3.4.0-h7b32b05_1.conda
      - conda: https://prefix.dev/conda-forge/linux-64/python-3.13.1-ha99a958_102_cp313.conda
      - conda: https://prefix.dev/conda-forge/linux-64/python_abi-3.13-5_cp313.conda
      - conda: https://prefix.dev/conda-forge/linux-64/readline-8.2-h8228510_1.conda
      - conda: https://prefix.dev/conda-forge/linux-64/tk-8.6.13-noxft_h4845f30_101.conda
      - conda: https://prefix.dev/conda-forge/noarch/tzdata-2024b-hc8b5060_0.conda
      - pypi: .
      osx-arm64:
      - conda: https://prefix.dev/conda-forge/noarch/array-api-compat-1.10.0-pyhd8ed1ab_0.conda
      - conda: https://prefix.dev/conda-forge/osx-arm64/bzip2-1.0.8-h99b78c6_7.conda
      - conda: https://prefix.dev/conda-forge/osx-arm64/ca-certificates-2024.12.14-hf0a4a13_0.conda
      - conda: https://prefix.dev/conda-forge/osx-arm64/libexpat-2.6.4-h286801f_0.conda
      - conda: https://prefix.dev/conda-forge/osx-arm64/libffi-3.4.2-h3422bc3_5.tar.bz2
      - conda: https://prefix.dev/conda-forge/osx-arm64/liblzma-5.6.3-h39f12f2_1.conda
      - conda: https://prefix.dev/conda-forge/osx-arm64/libmpdec-4.0.0-h99b78c6_0.conda
      - conda: https://prefix.dev/conda-forge/osx-arm64/libsqlite-3.47.2-h3f77e49_0.conda
      - conda: https://prefix.dev/conda-forge/osx-arm64/libzlib-1.3.1-h8359307_2.conda
      - conda: https://prefix.dev/conda-forge/osx-arm64/ncurses-6.5-h7bae524_1.conda
      - conda: https://prefix.dev/conda-forge/osx-arm64/openssl-3.4.0-h81ee809_1.conda
      - conda: https://prefix.dev/conda-forge/osx-arm64/python-3.13.1-h4f43103_102_cp313.conda
      - conda: https://prefix.dev/conda-forge/osx-arm64/python_abi-3.13-5_cp313.conda
      - conda: https://prefix.dev/conda-forge/osx-arm64/readline-8.2-h92ec313_1.conda
      - conda: https://prefix.dev/conda-forge/osx-arm64/tk-8.6.13-h5083fa2_1.conda
      - conda: https://prefix.dev/conda-forge/noarch/tzdata-2024b-hc8b5060_0.conda
      - pypi: .
      win-64:
      - conda: https://prefix.dev/conda-forge/noarch/array-api-compat-1.10.0-pyhd8ed1ab_0.conda
      - conda: https://prefix.dev/conda-forge/win-64/bzip2-1.0.8-h2466b09_7.conda
      - conda: https://prefix.dev/conda-forge/win-64/ca-certificates-2024.12.14-h56e8100_0.conda
      - conda: https://prefix.dev/conda-forge/win-64/libexpat-2.6.4-he0c23c2_0.conda
      - conda: https://prefix.dev/conda-forge/win-64/libffi-3.4.2-h8ffe710_5.tar.bz2
      - conda: https://prefix.dev/conda-forge/win-64/liblzma-5.6.3-h2466b09_1.conda
      - conda: https://prefix.dev/conda-forge/win-64/libmpdec-4.0.0-h2466b09_0.conda
      - conda: https://prefix.dev/conda-forge/win-64/libsqlite-3.47.2-h67fdade_0.conda
      - conda: https://prefix.dev/conda-forge/win-64/libzlib-1.3.1-h2466b09_2.conda
      - conda: https://prefix.dev/conda-forge/win-64/openssl-3.4.0-ha4e3fda_1.conda
      - conda: https://prefix.dev/conda-forge/win-64/python-3.13.1-h071d269_102_cp313.conda
      - conda: https://prefix.dev/conda-forge/win-64/python_abi-3.13-5_cp313.conda
      - conda: https://prefix.dev/conda-forge/win-64/tk-8.6.13-h5226925_1.conda
      - conda: https://prefix.dev/conda-forge/noarch/tzdata-2024b-hc8b5060_0.conda
      - conda: https://prefix.dev/conda-forge/win-64/ucrt-10.0.22621.0-h57928b3_1.conda
      - conda: https://prefix.dev/conda-forge/win-64/vc-14.3-ha32ba9b_23.conda
      - conda: https://prefix.dev/conda-forge/win-64/vc14_runtime-14.42.34433-he29a5d6_23.conda
      - conda: https://prefix.dev/conda-forge/win-64/vs2015_runtime-14.42.34433-hdffcdeb_23.conda
      - pypi: .
  dev:
    channels:
    - url: https://prefix.dev/conda-forge/
    indexes:
    - https://pypi.org/simple
    packages:
      linux-64:
      - conda: https://prefix.dev/conda-forge/linux-64/_libgcc_mutex-0.1-conda_forge.tar.bz2
      - conda: https://prefix.dev/conda-forge/linux-64/_openmp_mutex-4.5-2_gnu.tar.bz2
      - conda: https://prefix.dev/conda-forge/noarch/alabaster-1.0.0-pyhd8ed1ab_1.conda
      - conda: https://prefix.dev/conda-forge/noarch/array-api-compat-1.10.0-pyhd8ed1ab_0.conda
      - conda: https://prefix.dev/conda-forge/noarch/array-api-strict-2.2-pyhd8ed1ab_1.conda
      - conda: https://prefix.dev/conda-forge/linux-64/astroid-3.3.8-py313h78bf25f_0.conda
      - conda: https://prefix.dev/conda-forge/noarch/asttokens-3.0.0-pyhd8ed1ab_1.conda
      - conda: https://prefix.dev/conda-forge/noarch/babel-2.16.0-pyhd8ed1ab_1.conda
      - conda: https://prefix.dev/conda-forge/noarch/basedmypy-2.9.0-pyhd8ed1ab_0.conda
      - conda: https://prefix.dev/conda-forge/noarch/basedpyright-1.23.2-pyhd8ed1ab_0.conda
      - conda: https://prefix.dev/conda-forge/noarch/basedtyping-0.1.10-pyhd8ed1ab_1.conda
      - conda: https://prefix.dev/conda-forge/noarch/beautifulsoup4-4.12.3-pyha770c72_1.conda
      - conda: https://prefix.dev/conda-forge/linux-64/brotli-python-1.1.0-py313h46c70d0_2.conda
      - conda: https://prefix.dev/conda-forge/linux-64/bzip2-1.0.8-h4bc722e_7.conda
      - conda: https://prefix.dev/conda-forge/linux-64/ca-certificates-2024.12.14-hbcca054_0.conda
      - conda: https://prefix.dev/conda-forge/noarch/certifi-2024.12.14-pyhd8ed1ab_0.conda
      - conda: https://prefix.dev/conda-forge/linux-64/cffi-1.17.1-py313hfab6e84_0.conda
      - conda: https://prefix.dev/conda-forge/noarch/cfgv-3.3.1-pyhd8ed1ab_1.conda
      - conda: https://prefix.dev/conda-forge/noarch/charset-normalizer-3.4.1-pyhd8ed1ab_0.conda
      - conda: https://prefix.dev/conda-forge/noarch/colorama-0.4.6-pyhd8ed1ab_1.conda
      - conda: https://prefix.dev/conda-forge/linux-64/coverage-7.6.10-py313h8060acc_0.conda
      - conda: https://prefix.dev/conda-forge/noarch/decorator-5.1.1-pyhd8ed1ab_1.conda
      - conda: https://prefix.dev/conda-forge/noarch/dill-0.3.9-pyhd8ed1ab_1.conda
      - conda: https://prefix.dev/conda-forge/noarch/distlib-0.3.9-pyhd8ed1ab_1.conda
      - conda: https://prefix.dev/conda-forge/noarch/docutils-0.21.2-pyhd8ed1ab_1.conda
      - conda: https://prefix.dev/conda-forge/noarch/exceptiongroup-1.2.2-pyhd8ed1ab_1.conda
      - conda: https://prefix.dev/conda-forge/noarch/executing-2.1.0-pyhd8ed1ab_1.conda
      - conda: https://prefix.dev/conda-forge/noarch/filelock-3.16.1-pyhd8ed1ab_1.conda
      - conda: https://prefix.dev/conda-forge/noarch/furo-2024.8.6-pyhd8ed1ab_2.conda
      - conda: https://prefix.dev/conda-forge/noarch/h2-4.1.0-pyhd8ed1ab_1.conda
      - conda: https://prefix.dev/conda-forge/noarch/hpack-4.0.0-pyhd8ed1ab_1.conda
      - conda: https://prefix.dev/conda-forge/noarch/hyperframe-6.0.1-pyhd8ed1ab_1.conda
      - conda: https://prefix.dev/conda-forge/linux-64/icu-75.1-he02047a_0.conda
      - conda: https://prefix.dev/conda-forge/noarch/identify-2.6.5-pyhd8ed1ab_0.conda
      - conda: https://prefix.dev/conda-forge/noarch/idna-3.10-pyhd8ed1ab_1.conda
      - conda: https://prefix.dev/conda-forge/noarch/imagesize-1.4.1-pyhd8ed1ab_0.tar.bz2
      - conda: https://prefix.dev/conda-forge/noarch/iniconfig-2.0.0-pyhd8ed1ab_1.conda
      - conda: https://prefix.dev/conda-forge/noarch/ipython-8.31.0-pyh707e725_0.conda
      - conda: https://prefix.dev/conda-forge/noarch/isort-5.13.2-pyhd8ed1ab_1.conda
      - conda: https://prefix.dev/conda-forge/noarch/jedi-0.19.2-pyhd8ed1ab_1.conda
      - conda: https://prefix.dev/conda-forge/noarch/jinja2-3.1.5-pyhd8ed1ab_0.conda
      - conda: https://prefix.dev/conda-forge/linux-64/ld_impl_linux-64-2.43-h712a8e2_2.conda
      - conda: https://prefix.dev/conda-forge/linux-64/libblas-3.9.0-26_linux64_openblas.conda
      - conda: https://prefix.dev/conda-forge/linux-64/libcblas-3.9.0-26_linux64_openblas.conda
      - conda: https://prefix.dev/conda-forge/linux-64/libexpat-2.6.4-h5888daf_0.conda
      - conda: https://prefix.dev/conda-forge/linux-64/libffi-3.4.2-h7f98852_5.tar.bz2
      - conda: https://prefix.dev/conda-forge/linux-64/libgcc-14.2.0-h77fa898_1.conda
      - conda: https://prefix.dev/conda-forge/linux-64/libgcc-ng-14.2.0-h69a702a_1.conda
      - conda: https://prefix.dev/conda-forge/linux-64/libgfortran-14.2.0-h69a702a_1.conda
      - conda: https://prefix.dev/conda-forge/linux-64/libgfortran5-14.2.0-hd5240d6_1.conda
      - conda: https://prefix.dev/conda-forge/linux-64/libgomp-14.2.0-h77fa898_1.conda
      - conda: https://prefix.dev/conda-forge/linux-64/liblapack-3.9.0-26_linux64_openblas.conda
      - conda: https://prefix.dev/conda-forge/linux-64/liblzma-5.6.3-hb9d3cd8_1.conda
      - conda: https://prefix.dev/conda-forge/linux-64/libmpdec-4.0.0-h4bc722e_0.conda
      - conda: https://prefix.dev/conda-forge/linux-64/libopenblas-0.3.28-pthreads_h94d23a6_1.conda
      - conda: https://prefix.dev/conda-forge/linux-64/libsqlite-3.47.2-hee588c1_0.conda
      - conda: https://prefix.dev/conda-forge/linux-64/libstdcxx-14.2.0-hc0a3c3a_1.conda
      - conda: https://prefix.dev/conda-forge/linux-64/libstdcxx-ng-14.2.0-h4852527_1.conda
      - conda: https://prefix.dev/conda-forge/linux-64/libuuid-2.38.1-h0b41bf4_0.conda
      - conda: https://prefix.dev/conda-forge/linux-64/libuv-1.49.2-hb9d3cd8_0.conda
      - conda: https://prefix.dev/conda-forge/linux-64/libzlib-1.3.1-hb9d3cd8_2.conda
      - conda: https://prefix.dev/conda-forge/noarch/markdown-it-py-3.0.0-pyhd8ed1ab_1.conda
      - conda: https://prefix.dev/conda-forge/linux-64/markupsafe-3.0.2-py313h8060acc_1.conda
      - conda: https://prefix.dev/conda-forge/noarch/matplotlib-inline-0.1.7-pyhd8ed1ab_1.conda
      - conda: https://prefix.dev/conda-forge/noarch/mccabe-0.7.0-pyhd8ed1ab_1.conda
      - conda: https://prefix.dev/conda-forge/noarch/mdit-py-plugins-0.4.2-pyhd8ed1ab_1.conda
      - conda: https://prefix.dev/conda-forge/noarch/mdurl-0.1.2-pyhd8ed1ab_1.conda
      - conda: https://prefix.dev/conda-forge/noarch/mypy_extensions-1.0.0-pyha770c72_1.conda
      - conda: https://prefix.dev/conda-forge/noarch/myst-parser-4.0.0-pyhd8ed1ab_1.conda
      - conda: https://prefix.dev/conda-forge/linux-64/ncurses-6.5-he02047a_1.conda
      - conda: https://prefix.dev/conda-forge/noarch/nodeenv-1.9.1-pyhd8ed1ab_1.conda
      - conda: https://prefix.dev/conda-forge/linux-64/nodejs-22.12.0-hf235a45_0.conda
      - conda: https://prefix.dev/conda-forge/noarch/nodejs-wheel-22.12.0-pyhd8ed1ab_0.conda
      - conda: https://prefix.dev/conda-forge/linux-64/numpy-2.2.1-py313hb30382a_0.conda
      - conda: https://prefix.dev/conda-forge/noarch/numpydoc-1.8.0-pyhd8ed1ab_1.conda
      - conda: https://prefix.dev/conda-forge/linux-64/openssl-3.4.0-h7b32b05_1.conda
      - conda: https://prefix.dev/conda-forge/noarch/packaging-24.2-pyhd8ed1ab_2.conda
      - conda: https://prefix.dev/conda-forge/noarch/parso-0.8.4-pyhd8ed1ab_1.conda
      - conda: https://prefix.dev/conda-forge/noarch/pexpect-4.9.0-pyhd8ed1ab_1.conda
      - conda: https://prefix.dev/conda-forge/noarch/pickleshare-0.7.5-pyhd8ed1ab_1004.conda
      - conda: https://prefix.dev/conda-forge/noarch/platformdirs-4.3.6-pyhd8ed1ab_1.conda
      - conda: https://prefix.dev/conda-forge/noarch/pluggy-1.5.0-pyhd8ed1ab_1.conda
      - conda: https://prefix.dev/conda-forge/noarch/pre-commit-4.0.1-pyha770c72_1.conda
      - conda: https://prefix.dev/conda-forge/noarch/prompt-toolkit-3.0.48-pyha770c72_1.conda
      - conda: https://prefix.dev/conda-forge/noarch/ptyprocess-0.7.0-pyhd8ed1ab_1.conda
      - conda: https://prefix.dev/conda-forge/noarch/pure_eval-0.2.3-pyhd8ed1ab_1.conda
      - conda: https://prefix.dev/conda-forge/noarch/pycparser-2.22-pyh29332c3_1.conda
      - conda: https://prefix.dev/conda-forge/noarch/pygments-2.19.1-pyhd8ed1ab_0.conda
      - conda: https://prefix.dev/conda-forge/noarch/pylint-3.3.3-pyhd8ed1ab_0.conda
      - conda: https://prefix.dev/conda-forge/noarch/pysocks-1.7.1-pyha55dd90_7.conda
      - conda: https://prefix.dev/conda-forge/noarch/pytest-8.3.4-pyhd8ed1ab_1.conda
      - conda: https://prefix.dev/conda-forge/noarch/pytest-cov-6.0.0-pyhd8ed1ab_1.conda
      - conda: https://prefix.dev/conda-forge/linux-64/python-3.13.1-ha99a958_102_cp313.conda
      - conda: https://prefix.dev/conda-forge/linux-64/python_abi-3.13-5_cp313.conda
      - conda: https://prefix.dev/conda-forge/noarch/pytz-2024.2-pyhd8ed1ab_1.conda
      - conda: https://prefix.dev/conda-forge/linux-64/pyyaml-6.0.2-py313h536fd9c_1.conda
      - conda: https://prefix.dev/conda-forge/linux-64/readline-8.2-h8228510_1.conda
      - conda: https://prefix.dev/conda-forge/noarch/requests-2.32.3-pyhd8ed1ab_1.conda
      - conda: https://prefix.dev/conda-forge/noarch/setuptools-75.6.0-pyhff2d567_1.conda
      - conda: https://prefix.dev/conda-forge/noarch/snowballstemmer-2.2.0-pyhd8ed1ab_0.tar.bz2
      - conda: https://prefix.dev/conda-forge/noarch/soupsieve-2.5-pyhd8ed1ab_1.conda
      - conda: https://prefix.dev/conda-forge/noarch/sphinx-8.1.3-pyhd8ed1ab_1.conda
      - conda: https://prefix.dev/conda-forge/noarch/sphinx-autodoc-typehints-3.0.0-pyhd8ed1ab_0.conda
      - conda: https://prefix.dev/conda-forge/noarch/sphinx-basic-ng-1.0.0b2-pyhd8ed1ab_2.conda
      - conda: https://prefix.dev/conda-forge/noarch/sphinx-copybutton-0.5.2-pyhd8ed1ab_1.conda
      - conda: https://prefix.dev/conda-forge/noarch/sphinxcontrib-applehelp-2.0.0-pyhd8ed1ab_1.conda
      - conda: https://prefix.dev/conda-forge/noarch/sphinxcontrib-devhelp-2.0.0-pyhd8ed1ab_1.conda
      - conda: https://prefix.dev/conda-forge/noarch/sphinxcontrib-htmlhelp-2.1.0-pyhd8ed1ab_1.conda
      - conda: https://prefix.dev/conda-forge/noarch/sphinxcontrib-jsmath-1.0.1-pyhd8ed1ab_1.conda
      - conda: https://prefix.dev/conda-forge/noarch/sphinxcontrib-qthelp-2.0.0-pyhd8ed1ab_1.conda
      - conda: https://prefix.dev/conda-forge/noarch/sphinxcontrib-serializinghtml-1.1.10-pyhd8ed1ab_1.conda
      - conda: https://prefix.dev/conda-forge/noarch/stack_data-0.6.3-pyhd8ed1ab_1.conda
      - conda: https://prefix.dev/conda-forge/noarch/tabulate-0.9.0-pyhd8ed1ab_2.conda
      - conda: https://prefix.dev/conda-forge/linux-64/tk-8.6.13-noxft_h4845f30_101.conda
      - conda: https://prefix.dev/conda-forge/noarch/toml-0.10.2-pyhd8ed1ab_1.conda
      - conda: https://prefix.dev/conda-forge/noarch/tomli-2.2.1-pyhd8ed1ab_1.conda
      - conda: https://prefix.dev/conda-forge/noarch/tomlkit-0.13.2-pyha770c72_1.conda
      - conda: https://prefix.dev/conda-forge/noarch/traitlets-5.14.3-pyhd8ed1ab_1.conda
      - conda: https://prefix.dev/conda-forge/noarch/typing-extensions-4.12.2-hd8ed1ab_1.conda
      - conda: https://prefix.dev/conda-forge/noarch/typing_extensions-4.12.2-pyha770c72_1.conda
      - conda: https://prefix.dev/conda-forge/noarch/tzdata-2024b-hc8b5060_0.conda
      - conda: https://prefix.dev/conda-forge/linux-64/ukkonen-1.0.1-py313h33d0bda_5.conda
      - conda: https://prefix.dev/conda-forge/noarch/urllib3-2.3.0-pyhd8ed1ab_0.conda
      - conda: https://prefix.dev/conda-forge/noarch/virtualenv-20.28.1-pyhd8ed1ab_0.conda
      - conda: https://prefix.dev/conda-forge/noarch/wcwidth-0.2.13-pyhd8ed1ab_1.conda
      - conda: https://prefix.dev/conda-forge/linux-64/yaml-0.2.5-h7f98852_2.tar.bz2
      - conda: https://prefix.dev/conda-forge/linux-64/zlib-1.3.1-hb9d3cd8_2.conda
      - conda: https://prefix.dev/conda-forge/linux-64/zstandard-0.23.0-py313h80202fe_1.conda
      - conda: https://prefix.dev/conda-forge/linux-64/zstd-1.5.6-ha6fb4c9_0.conda
      - pypi: .
      osx-arm64:
      - conda: https://prefix.dev/conda-forge/noarch/alabaster-1.0.0-pyhd8ed1ab_1.conda
      - conda: https://prefix.dev/conda-forge/noarch/array-api-compat-1.10.0-pyhd8ed1ab_0.conda
      - conda: https://prefix.dev/conda-forge/noarch/array-api-strict-2.2-pyhd8ed1ab_1.conda
      - conda: https://prefix.dev/conda-forge/osx-arm64/astroid-3.3.8-py313h8f79df9_0.conda
      - conda: https://prefix.dev/conda-forge/noarch/asttokens-3.0.0-pyhd8ed1ab_1.conda
      - conda: https://prefix.dev/conda-forge/noarch/babel-2.16.0-pyhd8ed1ab_1.conda
      - conda: https://prefix.dev/conda-forge/noarch/basedmypy-2.9.0-pyhd8ed1ab_0.conda
      - conda: https://prefix.dev/conda-forge/noarch/basedpyright-1.23.2-pyhd8ed1ab_0.conda
      - conda: https://prefix.dev/conda-forge/noarch/basedtyping-0.1.10-pyhd8ed1ab_1.conda
      - conda: https://prefix.dev/conda-forge/noarch/beautifulsoup4-4.12.3-pyha770c72_1.conda
      - conda: https://prefix.dev/conda-forge/osx-arm64/brotli-python-1.1.0-py313h3579c5c_2.conda
      - conda: https://prefix.dev/conda-forge/osx-arm64/bzip2-1.0.8-h99b78c6_7.conda
      - conda: https://prefix.dev/conda-forge/osx-arm64/ca-certificates-2024.12.14-hf0a4a13_0.conda
      - conda: https://prefix.dev/conda-forge/noarch/certifi-2024.12.14-pyhd8ed1ab_0.conda
      - conda: https://prefix.dev/conda-forge/osx-arm64/cffi-1.17.1-py313hc845a76_0.conda
      - conda: https://prefix.dev/conda-forge/noarch/cfgv-3.3.1-pyhd8ed1ab_1.conda
      - conda: https://prefix.dev/conda-forge/noarch/charset-normalizer-3.4.1-pyhd8ed1ab_0.conda
      - conda: https://prefix.dev/conda-forge/noarch/colorama-0.4.6-pyhd8ed1ab_1.conda
      - conda: https://prefix.dev/conda-forge/osx-arm64/coverage-7.6.10-py313ha9b7d5b_0.conda
      - conda: https://prefix.dev/conda-forge/noarch/decorator-5.1.1-pyhd8ed1ab_1.conda
      - conda: https://prefix.dev/conda-forge/noarch/dill-0.3.9-pyhd8ed1ab_1.conda
      - conda: https://prefix.dev/conda-forge/noarch/distlib-0.3.9-pyhd8ed1ab_1.conda
      - conda: https://prefix.dev/conda-forge/noarch/docutils-0.21.2-pyhd8ed1ab_1.conda
      - conda: https://prefix.dev/conda-forge/noarch/exceptiongroup-1.2.2-pyhd8ed1ab_1.conda
      - conda: https://prefix.dev/conda-forge/noarch/executing-2.1.0-pyhd8ed1ab_1.conda
      - conda: https://prefix.dev/conda-forge/noarch/filelock-3.16.1-pyhd8ed1ab_1.conda
      - conda: https://prefix.dev/conda-forge/noarch/furo-2024.8.6-pyhd8ed1ab_2.conda
      - conda: https://prefix.dev/conda-forge/noarch/h2-4.1.0-pyhd8ed1ab_1.conda
      - conda: https://prefix.dev/conda-forge/noarch/hpack-4.0.0-pyhd8ed1ab_1.conda
      - conda: https://prefix.dev/conda-forge/noarch/hyperframe-6.0.1-pyhd8ed1ab_1.conda
      - conda: https://prefix.dev/conda-forge/osx-arm64/icu-75.1-hfee45f7_0.conda
      - conda: https://prefix.dev/conda-forge/noarch/identify-2.6.5-pyhd8ed1ab_0.conda
      - conda: https://prefix.dev/conda-forge/noarch/idna-3.10-pyhd8ed1ab_1.conda
      - conda: https://prefix.dev/conda-forge/noarch/imagesize-1.4.1-pyhd8ed1ab_0.tar.bz2
      - conda: https://prefix.dev/conda-forge/noarch/iniconfig-2.0.0-pyhd8ed1ab_1.conda
      - conda: https://prefix.dev/conda-forge/noarch/ipython-8.31.0-pyh707e725_0.conda
      - conda: https://prefix.dev/conda-forge/noarch/isort-5.13.2-pyhd8ed1ab_1.conda
      - conda: https://prefix.dev/conda-forge/noarch/jedi-0.19.2-pyhd8ed1ab_1.conda
      - conda: https://prefix.dev/conda-forge/noarch/jinja2-3.1.5-pyhd8ed1ab_0.conda
      - conda: https://prefix.dev/conda-forge/osx-arm64/libblas-3.9.0-26_osxarm64_openblas.conda
      - conda: https://prefix.dev/conda-forge/osx-arm64/libcblas-3.9.0-26_osxarm64_openblas.conda
      - conda: https://prefix.dev/conda-forge/osx-arm64/libcxx-19.1.6-ha82da77_1.conda
      - conda: https://prefix.dev/conda-forge/osx-arm64/libexpat-2.6.4-h286801f_0.conda
      - conda: https://prefix.dev/conda-forge/osx-arm64/libffi-3.4.2-h3422bc3_5.tar.bz2
      - conda: https://prefix.dev/conda-forge/osx-arm64/libgfortran-5.0.0-13_2_0_hd922786_3.conda
      - conda: https://prefix.dev/conda-forge/osx-arm64/libgfortran5-13.2.0-hf226fd6_3.conda
      - conda: https://prefix.dev/conda-forge/osx-arm64/liblapack-3.9.0-26_osxarm64_openblas.conda
      - conda: https://prefix.dev/conda-forge/osx-arm64/liblzma-5.6.3-h39f12f2_1.conda
      - conda: https://prefix.dev/conda-forge/osx-arm64/libmpdec-4.0.0-h99b78c6_0.conda
      - conda: https://prefix.dev/conda-forge/osx-arm64/libopenblas-0.3.28-openmp_hf332438_1.conda
      - conda: https://prefix.dev/conda-forge/osx-arm64/libsqlite-3.47.2-h3f77e49_0.conda
      - conda: https://prefix.dev/conda-forge/osx-arm64/libuv-1.49.2-h7ab814d_0.conda
      - conda: https://prefix.dev/conda-forge/osx-arm64/libzlib-1.3.1-h8359307_2.conda
      - conda: https://prefix.dev/conda-forge/osx-arm64/llvm-openmp-19.1.6-hdb05f8b_0.conda
      - conda: https://prefix.dev/conda-forge/noarch/markdown-it-py-3.0.0-pyhd8ed1ab_1.conda
      - conda: https://prefix.dev/conda-forge/osx-arm64/markupsafe-3.0.2-py313ha9b7d5b_1.conda
      - conda: https://prefix.dev/conda-forge/noarch/matplotlib-inline-0.1.7-pyhd8ed1ab_1.conda
      - conda: https://prefix.dev/conda-forge/noarch/mccabe-0.7.0-pyhd8ed1ab_1.conda
      - conda: https://prefix.dev/conda-forge/noarch/mdit-py-plugins-0.4.2-pyhd8ed1ab_1.conda
      - conda: https://prefix.dev/conda-forge/noarch/mdurl-0.1.2-pyhd8ed1ab_1.conda
      - conda: https://prefix.dev/conda-forge/noarch/mypy_extensions-1.0.0-pyha770c72_1.conda
      - conda: https://prefix.dev/conda-forge/noarch/myst-parser-4.0.0-pyhd8ed1ab_1.conda
      - conda: https://prefix.dev/conda-forge/osx-arm64/ncurses-6.5-h7bae524_1.conda
      - conda: https://prefix.dev/conda-forge/noarch/nodeenv-1.9.1-pyhd8ed1ab_1.conda
      - conda: https://prefix.dev/conda-forge/osx-arm64/nodejs-22.12.0-h02a13b7_0.conda
      - conda: https://prefix.dev/conda-forge/noarch/nodejs-wheel-22.12.0-pyhd8ed1ab_0.conda
      - conda: https://prefix.dev/conda-forge/osx-arm64/numpy-2.2.1-py313ha4a2180_0.conda
      - conda: https://prefix.dev/conda-forge/noarch/numpydoc-1.8.0-pyhd8ed1ab_1.conda
      - conda: https://prefix.dev/conda-forge/osx-arm64/openssl-3.4.0-h81ee809_1.conda
      - conda: https://prefix.dev/conda-forge/noarch/packaging-24.2-pyhd8ed1ab_2.conda
      - conda: https://prefix.dev/conda-forge/noarch/parso-0.8.4-pyhd8ed1ab_1.conda
      - conda: https://prefix.dev/conda-forge/noarch/pexpect-4.9.0-pyhd8ed1ab_1.conda
      - conda: https://prefix.dev/conda-forge/noarch/pickleshare-0.7.5-pyhd8ed1ab_1004.conda
      - conda: https://prefix.dev/conda-forge/noarch/platformdirs-4.3.6-pyhd8ed1ab_1.conda
      - conda: https://prefix.dev/conda-forge/noarch/pluggy-1.5.0-pyhd8ed1ab_1.conda
      - conda: https://prefix.dev/conda-forge/noarch/pre-commit-4.0.1-pyha770c72_1.conda
      - conda: https://prefix.dev/conda-forge/noarch/prompt-toolkit-3.0.48-pyha770c72_1.conda
      - conda: https://prefix.dev/conda-forge/noarch/ptyprocess-0.7.0-pyhd8ed1ab_1.conda
      - conda: https://prefix.dev/conda-forge/noarch/pure_eval-0.2.3-pyhd8ed1ab_1.conda
      - conda: https://prefix.dev/conda-forge/noarch/pycparser-2.22-pyh29332c3_1.conda
      - conda: https://prefix.dev/conda-forge/noarch/pygments-2.19.1-pyhd8ed1ab_0.conda
      - conda: https://prefix.dev/conda-forge/noarch/pylint-3.3.3-pyhd8ed1ab_0.conda
      - conda: https://prefix.dev/conda-forge/noarch/pysocks-1.7.1-pyha55dd90_7.conda
      - conda: https://prefix.dev/conda-forge/noarch/pytest-8.3.4-pyhd8ed1ab_1.conda
      - conda: https://prefix.dev/conda-forge/noarch/pytest-cov-6.0.0-pyhd8ed1ab_1.conda
      - conda: https://prefix.dev/conda-forge/osx-arm64/python-3.13.1-h4f43103_102_cp313.conda
      - conda: https://prefix.dev/conda-forge/osx-arm64/python_abi-3.13-5_cp313.conda
      - conda: https://prefix.dev/conda-forge/noarch/pytz-2024.2-pyhd8ed1ab_1.conda
      - conda: https://prefix.dev/conda-forge/osx-arm64/pyyaml-6.0.2-py313h20a7fcf_1.conda
      - conda: https://prefix.dev/conda-forge/osx-arm64/readline-8.2-h92ec313_1.conda
      - conda: https://prefix.dev/conda-forge/noarch/requests-2.32.3-pyhd8ed1ab_1.conda
      - conda: https://prefix.dev/conda-forge/noarch/setuptools-75.6.0-pyhff2d567_1.conda
      - conda: https://prefix.dev/conda-forge/noarch/snowballstemmer-2.2.0-pyhd8ed1ab_0.tar.bz2
      - conda: https://prefix.dev/conda-forge/noarch/soupsieve-2.5-pyhd8ed1ab_1.conda
      - conda: https://prefix.dev/conda-forge/noarch/sphinx-8.1.3-pyhd8ed1ab_1.conda
      - conda: https://prefix.dev/conda-forge/noarch/sphinx-autodoc-typehints-3.0.0-pyhd8ed1ab_0.conda
      - conda: https://prefix.dev/conda-forge/noarch/sphinx-basic-ng-1.0.0b2-pyhd8ed1ab_2.conda
      - conda: https://prefix.dev/conda-forge/noarch/sphinx-copybutton-0.5.2-pyhd8ed1ab_1.conda
      - conda: https://prefix.dev/conda-forge/noarch/sphinxcontrib-applehelp-2.0.0-pyhd8ed1ab_1.conda
      - conda: https://prefix.dev/conda-forge/noarch/sphinxcontrib-devhelp-2.0.0-pyhd8ed1ab_1.conda
      - conda: https://prefix.dev/conda-forge/noarch/sphinxcontrib-htmlhelp-2.1.0-pyhd8ed1ab_1.conda
      - conda: https://prefix.dev/conda-forge/noarch/sphinxcontrib-jsmath-1.0.1-pyhd8ed1ab_1.conda
      - conda: https://prefix.dev/conda-forge/noarch/sphinxcontrib-qthelp-2.0.0-pyhd8ed1ab_1.conda
      - conda: https://prefix.dev/conda-forge/noarch/sphinxcontrib-serializinghtml-1.1.10-pyhd8ed1ab_1.conda
      - conda: https://prefix.dev/conda-forge/noarch/stack_data-0.6.3-pyhd8ed1ab_1.conda
      - conda: https://prefix.dev/conda-forge/noarch/tabulate-0.9.0-pyhd8ed1ab_2.conda
      - conda: https://prefix.dev/conda-forge/osx-arm64/tk-8.6.13-h5083fa2_1.conda
      - conda: https://prefix.dev/conda-forge/noarch/toml-0.10.2-pyhd8ed1ab_1.conda
      - conda: https://prefix.dev/conda-forge/noarch/tomli-2.2.1-pyhd8ed1ab_1.conda
      - conda: https://prefix.dev/conda-forge/noarch/tomlkit-0.13.2-pyha770c72_1.conda
      - conda: https://prefix.dev/conda-forge/noarch/traitlets-5.14.3-pyhd8ed1ab_1.conda
      - conda: https://prefix.dev/conda-forge/noarch/typing-extensions-4.12.2-hd8ed1ab_1.conda
      - conda: https://prefix.dev/conda-forge/noarch/typing_extensions-4.12.2-pyha770c72_1.conda
      - conda: https://prefix.dev/conda-forge/noarch/tzdata-2024b-hc8b5060_0.conda
      - conda: https://prefix.dev/conda-forge/osx-arm64/ukkonen-1.0.1-py313hf9c7212_5.conda
      - conda: https://prefix.dev/conda-forge/noarch/urllib3-2.3.0-pyhd8ed1ab_0.conda
      - conda: https://prefix.dev/conda-forge/noarch/virtualenv-20.28.1-pyhd8ed1ab_0.conda
      - conda: https://prefix.dev/conda-forge/noarch/wcwidth-0.2.13-pyhd8ed1ab_1.conda
      - conda: https://prefix.dev/conda-forge/osx-arm64/yaml-0.2.5-h3422bc3_2.tar.bz2
      - conda: https://prefix.dev/conda-forge/osx-arm64/zlib-1.3.1-h8359307_2.conda
      - conda: https://prefix.dev/conda-forge/osx-arm64/zstandard-0.23.0-py313hf2da073_1.conda
      - conda: https://prefix.dev/conda-forge/osx-arm64/zstd-1.5.6-hb46c0d2_0.conda
      - pypi: .
      win-64:
      - conda: https://prefix.dev/conda-forge/noarch/alabaster-1.0.0-pyhd8ed1ab_1.conda
      - conda: https://prefix.dev/conda-forge/noarch/array-api-compat-1.10.0-pyhd8ed1ab_0.conda
      - conda: https://prefix.dev/conda-forge/noarch/array-api-strict-2.2-pyhd8ed1ab_1.conda
      - conda: https://prefix.dev/conda-forge/win-64/astroid-3.3.8-py313hfa70ccb_0.conda
      - conda: https://prefix.dev/conda-forge/noarch/asttokens-3.0.0-pyhd8ed1ab_1.conda
      - conda: https://prefix.dev/conda-forge/noarch/babel-2.16.0-pyhd8ed1ab_1.conda
      - conda: https://prefix.dev/conda-forge/noarch/basedmypy-2.9.0-pyhd8ed1ab_0.conda
      - conda: https://prefix.dev/conda-forge/noarch/basedpyright-1.23.2-pyhd8ed1ab_0.conda
      - conda: https://prefix.dev/conda-forge/noarch/basedtyping-0.1.10-pyhd8ed1ab_1.conda
      - conda: https://prefix.dev/conda-forge/noarch/beautifulsoup4-4.12.3-pyha770c72_1.conda
      - conda: https://prefix.dev/conda-forge/win-64/brotli-python-1.1.0-py313h5813708_2.conda
      - conda: https://prefix.dev/conda-forge/win-64/bzip2-1.0.8-h2466b09_7.conda
      - conda: https://prefix.dev/conda-forge/win-64/ca-certificates-2024.12.14-h56e8100_0.conda
      - conda: https://prefix.dev/conda-forge/noarch/certifi-2024.12.14-pyhd8ed1ab_0.conda
      - conda: https://prefix.dev/conda-forge/win-64/cffi-1.17.1-py313ha7868ed_0.conda
      - conda: https://prefix.dev/conda-forge/noarch/cfgv-3.3.1-pyhd8ed1ab_1.conda
      - conda: https://prefix.dev/conda-forge/noarch/charset-normalizer-3.4.1-pyhd8ed1ab_0.conda
      - conda: https://prefix.dev/conda-forge/noarch/colorama-0.4.6-pyhd8ed1ab_1.conda
      - conda: https://prefix.dev/conda-forge/win-64/coverage-7.6.10-py313hb4c8b1a_0.conda
      - conda: https://prefix.dev/conda-forge/noarch/decorator-5.1.1-pyhd8ed1ab_1.conda
      - conda: https://prefix.dev/conda-forge/noarch/dill-0.3.9-pyhd8ed1ab_1.conda
      - conda: https://prefix.dev/conda-forge/noarch/distlib-0.3.9-pyhd8ed1ab_1.conda
      - conda: https://prefix.dev/conda-forge/noarch/docutils-0.21.2-pyhd8ed1ab_1.conda
      - conda: https://prefix.dev/conda-forge/noarch/exceptiongroup-1.2.2-pyhd8ed1ab_1.conda
      - conda: https://prefix.dev/conda-forge/noarch/executing-2.1.0-pyhd8ed1ab_1.conda
      - conda: https://prefix.dev/conda-forge/noarch/filelock-3.16.1-pyhd8ed1ab_1.conda
      - conda: https://prefix.dev/conda-forge/noarch/furo-2024.8.6-pyhd8ed1ab_2.conda
      - conda: https://prefix.dev/conda-forge/noarch/h2-4.1.0-pyhd8ed1ab_1.conda
      - conda: https://prefix.dev/conda-forge/noarch/hpack-4.0.0-pyhd8ed1ab_1.conda
      - conda: https://prefix.dev/conda-forge/noarch/hyperframe-6.0.1-pyhd8ed1ab_1.conda
      - conda: https://prefix.dev/conda-forge/noarch/identify-2.6.5-pyhd8ed1ab_0.conda
      - conda: https://prefix.dev/conda-forge/noarch/idna-3.10-pyhd8ed1ab_1.conda
      - conda: https://prefix.dev/conda-forge/noarch/imagesize-1.4.1-pyhd8ed1ab_0.tar.bz2
      - conda: https://prefix.dev/conda-forge/noarch/iniconfig-2.0.0-pyhd8ed1ab_1.conda
      - conda: https://prefix.dev/conda-forge/win-64/intel-openmp-2024.2.1-h57928b3_1083.conda
      - conda: https://prefix.dev/conda-forge/noarch/ipython-8.31.0-pyh7428d3b_0.conda
      - conda: https://prefix.dev/conda-forge/noarch/isort-5.13.2-pyhd8ed1ab_1.conda
      - conda: https://prefix.dev/conda-forge/noarch/jedi-0.19.2-pyhd8ed1ab_1.conda
      - conda: https://prefix.dev/conda-forge/noarch/jinja2-3.1.5-pyhd8ed1ab_0.conda
      - conda: https://prefix.dev/conda-forge/win-64/libblas-3.9.0-26_win64_mkl.conda
      - conda: https://prefix.dev/conda-forge/win-64/libcblas-3.9.0-26_win64_mkl.conda
      - conda: https://prefix.dev/conda-forge/win-64/libexpat-2.6.4-he0c23c2_0.conda
      - conda: https://prefix.dev/conda-forge/win-64/libffi-3.4.2-h8ffe710_5.tar.bz2
      - conda: https://prefix.dev/conda-forge/win-64/libhwloc-2.11.2-default_ha69328c_1001.conda
      - conda: https://prefix.dev/conda-forge/win-64/libiconv-1.17-hcfcfb64_2.conda
      - conda: https://prefix.dev/conda-forge/win-64/liblapack-3.9.0-26_win64_mkl.conda
      - conda: https://prefix.dev/conda-forge/win-64/liblzma-5.6.3-h2466b09_1.conda
      - conda: https://prefix.dev/conda-forge/win-64/libmpdec-4.0.0-h2466b09_0.conda
      - conda: https://prefix.dev/conda-forge/win-64/libsqlite-3.47.2-h67fdade_0.conda
      - conda: https://prefix.dev/conda-forge/win-64/libwinpthread-12.0.0.r4.gg4f2fc60ca-h57928b3_8.conda
      - conda: https://prefix.dev/conda-forge/win-64/libxml2-2.13.5-he286e8c_1.conda
      - conda: https://prefix.dev/conda-forge/win-64/libzlib-1.3.1-h2466b09_2.conda
      - conda: https://prefix.dev/conda-forge/noarch/markdown-it-py-3.0.0-pyhd8ed1ab_1.conda
      - conda: https://prefix.dev/conda-forge/win-64/markupsafe-3.0.2-py313hb4c8b1a_1.conda
      - conda: https://prefix.dev/conda-forge/noarch/matplotlib-inline-0.1.7-pyhd8ed1ab_1.conda
      - conda: https://prefix.dev/conda-forge/noarch/mccabe-0.7.0-pyhd8ed1ab_1.conda
      - conda: https://prefix.dev/conda-forge/noarch/mdit-py-plugins-0.4.2-pyhd8ed1ab_1.conda
      - conda: https://prefix.dev/conda-forge/noarch/mdurl-0.1.2-pyhd8ed1ab_1.conda
      - conda: https://prefix.dev/conda-forge/win-64/mkl-2024.2.2-h66d3029_15.conda
      - conda: https://prefix.dev/conda-forge/noarch/mypy_extensions-1.0.0-pyha770c72_1.conda
      - conda: https://prefix.dev/conda-forge/noarch/myst-parser-4.0.0-pyhd8ed1ab_1.conda
      - conda: https://prefix.dev/conda-forge/noarch/nodeenv-1.9.1-pyhd8ed1ab_1.conda
      - conda: https://prefix.dev/conda-forge/win-64/nodejs-22.12.0-hfeaa22a_0.conda
      - conda: https://prefix.dev/conda-forge/noarch/nodejs-wheel-22.12.0-pyhd8ed1ab_0.conda
      - conda: https://prefix.dev/conda-forge/win-64/numpy-2.2.1-py313hd65a2fa_0.conda
      - conda: https://prefix.dev/conda-forge/noarch/numpydoc-1.8.0-pyhd8ed1ab_1.conda
      - conda: https://prefix.dev/conda-forge/win-64/openssl-3.4.0-ha4e3fda_1.conda
      - conda: https://prefix.dev/conda-forge/noarch/packaging-24.2-pyhd8ed1ab_2.conda
      - conda: https://prefix.dev/conda-forge/noarch/parso-0.8.4-pyhd8ed1ab_1.conda
      - conda: https://prefix.dev/conda-forge/noarch/pickleshare-0.7.5-pyhd8ed1ab_1004.conda
      - conda: https://prefix.dev/conda-forge/noarch/platformdirs-4.3.6-pyhd8ed1ab_1.conda
      - conda: https://prefix.dev/conda-forge/noarch/pluggy-1.5.0-pyhd8ed1ab_1.conda
      - conda: https://prefix.dev/conda-forge/noarch/pre-commit-4.0.1-pyha770c72_1.conda
      - conda: https://prefix.dev/conda-forge/noarch/prompt-toolkit-3.0.48-pyha770c72_1.conda
      - conda: https://prefix.dev/conda-forge/noarch/pure_eval-0.2.3-pyhd8ed1ab_1.conda
      - conda: https://prefix.dev/conda-forge/noarch/pycparser-2.22-pyh29332c3_1.conda
      - conda: https://prefix.dev/conda-forge/noarch/pygments-2.19.1-pyhd8ed1ab_0.conda
      - conda: https://prefix.dev/conda-forge/noarch/pylint-3.3.3-pyhd8ed1ab_0.conda
      - conda: https://prefix.dev/conda-forge/noarch/pysocks-1.7.1-pyh09c184e_7.conda
      - conda: https://prefix.dev/conda-forge/noarch/pytest-8.3.4-pyhd8ed1ab_1.conda
      - conda: https://prefix.dev/conda-forge/noarch/pytest-cov-6.0.0-pyhd8ed1ab_1.conda
      - conda: https://prefix.dev/conda-forge/win-64/python-3.13.1-h071d269_102_cp313.conda
      - conda: https://prefix.dev/conda-forge/win-64/python_abi-3.13-5_cp313.conda
      - conda: https://prefix.dev/conda-forge/noarch/pytz-2024.2-pyhd8ed1ab_1.conda
      - conda: https://prefix.dev/conda-forge/win-64/pyyaml-6.0.2-py313ha7868ed_1.conda
      - conda: https://prefix.dev/conda-forge/noarch/requests-2.32.3-pyhd8ed1ab_1.conda
      - conda: https://prefix.dev/conda-forge/noarch/setuptools-75.6.0-pyhff2d567_1.conda
      - conda: https://prefix.dev/conda-forge/noarch/snowballstemmer-2.2.0-pyhd8ed1ab_0.tar.bz2
      - conda: https://prefix.dev/conda-forge/noarch/soupsieve-2.5-pyhd8ed1ab_1.conda
      - conda: https://prefix.dev/conda-forge/noarch/sphinx-8.1.3-pyhd8ed1ab_1.conda
      - conda: https://prefix.dev/conda-forge/noarch/sphinx-autodoc-typehints-3.0.0-pyhd8ed1ab_0.conda
      - conda: https://prefix.dev/conda-forge/noarch/sphinx-basic-ng-1.0.0b2-pyhd8ed1ab_2.conda
      - conda: https://prefix.dev/conda-forge/noarch/sphinx-copybutton-0.5.2-pyhd8ed1ab_1.conda
      - conda: https://prefix.dev/conda-forge/noarch/sphinxcontrib-applehelp-2.0.0-pyhd8ed1ab_1.conda
      - conda: https://prefix.dev/conda-forge/noarch/sphinxcontrib-devhelp-2.0.0-pyhd8ed1ab_1.conda
      - conda: https://prefix.dev/conda-forge/noarch/sphinxcontrib-htmlhelp-2.1.0-pyhd8ed1ab_1.conda
      - conda: https://prefix.dev/conda-forge/noarch/sphinxcontrib-jsmath-1.0.1-pyhd8ed1ab_1.conda
      - conda: https://prefix.dev/conda-forge/noarch/sphinxcontrib-qthelp-2.0.0-pyhd8ed1ab_1.conda
      - conda: https://prefix.dev/conda-forge/noarch/sphinxcontrib-serializinghtml-1.1.10-pyhd8ed1ab_1.conda
      - conda: https://prefix.dev/conda-forge/noarch/stack_data-0.6.3-pyhd8ed1ab_1.conda
      - conda: https://prefix.dev/conda-forge/noarch/tabulate-0.9.0-pyhd8ed1ab_2.conda
      - conda: https://prefix.dev/conda-forge/win-64/tbb-2021.13.0-h62715c5_1.conda
      - conda: https://prefix.dev/conda-forge/win-64/tk-8.6.13-h5226925_1.conda
      - conda: https://prefix.dev/conda-forge/noarch/toml-0.10.2-pyhd8ed1ab_1.conda
      - conda: https://prefix.dev/conda-forge/noarch/tomli-2.2.1-pyhd8ed1ab_1.conda
      - conda: https://prefix.dev/conda-forge/noarch/tomlkit-0.13.2-pyha770c72_1.conda
      - conda: https://prefix.dev/conda-forge/noarch/traitlets-5.14.3-pyhd8ed1ab_1.conda
      - conda: https://prefix.dev/conda-forge/noarch/typing-extensions-4.12.2-hd8ed1ab_1.conda
      - conda: https://prefix.dev/conda-forge/noarch/typing_extensions-4.12.2-pyha770c72_1.conda
      - conda: https://prefix.dev/conda-forge/noarch/tzdata-2024b-hc8b5060_0.conda
      - conda: https://prefix.dev/conda-forge/win-64/ucrt-10.0.22621.0-h57928b3_1.conda
      - conda: https://prefix.dev/conda-forge/win-64/ukkonen-1.0.1-py313h1ec8472_5.conda
      - conda: https://prefix.dev/conda-forge/noarch/urllib3-2.3.0-pyhd8ed1ab_0.conda
      - conda: https://prefix.dev/conda-forge/win-64/vc-14.3-ha32ba9b_23.conda
      - conda: https://prefix.dev/conda-forge/win-64/vc14_runtime-14.42.34433-he29a5d6_23.conda
      - conda: https://prefix.dev/conda-forge/noarch/virtualenv-20.28.1-pyhd8ed1ab_0.conda
      - conda: https://prefix.dev/conda-forge/win-64/vs2015_runtime-14.42.34433-hdffcdeb_23.conda
      - conda: https://prefix.dev/conda-forge/noarch/wcwidth-0.2.13-pyhd8ed1ab_1.conda
      - conda: https://prefix.dev/conda-forge/noarch/win_inet_pton-1.1.0-pyh7428d3b_8.conda
      - conda: https://prefix.dev/conda-forge/win-64/yaml-0.2.5-h8ffe710_2.tar.bz2
      - conda: https://prefix.dev/conda-forge/win-64/zstandard-0.23.0-py313h574b89f_1.conda
      - conda: https://prefix.dev/conda-forge/win-64/zstd-1.5.6-h0ea2cb4_0.conda
      - pypi: .
  docs:
    channels:
    - url: https://prefix.dev/conda-forge/
    indexes:
    - https://pypi.org/simple
    packages:
      linux-64:
      - conda: https://prefix.dev/conda-forge/linux-64/_libgcc_mutex-0.1-conda_forge.tar.bz2
      - conda: https://prefix.dev/conda-forge/linux-64/_openmp_mutex-4.5-2_gnu.tar.bz2
      - conda: https://prefix.dev/conda-forge/noarch/alabaster-1.0.0-pyhd8ed1ab_1.conda
      - conda: https://prefix.dev/conda-forge/noarch/array-api-compat-1.10.0-pyhd8ed1ab_0.conda
      - conda: https://prefix.dev/conda-forge/noarch/babel-2.16.0-pyhd8ed1ab_1.conda
      - conda: https://prefix.dev/conda-forge/noarch/beautifulsoup4-4.12.3-pyha770c72_1.conda
      - conda: https://prefix.dev/conda-forge/linux-64/brotli-python-1.1.0-py313h46c70d0_2.conda
      - conda: https://prefix.dev/conda-forge/linux-64/bzip2-1.0.8-h4bc722e_7.conda
      - conda: https://prefix.dev/conda-forge/linux-64/ca-certificates-2024.12.14-hbcca054_0.conda
      - conda: https://prefix.dev/conda-forge/noarch/certifi-2024.12.14-pyhd8ed1ab_0.conda
      - conda: https://prefix.dev/conda-forge/linux-64/cffi-1.17.1-py313hfab6e84_0.conda
      - conda: https://prefix.dev/conda-forge/noarch/charset-normalizer-3.4.1-pyhd8ed1ab_0.conda
      - conda: https://prefix.dev/conda-forge/noarch/colorama-0.4.6-pyhd8ed1ab_1.conda
      - conda: https://prefix.dev/conda-forge/noarch/docutils-0.21.2-pyhd8ed1ab_1.conda
      - conda: https://prefix.dev/conda-forge/noarch/furo-2024.8.6-pyhd8ed1ab_2.conda
      - conda: https://prefix.dev/conda-forge/noarch/h2-4.1.0-pyhd8ed1ab_1.conda
      - conda: https://prefix.dev/conda-forge/noarch/hpack-4.0.0-pyhd8ed1ab_1.conda
      - conda: https://prefix.dev/conda-forge/noarch/hyperframe-6.0.1-pyhd8ed1ab_1.conda
      - conda: https://prefix.dev/conda-forge/noarch/idna-3.10-pyhd8ed1ab_1.conda
      - conda: https://prefix.dev/conda-forge/noarch/imagesize-1.4.1-pyhd8ed1ab_0.tar.bz2
      - conda: https://prefix.dev/conda-forge/noarch/jinja2-3.1.5-pyhd8ed1ab_0.conda
      - conda: https://prefix.dev/conda-forge/linux-64/ld_impl_linux-64-2.43-h712a8e2_2.conda
      - conda: https://prefix.dev/conda-forge/linux-64/libexpat-2.6.4-h5888daf_0.conda
      - conda: https://prefix.dev/conda-forge/linux-64/libffi-3.4.2-h7f98852_5.tar.bz2
      - conda: https://prefix.dev/conda-forge/linux-64/libgcc-14.2.0-h77fa898_1.conda
      - conda: https://prefix.dev/conda-forge/linux-64/libgcc-ng-14.2.0-h69a702a_1.conda
      - conda: https://prefix.dev/conda-forge/linux-64/libgomp-14.2.0-h77fa898_1.conda
      - conda: https://prefix.dev/conda-forge/linux-64/liblzma-5.6.3-hb9d3cd8_1.conda
      - conda: https://prefix.dev/conda-forge/linux-64/libmpdec-4.0.0-h4bc722e_0.conda
      - conda: https://prefix.dev/conda-forge/linux-64/libsqlite-3.47.2-hee588c1_0.conda
      - conda: https://prefix.dev/conda-forge/linux-64/libstdcxx-14.2.0-hc0a3c3a_1.conda
      - conda: https://prefix.dev/conda-forge/linux-64/libstdcxx-ng-14.2.0-h4852527_1.conda
      - conda: https://prefix.dev/conda-forge/linux-64/libuuid-2.38.1-h0b41bf4_0.conda
      - conda: https://prefix.dev/conda-forge/linux-64/libzlib-1.3.1-hb9d3cd8_2.conda
      - conda: https://prefix.dev/conda-forge/noarch/markdown-it-py-3.0.0-pyhd8ed1ab_1.conda
      - conda: https://prefix.dev/conda-forge/linux-64/markupsafe-3.0.2-py313h8060acc_1.conda
      - conda: https://prefix.dev/conda-forge/noarch/mdit-py-plugins-0.4.2-pyhd8ed1ab_1.conda
      - conda: https://prefix.dev/conda-forge/noarch/mdurl-0.1.2-pyhd8ed1ab_1.conda
      - conda: https://prefix.dev/conda-forge/noarch/myst-parser-4.0.0-pyhd8ed1ab_1.conda
      - conda: https://prefix.dev/conda-forge/linux-64/ncurses-6.5-he02047a_1.conda
      - conda: https://prefix.dev/conda-forge/linux-64/openssl-3.4.0-h7b32b05_1.conda
      - conda: https://prefix.dev/conda-forge/noarch/packaging-24.2-pyhd8ed1ab_2.conda
      - conda: https://prefix.dev/conda-forge/noarch/pycparser-2.22-pyh29332c3_1.conda
      - conda: https://prefix.dev/conda-forge/noarch/pygments-2.19.1-pyhd8ed1ab_0.conda
      - conda: https://prefix.dev/conda-forge/noarch/pysocks-1.7.1-pyha55dd90_7.conda
      - conda: https://prefix.dev/conda-forge/linux-64/python-3.13.1-ha99a958_102_cp313.conda
      - conda: https://prefix.dev/conda-forge/linux-64/python_abi-3.13-5_cp313.conda
      - conda: https://prefix.dev/conda-forge/noarch/pytz-2024.2-pyhd8ed1ab_1.conda
      - conda: https://prefix.dev/conda-forge/linux-64/pyyaml-6.0.2-py313h536fd9c_1.conda
      - conda: https://prefix.dev/conda-forge/linux-64/readline-8.2-h8228510_1.conda
      - conda: https://prefix.dev/conda-forge/noarch/requests-2.32.3-pyhd8ed1ab_1.conda
      - conda: https://prefix.dev/conda-forge/noarch/snowballstemmer-2.2.0-pyhd8ed1ab_0.tar.bz2
      - conda: https://prefix.dev/conda-forge/noarch/soupsieve-2.5-pyhd8ed1ab_1.conda
      - conda: https://prefix.dev/conda-forge/noarch/sphinx-8.1.3-pyhd8ed1ab_1.conda
      - conda: https://prefix.dev/conda-forge/noarch/sphinx-autodoc-typehints-3.0.0-pyhd8ed1ab_0.conda
      - conda: https://prefix.dev/conda-forge/noarch/sphinx-basic-ng-1.0.0b2-pyhd8ed1ab_2.conda
      - conda: https://prefix.dev/conda-forge/noarch/sphinx-copybutton-0.5.2-pyhd8ed1ab_1.conda
      - conda: https://prefix.dev/conda-forge/noarch/sphinxcontrib-applehelp-2.0.0-pyhd8ed1ab_1.conda
      - conda: https://prefix.dev/conda-forge/noarch/sphinxcontrib-devhelp-2.0.0-pyhd8ed1ab_1.conda
      - conda: https://prefix.dev/conda-forge/noarch/sphinxcontrib-htmlhelp-2.1.0-pyhd8ed1ab_1.conda
      - conda: https://prefix.dev/conda-forge/noarch/sphinxcontrib-jsmath-1.0.1-pyhd8ed1ab_1.conda
      - conda: https://prefix.dev/conda-forge/noarch/sphinxcontrib-qthelp-2.0.0-pyhd8ed1ab_1.conda
      - conda: https://prefix.dev/conda-forge/noarch/sphinxcontrib-serializinghtml-1.1.10-pyhd8ed1ab_1.conda
      - conda: https://prefix.dev/conda-forge/linux-64/tk-8.6.13-noxft_h4845f30_101.conda
      - conda: https://prefix.dev/conda-forge/noarch/tomli-2.2.1-pyhd8ed1ab_1.conda
      - conda: https://prefix.dev/conda-forge/noarch/tzdata-2024b-hc8b5060_0.conda
      - conda: https://prefix.dev/conda-forge/noarch/urllib3-2.3.0-pyhd8ed1ab_0.conda
      - conda: https://prefix.dev/conda-forge/linux-64/yaml-0.2.5-h7f98852_2.tar.bz2
      - conda: https://prefix.dev/conda-forge/linux-64/zstandard-0.23.0-py313h80202fe_1.conda
      - conda: https://prefix.dev/conda-forge/linux-64/zstd-1.5.6-ha6fb4c9_0.conda
      - pypi: .
      osx-arm64:
      - conda: https://prefix.dev/conda-forge/noarch/alabaster-1.0.0-pyhd8ed1ab_1.conda
      - conda: https://prefix.dev/conda-forge/noarch/array-api-compat-1.10.0-pyhd8ed1ab_0.conda
      - conda: https://prefix.dev/conda-forge/noarch/babel-2.16.0-pyhd8ed1ab_1.conda
      - conda: https://prefix.dev/conda-forge/noarch/beautifulsoup4-4.12.3-pyha770c72_1.conda
      - conda: https://prefix.dev/conda-forge/osx-arm64/brotli-python-1.1.0-py313h3579c5c_2.conda
      - conda: https://prefix.dev/conda-forge/osx-arm64/bzip2-1.0.8-h99b78c6_7.conda
      - conda: https://prefix.dev/conda-forge/osx-arm64/ca-certificates-2024.12.14-hf0a4a13_0.conda
      - conda: https://prefix.dev/conda-forge/noarch/certifi-2024.12.14-pyhd8ed1ab_0.conda
      - conda: https://prefix.dev/conda-forge/osx-arm64/cffi-1.17.1-py313hc845a76_0.conda
      - conda: https://prefix.dev/conda-forge/noarch/charset-normalizer-3.4.1-pyhd8ed1ab_0.conda
      - conda: https://prefix.dev/conda-forge/noarch/colorama-0.4.6-pyhd8ed1ab_1.conda
      - conda: https://prefix.dev/conda-forge/noarch/docutils-0.21.2-pyhd8ed1ab_1.conda
      - conda: https://prefix.dev/conda-forge/noarch/furo-2024.8.6-pyhd8ed1ab_2.conda
      - conda: https://prefix.dev/conda-forge/noarch/h2-4.1.0-pyhd8ed1ab_1.conda
      - conda: https://prefix.dev/conda-forge/noarch/hpack-4.0.0-pyhd8ed1ab_1.conda
      - conda: https://prefix.dev/conda-forge/noarch/hyperframe-6.0.1-pyhd8ed1ab_1.conda
      - conda: https://prefix.dev/conda-forge/noarch/idna-3.10-pyhd8ed1ab_1.conda
      - conda: https://prefix.dev/conda-forge/noarch/imagesize-1.4.1-pyhd8ed1ab_0.tar.bz2
      - conda: https://prefix.dev/conda-forge/noarch/jinja2-3.1.5-pyhd8ed1ab_0.conda
      - conda: https://prefix.dev/conda-forge/osx-arm64/libcxx-19.1.6-ha82da77_1.conda
      - conda: https://prefix.dev/conda-forge/osx-arm64/libexpat-2.6.4-h286801f_0.conda
      - conda: https://prefix.dev/conda-forge/osx-arm64/libffi-3.4.2-h3422bc3_5.tar.bz2
      - conda: https://prefix.dev/conda-forge/osx-arm64/liblzma-5.6.3-h39f12f2_1.conda
      - conda: https://prefix.dev/conda-forge/osx-arm64/libmpdec-4.0.0-h99b78c6_0.conda
      - conda: https://prefix.dev/conda-forge/osx-arm64/libsqlite-3.47.2-h3f77e49_0.conda
      - conda: https://prefix.dev/conda-forge/osx-arm64/libzlib-1.3.1-h8359307_2.conda
      - conda: https://prefix.dev/conda-forge/noarch/markdown-it-py-3.0.0-pyhd8ed1ab_1.conda
      - conda: https://prefix.dev/conda-forge/osx-arm64/markupsafe-3.0.2-py313ha9b7d5b_1.conda
      - conda: https://prefix.dev/conda-forge/noarch/mdit-py-plugins-0.4.2-pyhd8ed1ab_1.conda
      - conda: https://prefix.dev/conda-forge/noarch/mdurl-0.1.2-pyhd8ed1ab_1.conda
      - conda: https://prefix.dev/conda-forge/noarch/myst-parser-4.0.0-pyhd8ed1ab_1.conda
      - conda: https://prefix.dev/conda-forge/osx-arm64/ncurses-6.5-h7bae524_1.conda
      - conda: https://prefix.dev/conda-forge/osx-arm64/openssl-3.4.0-h81ee809_1.conda
      - conda: https://prefix.dev/conda-forge/noarch/packaging-24.2-pyhd8ed1ab_2.conda
      - conda: https://prefix.dev/conda-forge/noarch/pycparser-2.22-pyh29332c3_1.conda
      - conda: https://prefix.dev/conda-forge/noarch/pygments-2.19.1-pyhd8ed1ab_0.conda
      - conda: https://prefix.dev/conda-forge/noarch/pysocks-1.7.1-pyha55dd90_7.conda
      - conda: https://prefix.dev/conda-forge/osx-arm64/python-3.13.1-h4f43103_102_cp313.conda
      - conda: https://prefix.dev/conda-forge/osx-arm64/python_abi-3.13-5_cp313.conda
      - conda: https://prefix.dev/conda-forge/noarch/pytz-2024.2-pyhd8ed1ab_1.conda
      - conda: https://prefix.dev/conda-forge/osx-arm64/pyyaml-6.0.2-py313h20a7fcf_1.conda
      - conda: https://prefix.dev/conda-forge/osx-arm64/readline-8.2-h92ec313_1.conda
      - conda: https://prefix.dev/conda-forge/noarch/requests-2.32.3-pyhd8ed1ab_1.conda
      - conda: https://prefix.dev/conda-forge/noarch/snowballstemmer-2.2.0-pyhd8ed1ab_0.tar.bz2
      - conda: https://prefix.dev/conda-forge/noarch/soupsieve-2.5-pyhd8ed1ab_1.conda
      - conda: https://prefix.dev/conda-forge/noarch/sphinx-8.1.3-pyhd8ed1ab_1.conda
      - conda: https://prefix.dev/conda-forge/noarch/sphinx-autodoc-typehints-3.0.0-pyhd8ed1ab_0.conda
      - conda: https://prefix.dev/conda-forge/noarch/sphinx-basic-ng-1.0.0b2-pyhd8ed1ab_2.conda
      - conda: https://prefix.dev/conda-forge/noarch/sphinx-copybutton-0.5.2-pyhd8ed1ab_1.conda
      - conda: https://prefix.dev/conda-forge/noarch/sphinxcontrib-applehelp-2.0.0-pyhd8ed1ab_1.conda
      - conda: https://prefix.dev/conda-forge/noarch/sphinxcontrib-devhelp-2.0.0-pyhd8ed1ab_1.conda
      - conda: https://prefix.dev/conda-forge/noarch/sphinxcontrib-htmlhelp-2.1.0-pyhd8ed1ab_1.conda
      - conda: https://prefix.dev/conda-forge/noarch/sphinxcontrib-jsmath-1.0.1-pyhd8ed1ab_1.conda
      - conda: https://prefix.dev/conda-forge/noarch/sphinxcontrib-qthelp-2.0.0-pyhd8ed1ab_1.conda
      - conda: https://prefix.dev/conda-forge/noarch/sphinxcontrib-serializinghtml-1.1.10-pyhd8ed1ab_1.conda
      - conda: https://prefix.dev/conda-forge/osx-arm64/tk-8.6.13-h5083fa2_1.conda
      - conda: https://prefix.dev/conda-forge/noarch/tomli-2.2.1-pyhd8ed1ab_1.conda
      - conda: https://prefix.dev/conda-forge/noarch/tzdata-2024b-hc8b5060_0.conda
      - conda: https://prefix.dev/conda-forge/noarch/urllib3-2.3.0-pyhd8ed1ab_0.conda
      - conda: https://prefix.dev/conda-forge/osx-arm64/yaml-0.2.5-h3422bc3_2.tar.bz2
      - conda: https://prefix.dev/conda-forge/osx-arm64/zstandard-0.23.0-py313hf2da073_1.conda
      - conda: https://prefix.dev/conda-forge/osx-arm64/zstd-1.5.6-hb46c0d2_0.conda
      - pypi: .
      win-64:
      - conda: https://prefix.dev/conda-forge/noarch/alabaster-1.0.0-pyhd8ed1ab_1.conda
      - conda: https://prefix.dev/conda-forge/noarch/array-api-compat-1.10.0-pyhd8ed1ab_0.conda
      - conda: https://prefix.dev/conda-forge/noarch/babel-2.16.0-pyhd8ed1ab_1.conda
      - conda: https://prefix.dev/conda-forge/noarch/beautifulsoup4-4.12.3-pyha770c72_1.conda
      - conda: https://prefix.dev/conda-forge/win-64/brotli-python-1.1.0-py313h5813708_2.conda
      - conda: https://prefix.dev/conda-forge/win-64/bzip2-1.0.8-h2466b09_7.conda
      - conda: https://prefix.dev/conda-forge/win-64/ca-certificates-2024.12.14-h56e8100_0.conda
      - conda: https://prefix.dev/conda-forge/noarch/certifi-2024.12.14-pyhd8ed1ab_0.conda
      - conda: https://prefix.dev/conda-forge/win-64/cffi-1.17.1-py313ha7868ed_0.conda
      - conda: https://prefix.dev/conda-forge/noarch/charset-normalizer-3.4.1-pyhd8ed1ab_0.conda
      - conda: https://prefix.dev/conda-forge/noarch/colorama-0.4.6-pyhd8ed1ab_1.conda
      - conda: https://prefix.dev/conda-forge/noarch/docutils-0.21.2-pyhd8ed1ab_1.conda
      - conda: https://prefix.dev/conda-forge/noarch/furo-2024.8.6-pyhd8ed1ab_2.conda
      - conda: https://prefix.dev/conda-forge/noarch/h2-4.1.0-pyhd8ed1ab_1.conda
      - conda: https://prefix.dev/conda-forge/noarch/hpack-4.0.0-pyhd8ed1ab_1.conda
      - conda: https://prefix.dev/conda-forge/noarch/hyperframe-6.0.1-pyhd8ed1ab_1.conda
      - conda: https://prefix.dev/conda-forge/noarch/idna-3.10-pyhd8ed1ab_1.conda
      - conda: https://prefix.dev/conda-forge/noarch/imagesize-1.4.1-pyhd8ed1ab_0.tar.bz2
      - conda: https://prefix.dev/conda-forge/noarch/jinja2-3.1.5-pyhd8ed1ab_0.conda
      - conda: https://prefix.dev/conda-forge/win-64/libexpat-2.6.4-he0c23c2_0.conda
      - conda: https://prefix.dev/conda-forge/win-64/libffi-3.4.2-h8ffe710_5.tar.bz2
      - conda: https://prefix.dev/conda-forge/win-64/liblzma-5.6.3-h2466b09_1.conda
      - conda: https://prefix.dev/conda-forge/win-64/libmpdec-4.0.0-h2466b09_0.conda
      - conda: https://prefix.dev/conda-forge/win-64/libsqlite-3.47.2-h67fdade_0.conda
      - conda: https://prefix.dev/conda-forge/win-64/libzlib-1.3.1-h2466b09_2.conda
      - conda: https://prefix.dev/conda-forge/noarch/markdown-it-py-3.0.0-pyhd8ed1ab_1.conda
      - conda: https://prefix.dev/conda-forge/win-64/markupsafe-3.0.2-py313hb4c8b1a_1.conda
      - conda: https://prefix.dev/conda-forge/noarch/mdit-py-plugins-0.4.2-pyhd8ed1ab_1.conda
      - conda: https://prefix.dev/conda-forge/noarch/mdurl-0.1.2-pyhd8ed1ab_1.conda
      - conda: https://prefix.dev/conda-forge/noarch/myst-parser-4.0.0-pyhd8ed1ab_1.conda
      - conda: https://prefix.dev/conda-forge/win-64/openssl-3.4.0-ha4e3fda_1.conda
      - conda: https://prefix.dev/conda-forge/noarch/packaging-24.2-pyhd8ed1ab_2.conda
      - conda: https://prefix.dev/conda-forge/noarch/pycparser-2.22-pyh29332c3_1.conda
      - conda: https://prefix.dev/conda-forge/noarch/pygments-2.19.1-pyhd8ed1ab_0.conda
      - conda: https://prefix.dev/conda-forge/noarch/pysocks-1.7.1-pyh09c184e_7.conda
      - conda: https://prefix.dev/conda-forge/win-64/python-3.13.1-h071d269_102_cp313.conda
      - conda: https://prefix.dev/conda-forge/win-64/python_abi-3.13-5_cp313.conda
      - conda: https://prefix.dev/conda-forge/noarch/pytz-2024.2-pyhd8ed1ab_1.conda
      - conda: https://prefix.dev/conda-forge/win-64/pyyaml-6.0.2-py313ha7868ed_1.conda
      - conda: https://prefix.dev/conda-forge/noarch/requests-2.32.3-pyhd8ed1ab_1.conda
      - conda: https://prefix.dev/conda-forge/noarch/snowballstemmer-2.2.0-pyhd8ed1ab_0.tar.bz2
      - conda: https://prefix.dev/conda-forge/noarch/soupsieve-2.5-pyhd8ed1ab_1.conda
      - conda: https://prefix.dev/conda-forge/noarch/sphinx-8.1.3-pyhd8ed1ab_1.conda
      - conda: https://prefix.dev/conda-forge/noarch/sphinx-autodoc-typehints-3.0.0-pyhd8ed1ab_0.conda
      - conda: https://prefix.dev/conda-forge/noarch/sphinx-basic-ng-1.0.0b2-pyhd8ed1ab_2.conda
      - conda: https://prefix.dev/conda-forge/noarch/sphinx-copybutton-0.5.2-pyhd8ed1ab_1.conda
      - conda: https://prefix.dev/conda-forge/noarch/sphinxcontrib-applehelp-2.0.0-pyhd8ed1ab_1.conda
      - conda: https://prefix.dev/conda-forge/noarch/sphinxcontrib-devhelp-2.0.0-pyhd8ed1ab_1.conda
      - conda: https://prefix.dev/conda-forge/noarch/sphinxcontrib-htmlhelp-2.1.0-pyhd8ed1ab_1.conda
      - conda: https://prefix.dev/conda-forge/noarch/sphinxcontrib-jsmath-1.0.1-pyhd8ed1ab_1.conda
      - conda: https://prefix.dev/conda-forge/noarch/sphinxcontrib-qthelp-2.0.0-pyhd8ed1ab_1.conda
      - conda: https://prefix.dev/conda-forge/noarch/sphinxcontrib-serializinghtml-1.1.10-pyhd8ed1ab_1.conda
      - conda: https://prefix.dev/conda-forge/win-64/tk-8.6.13-h5226925_1.conda
      - conda: https://prefix.dev/conda-forge/noarch/tomli-2.2.1-pyhd8ed1ab_1.conda
      - conda: https://prefix.dev/conda-forge/noarch/tzdata-2024b-hc8b5060_0.conda
      - conda: https://prefix.dev/conda-forge/win-64/ucrt-10.0.22621.0-h57928b3_1.conda
      - conda: https://prefix.dev/conda-forge/noarch/urllib3-2.3.0-pyhd8ed1ab_0.conda
      - conda: https://prefix.dev/conda-forge/win-64/vc-14.3-ha32ba9b_23.conda
      - conda: https://prefix.dev/conda-forge/win-64/vc14_runtime-14.42.34433-he29a5d6_23.conda
      - conda: https://prefix.dev/conda-forge/win-64/vs2015_runtime-14.42.34433-hdffcdeb_23.conda
      - conda: https://prefix.dev/conda-forge/noarch/win_inet_pton-1.1.0-pyh7428d3b_8.conda
      - conda: https://prefix.dev/conda-forge/win-64/yaml-0.2.5-h8ffe710_2.tar.bz2
      - conda: https://prefix.dev/conda-forge/win-64/zstandard-0.23.0-py313h574b89f_1.conda
      - conda: https://prefix.dev/conda-forge/win-64/zstd-1.5.6-h0ea2cb4_0.conda
      - pypi: .
  lint:
    channels:
    - url: https://prefix.dev/conda-forge/
    indexes:
    - https://pypi.org/simple
    packages:
      linux-64:
      - conda: https://prefix.dev/conda-forge/linux-64/_libgcc_mutex-0.1-conda_forge.tar.bz2
      - conda: https://prefix.dev/conda-forge/linux-64/_openmp_mutex-4.5-2_gnu.tar.bz2
      - conda: https://prefix.dev/conda-forge/noarch/alabaster-1.0.0-pyhd8ed1ab_1.conda
      - conda: https://prefix.dev/conda-forge/noarch/array-api-compat-1.10.0-pyhd8ed1ab_0.conda
      - conda: https://prefix.dev/conda-forge/noarch/array-api-strict-2.2-pyhd8ed1ab_1.conda
      - conda: https://prefix.dev/conda-forge/linux-64/astroid-3.3.8-py313h78bf25f_0.conda
      - conda: https://prefix.dev/conda-forge/noarch/babel-2.16.0-pyhd8ed1ab_1.conda
      - conda: https://prefix.dev/conda-forge/noarch/basedmypy-2.9.0-pyhd8ed1ab_0.conda
      - conda: https://prefix.dev/conda-forge/noarch/basedpyright-1.23.2-pyhd8ed1ab_0.conda
      - conda: https://prefix.dev/conda-forge/noarch/basedtyping-0.1.10-pyhd8ed1ab_1.conda
      - conda: https://prefix.dev/conda-forge/linux-64/brotli-python-1.1.0-py313h46c70d0_2.conda
      - conda: https://prefix.dev/conda-forge/linux-64/bzip2-1.0.8-h4bc722e_7.conda
      - conda: https://prefix.dev/conda-forge/linux-64/ca-certificates-2024.12.14-hbcca054_0.conda
      - conda: https://prefix.dev/conda-forge/noarch/certifi-2024.12.14-pyhd8ed1ab_0.conda
      - conda: https://prefix.dev/conda-forge/linux-64/cffi-1.17.1-py313hfab6e84_0.conda
      - conda: https://prefix.dev/conda-forge/noarch/cfgv-3.3.1-pyhd8ed1ab_1.conda
      - conda: https://prefix.dev/conda-forge/noarch/charset-normalizer-3.4.1-pyhd8ed1ab_0.conda
      - conda: https://prefix.dev/conda-forge/noarch/colorama-0.4.6-pyhd8ed1ab_1.conda
      - conda: https://prefix.dev/conda-forge/noarch/dill-0.3.9-pyhd8ed1ab_1.conda
      - conda: https://prefix.dev/conda-forge/noarch/distlib-0.3.9-pyhd8ed1ab_1.conda
      - conda: https://prefix.dev/conda-forge/noarch/docutils-0.21.2-pyhd8ed1ab_1.conda
      - conda: https://prefix.dev/conda-forge/noarch/exceptiongroup-1.2.2-pyhd8ed1ab_1.conda
      - conda: https://prefix.dev/conda-forge/noarch/filelock-3.16.1-pyhd8ed1ab_1.conda
      - conda: https://prefix.dev/conda-forge/noarch/h2-4.1.0-pyhd8ed1ab_1.conda
      - conda: https://prefix.dev/conda-forge/noarch/hpack-4.0.0-pyhd8ed1ab_1.conda
      - conda: https://prefix.dev/conda-forge/noarch/hyperframe-6.0.1-pyhd8ed1ab_1.conda
      - conda: https://prefix.dev/conda-forge/linux-64/icu-75.1-he02047a_0.conda
      - conda: https://prefix.dev/conda-forge/noarch/identify-2.6.5-pyhd8ed1ab_0.conda
      - conda: https://prefix.dev/conda-forge/noarch/idna-3.10-pyhd8ed1ab_1.conda
      - conda: https://prefix.dev/conda-forge/noarch/imagesize-1.4.1-pyhd8ed1ab_0.tar.bz2
      - conda: https://prefix.dev/conda-forge/noarch/iniconfig-2.0.0-pyhd8ed1ab_1.conda
      - conda: https://prefix.dev/conda-forge/noarch/isort-5.13.2-pyhd8ed1ab_1.conda
      - conda: https://prefix.dev/conda-forge/noarch/jinja2-3.1.5-pyhd8ed1ab_0.conda
      - conda: https://prefix.dev/conda-forge/linux-64/ld_impl_linux-64-2.43-h712a8e2_2.conda
      - conda: https://prefix.dev/conda-forge/linux-64/libblas-3.9.0-26_linux64_openblas.conda
      - conda: https://prefix.dev/conda-forge/linux-64/libcblas-3.9.0-26_linux64_openblas.conda
      - conda: https://prefix.dev/conda-forge/linux-64/libexpat-2.6.4-h5888daf_0.conda
      - conda: https://prefix.dev/conda-forge/linux-64/libffi-3.4.2-h7f98852_5.tar.bz2
      - conda: https://prefix.dev/conda-forge/linux-64/libgcc-14.2.0-h77fa898_1.conda
      - conda: https://prefix.dev/conda-forge/linux-64/libgcc-ng-14.2.0-h69a702a_1.conda
      - conda: https://prefix.dev/conda-forge/linux-64/libgfortran-14.2.0-h69a702a_1.conda
      - conda: https://prefix.dev/conda-forge/linux-64/libgfortran5-14.2.0-hd5240d6_1.conda
      - conda: https://prefix.dev/conda-forge/linux-64/libgomp-14.2.0-h77fa898_1.conda
      - conda: https://prefix.dev/conda-forge/linux-64/liblapack-3.9.0-26_linux64_openblas.conda
      - conda: https://prefix.dev/conda-forge/linux-64/liblzma-5.6.3-hb9d3cd8_1.conda
      - conda: https://prefix.dev/conda-forge/linux-64/libmpdec-4.0.0-h4bc722e_0.conda
      - conda: https://prefix.dev/conda-forge/linux-64/libopenblas-0.3.28-pthreads_h94d23a6_1.conda
      - conda: https://prefix.dev/conda-forge/linux-64/libsqlite-3.47.2-hee588c1_0.conda
      - conda: https://prefix.dev/conda-forge/linux-64/libstdcxx-14.2.0-hc0a3c3a_1.conda
      - conda: https://prefix.dev/conda-forge/linux-64/libstdcxx-ng-14.2.0-h4852527_1.conda
      - conda: https://prefix.dev/conda-forge/linux-64/libuuid-2.38.1-h0b41bf4_0.conda
      - conda: https://prefix.dev/conda-forge/linux-64/libuv-1.49.2-hb9d3cd8_0.conda
      - conda: https://prefix.dev/conda-forge/linux-64/libzlib-1.3.1-hb9d3cd8_2.conda
      - conda: https://prefix.dev/conda-forge/linux-64/markupsafe-3.0.2-py313h8060acc_1.conda
      - conda: https://prefix.dev/conda-forge/noarch/mccabe-0.7.0-pyhd8ed1ab_1.conda
      - conda: https://prefix.dev/conda-forge/noarch/mypy_extensions-1.0.0-pyha770c72_1.conda
      - conda: https://prefix.dev/conda-forge/linux-64/ncurses-6.5-he02047a_1.conda
      - conda: https://prefix.dev/conda-forge/noarch/nodeenv-1.9.1-pyhd8ed1ab_1.conda
      - conda: https://prefix.dev/conda-forge/linux-64/nodejs-22.12.0-hf235a45_0.conda
      - conda: https://prefix.dev/conda-forge/noarch/nodejs-wheel-22.12.0-pyhd8ed1ab_0.conda
      - conda: https://prefix.dev/conda-forge/linux-64/numpy-2.2.1-py313hb30382a_0.conda
      - conda: https://prefix.dev/conda-forge/noarch/numpydoc-1.8.0-pyhd8ed1ab_1.conda
      - conda: https://prefix.dev/conda-forge/linux-64/openssl-3.4.0-h7b32b05_1.conda
      - conda: https://prefix.dev/conda-forge/noarch/packaging-24.2-pyhd8ed1ab_2.conda
      - conda: https://prefix.dev/conda-forge/noarch/platformdirs-4.3.6-pyhd8ed1ab_1.conda
      - conda: https://prefix.dev/conda-forge/noarch/pluggy-1.5.0-pyhd8ed1ab_1.conda
      - conda: https://prefix.dev/conda-forge/noarch/pre-commit-4.0.1-pyha770c72_1.conda
      - conda: https://prefix.dev/conda-forge/noarch/pycparser-2.22-pyh29332c3_1.conda
      - conda: https://prefix.dev/conda-forge/noarch/pygments-2.19.1-pyhd8ed1ab_0.conda
      - conda: https://prefix.dev/conda-forge/noarch/pylint-3.3.3-pyhd8ed1ab_0.conda
      - conda: https://prefix.dev/conda-forge/noarch/pysocks-1.7.1-pyha55dd90_7.conda
      - conda: https://prefix.dev/conda-forge/noarch/pytest-8.3.4-pyhd8ed1ab_1.conda
      - conda: https://prefix.dev/conda-forge/linux-64/python-3.13.1-ha99a958_102_cp313.conda
      - conda: https://prefix.dev/conda-forge/linux-64/python_abi-3.13-5_cp313.conda
      - conda: https://prefix.dev/conda-forge/noarch/pytz-2024.2-pyhd8ed1ab_1.conda
      - conda: https://prefix.dev/conda-forge/linux-64/pyyaml-6.0.2-py313h536fd9c_1.conda
      - conda: https://prefix.dev/conda-forge/linux-64/readline-8.2-h8228510_1.conda
      - conda: https://prefix.dev/conda-forge/noarch/requests-2.32.3-pyhd8ed1ab_1.conda
      - conda: https://prefix.dev/conda-forge/noarch/setuptools-75.6.0-pyhff2d567_1.conda
      - conda: https://prefix.dev/conda-forge/noarch/snowballstemmer-2.2.0-pyhd8ed1ab_0.tar.bz2
      - conda: https://prefix.dev/conda-forge/noarch/sphinx-8.1.3-pyhd8ed1ab_1.conda
      - conda: https://prefix.dev/conda-forge/noarch/sphinxcontrib-applehelp-2.0.0-pyhd8ed1ab_1.conda
      - conda: https://prefix.dev/conda-forge/noarch/sphinxcontrib-devhelp-2.0.0-pyhd8ed1ab_1.conda
      - conda: https://prefix.dev/conda-forge/noarch/sphinxcontrib-htmlhelp-2.1.0-pyhd8ed1ab_1.conda
      - conda: https://prefix.dev/conda-forge/noarch/sphinxcontrib-jsmath-1.0.1-pyhd8ed1ab_1.conda
      - conda: https://prefix.dev/conda-forge/noarch/sphinxcontrib-qthelp-2.0.0-pyhd8ed1ab_1.conda
      - conda: https://prefix.dev/conda-forge/noarch/sphinxcontrib-serializinghtml-1.1.10-pyhd8ed1ab_1.conda
      - conda: https://prefix.dev/conda-forge/noarch/tabulate-0.9.0-pyhd8ed1ab_2.conda
      - conda: https://prefix.dev/conda-forge/linux-64/tk-8.6.13-noxft_h4845f30_101.conda
      - conda: https://prefix.dev/conda-forge/noarch/tomli-2.2.1-pyhd8ed1ab_1.conda
      - conda: https://prefix.dev/conda-forge/noarch/tomlkit-0.13.2-pyha770c72_1.conda
      - conda: https://prefix.dev/conda-forge/noarch/typing-extensions-4.12.2-hd8ed1ab_1.conda
      - conda: https://prefix.dev/conda-forge/noarch/typing_extensions-4.12.2-pyha770c72_1.conda
      - conda: https://prefix.dev/conda-forge/noarch/tzdata-2024b-hc8b5060_0.conda
      - conda: https://prefix.dev/conda-forge/linux-64/ukkonen-1.0.1-py313h33d0bda_5.conda
      - conda: https://prefix.dev/conda-forge/noarch/urllib3-2.3.0-pyhd8ed1ab_0.conda
      - conda: https://prefix.dev/conda-forge/noarch/virtualenv-20.28.1-pyhd8ed1ab_0.conda
      - conda: https://prefix.dev/conda-forge/linux-64/yaml-0.2.5-h7f98852_2.tar.bz2
      - conda: https://prefix.dev/conda-forge/linux-64/zlib-1.3.1-hb9d3cd8_2.conda
      - conda: https://prefix.dev/conda-forge/linux-64/zstandard-0.23.0-py313h80202fe_1.conda
      - conda: https://prefix.dev/conda-forge/linux-64/zstd-1.5.6-ha6fb4c9_0.conda
      - pypi: .
      osx-arm64:
      - conda: https://prefix.dev/conda-forge/noarch/alabaster-1.0.0-pyhd8ed1ab_1.conda
      - conda: https://prefix.dev/conda-forge/noarch/array-api-compat-1.10.0-pyhd8ed1ab_0.conda
      - conda: https://prefix.dev/conda-forge/noarch/array-api-strict-2.2-pyhd8ed1ab_1.conda
      - conda: https://prefix.dev/conda-forge/osx-arm64/astroid-3.3.8-py313h8f79df9_0.conda
      - conda: https://prefix.dev/conda-forge/noarch/babel-2.16.0-pyhd8ed1ab_1.conda
      - conda: https://prefix.dev/conda-forge/noarch/basedmypy-2.9.0-pyhd8ed1ab_0.conda
      - conda: https://prefix.dev/conda-forge/noarch/basedpyright-1.23.2-pyhd8ed1ab_0.conda
      - conda: https://prefix.dev/conda-forge/noarch/basedtyping-0.1.10-pyhd8ed1ab_1.conda
      - conda: https://prefix.dev/conda-forge/osx-arm64/brotli-python-1.1.0-py313h3579c5c_2.conda
      - conda: https://prefix.dev/conda-forge/osx-arm64/bzip2-1.0.8-h99b78c6_7.conda
      - conda: https://prefix.dev/conda-forge/osx-arm64/ca-certificates-2024.12.14-hf0a4a13_0.conda
      - conda: https://prefix.dev/conda-forge/noarch/certifi-2024.12.14-pyhd8ed1ab_0.conda
      - conda: https://prefix.dev/conda-forge/osx-arm64/cffi-1.17.1-py313hc845a76_0.conda
      - conda: https://prefix.dev/conda-forge/noarch/cfgv-3.3.1-pyhd8ed1ab_1.conda
      - conda: https://prefix.dev/conda-forge/noarch/charset-normalizer-3.4.1-pyhd8ed1ab_0.conda
      - conda: https://prefix.dev/conda-forge/noarch/colorama-0.4.6-pyhd8ed1ab_1.conda
      - conda: https://prefix.dev/conda-forge/noarch/dill-0.3.9-pyhd8ed1ab_1.conda
      - conda: https://prefix.dev/conda-forge/noarch/distlib-0.3.9-pyhd8ed1ab_1.conda
      - conda: https://prefix.dev/conda-forge/noarch/docutils-0.21.2-pyhd8ed1ab_1.conda
      - conda: https://prefix.dev/conda-forge/noarch/exceptiongroup-1.2.2-pyhd8ed1ab_1.conda
      - conda: https://prefix.dev/conda-forge/noarch/filelock-3.16.1-pyhd8ed1ab_1.conda
      - conda: https://prefix.dev/conda-forge/noarch/h2-4.1.0-pyhd8ed1ab_1.conda
      - conda: https://prefix.dev/conda-forge/noarch/hpack-4.0.0-pyhd8ed1ab_1.conda
      - conda: https://prefix.dev/conda-forge/noarch/hyperframe-6.0.1-pyhd8ed1ab_1.conda
      - conda: https://prefix.dev/conda-forge/osx-arm64/icu-75.1-hfee45f7_0.conda
      - conda: https://prefix.dev/conda-forge/noarch/identify-2.6.5-pyhd8ed1ab_0.conda
      - conda: https://prefix.dev/conda-forge/noarch/idna-3.10-pyhd8ed1ab_1.conda
      - conda: https://prefix.dev/conda-forge/noarch/imagesize-1.4.1-pyhd8ed1ab_0.tar.bz2
      - conda: https://prefix.dev/conda-forge/noarch/iniconfig-2.0.0-pyhd8ed1ab_1.conda
      - conda: https://prefix.dev/conda-forge/noarch/isort-5.13.2-pyhd8ed1ab_1.conda
      - conda: https://prefix.dev/conda-forge/noarch/jinja2-3.1.5-pyhd8ed1ab_0.conda
      - conda: https://prefix.dev/conda-forge/osx-arm64/libblas-3.9.0-26_osxarm64_openblas.conda
      - conda: https://prefix.dev/conda-forge/osx-arm64/libcblas-3.9.0-26_osxarm64_openblas.conda
      - conda: https://prefix.dev/conda-forge/osx-arm64/libcxx-19.1.6-ha82da77_1.conda
      - conda: https://prefix.dev/conda-forge/osx-arm64/libexpat-2.6.4-h286801f_0.conda
      - conda: https://prefix.dev/conda-forge/osx-arm64/libffi-3.4.2-h3422bc3_5.tar.bz2
      - conda: https://prefix.dev/conda-forge/osx-arm64/libgfortran-5.0.0-13_2_0_hd922786_3.conda
      - conda: https://prefix.dev/conda-forge/osx-arm64/libgfortran5-13.2.0-hf226fd6_3.conda
      - conda: https://prefix.dev/conda-forge/osx-arm64/liblapack-3.9.0-26_osxarm64_openblas.conda
      - conda: https://prefix.dev/conda-forge/osx-arm64/liblzma-5.6.3-h39f12f2_1.conda
      - conda: https://prefix.dev/conda-forge/osx-arm64/libmpdec-4.0.0-h99b78c6_0.conda
      - conda: https://prefix.dev/conda-forge/osx-arm64/libopenblas-0.3.28-openmp_hf332438_1.conda
      - conda: https://prefix.dev/conda-forge/osx-arm64/libsqlite-3.47.2-h3f77e49_0.conda
      - conda: https://prefix.dev/conda-forge/osx-arm64/libuv-1.49.2-h7ab814d_0.conda
      - conda: https://prefix.dev/conda-forge/osx-arm64/libzlib-1.3.1-h8359307_2.conda
      - conda: https://prefix.dev/conda-forge/osx-arm64/llvm-openmp-19.1.6-hdb05f8b_0.conda
      - conda: https://prefix.dev/conda-forge/osx-arm64/markupsafe-3.0.2-py313ha9b7d5b_1.conda
      - conda: https://prefix.dev/conda-forge/noarch/mccabe-0.7.0-pyhd8ed1ab_1.conda
      - conda: https://prefix.dev/conda-forge/noarch/mypy_extensions-1.0.0-pyha770c72_1.conda
      - conda: https://prefix.dev/conda-forge/osx-arm64/ncurses-6.5-h7bae524_1.conda
      - conda: https://prefix.dev/conda-forge/noarch/nodeenv-1.9.1-pyhd8ed1ab_1.conda
      - conda: https://prefix.dev/conda-forge/osx-arm64/nodejs-22.12.0-h02a13b7_0.conda
      - conda: https://prefix.dev/conda-forge/noarch/nodejs-wheel-22.12.0-pyhd8ed1ab_0.conda
      - conda: https://prefix.dev/conda-forge/osx-arm64/numpy-2.2.1-py313ha4a2180_0.conda
      - conda: https://prefix.dev/conda-forge/noarch/numpydoc-1.8.0-pyhd8ed1ab_1.conda
      - conda: https://prefix.dev/conda-forge/osx-arm64/openssl-3.4.0-h81ee809_1.conda
      - conda: https://prefix.dev/conda-forge/noarch/packaging-24.2-pyhd8ed1ab_2.conda
      - conda: https://prefix.dev/conda-forge/noarch/platformdirs-4.3.6-pyhd8ed1ab_1.conda
      - conda: https://prefix.dev/conda-forge/noarch/pluggy-1.5.0-pyhd8ed1ab_1.conda
      - conda: https://prefix.dev/conda-forge/noarch/pre-commit-4.0.1-pyha770c72_1.conda
      - conda: https://prefix.dev/conda-forge/noarch/pycparser-2.22-pyh29332c3_1.conda
      - conda: https://prefix.dev/conda-forge/noarch/pygments-2.19.1-pyhd8ed1ab_0.conda
      - conda: https://prefix.dev/conda-forge/noarch/pylint-3.3.3-pyhd8ed1ab_0.conda
      - conda: https://prefix.dev/conda-forge/noarch/pysocks-1.7.1-pyha55dd90_7.conda
      - conda: https://prefix.dev/conda-forge/noarch/pytest-8.3.4-pyhd8ed1ab_1.conda
      - conda: https://prefix.dev/conda-forge/osx-arm64/python-3.13.1-h4f43103_102_cp313.conda
      - conda: https://prefix.dev/conda-forge/osx-arm64/python_abi-3.13-5_cp313.conda
      - conda: https://prefix.dev/conda-forge/noarch/pytz-2024.2-pyhd8ed1ab_1.conda
      - conda: https://prefix.dev/conda-forge/osx-arm64/pyyaml-6.0.2-py313h20a7fcf_1.conda
      - conda: https://prefix.dev/conda-forge/osx-arm64/readline-8.2-h92ec313_1.conda
      - conda: https://prefix.dev/conda-forge/noarch/requests-2.32.3-pyhd8ed1ab_1.conda
      - conda: https://prefix.dev/conda-forge/noarch/setuptools-75.6.0-pyhff2d567_1.conda
      - conda: https://prefix.dev/conda-forge/noarch/snowballstemmer-2.2.0-pyhd8ed1ab_0.tar.bz2
      - conda: https://prefix.dev/conda-forge/noarch/sphinx-8.1.3-pyhd8ed1ab_1.conda
      - conda: https://prefix.dev/conda-forge/noarch/sphinxcontrib-applehelp-2.0.0-pyhd8ed1ab_1.conda
      - conda: https://prefix.dev/conda-forge/noarch/sphinxcontrib-devhelp-2.0.0-pyhd8ed1ab_1.conda
      - conda: https://prefix.dev/conda-forge/noarch/sphinxcontrib-htmlhelp-2.1.0-pyhd8ed1ab_1.conda
      - conda: https://prefix.dev/conda-forge/noarch/sphinxcontrib-jsmath-1.0.1-pyhd8ed1ab_1.conda
      - conda: https://prefix.dev/conda-forge/noarch/sphinxcontrib-qthelp-2.0.0-pyhd8ed1ab_1.conda
      - conda: https://prefix.dev/conda-forge/noarch/sphinxcontrib-serializinghtml-1.1.10-pyhd8ed1ab_1.conda
      - conda: https://prefix.dev/conda-forge/noarch/tabulate-0.9.0-pyhd8ed1ab_2.conda
      - conda: https://prefix.dev/conda-forge/osx-arm64/tk-8.6.13-h5083fa2_1.conda
      - conda: https://prefix.dev/conda-forge/noarch/tomli-2.2.1-pyhd8ed1ab_1.conda
      - conda: https://prefix.dev/conda-forge/noarch/tomlkit-0.13.2-pyha770c72_1.conda
      - conda: https://prefix.dev/conda-forge/noarch/typing-extensions-4.12.2-hd8ed1ab_1.conda
      - conda: https://prefix.dev/conda-forge/noarch/typing_extensions-4.12.2-pyha770c72_1.conda
      - conda: https://prefix.dev/conda-forge/noarch/tzdata-2024b-hc8b5060_0.conda
      - conda: https://prefix.dev/conda-forge/osx-arm64/ukkonen-1.0.1-py313hf9c7212_5.conda
      - conda: https://prefix.dev/conda-forge/noarch/urllib3-2.3.0-pyhd8ed1ab_0.conda
      - conda: https://prefix.dev/conda-forge/noarch/virtualenv-20.28.1-pyhd8ed1ab_0.conda
      - conda: https://prefix.dev/conda-forge/osx-arm64/yaml-0.2.5-h3422bc3_2.tar.bz2
      - conda: https://prefix.dev/conda-forge/osx-arm64/zlib-1.3.1-h8359307_2.conda
      - conda: https://prefix.dev/conda-forge/osx-arm64/zstandard-0.23.0-py313hf2da073_1.conda
      - conda: https://prefix.dev/conda-forge/osx-arm64/zstd-1.5.6-hb46c0d2_0.conda
      - pypi: .
      win-64:
      - conda: https://prefix.dev/conda-forge/noarch/alabaster-1.0.0-pyhd8ed1ab_1.conda
      - conda: https://prefix.dev/conda-forge/noarch/array-api-compat-1.10.0-pyhd8ed1ab_0.conda
      - conda: https://prefix.dev/conda-forge/noarch/array-api-strict-2.2-pyhd8ed1ab_1.conda
      - conda: https://prefix.dev/conda-forge/win-64/astroid-3.3.8-py313hfa70ccb_0.conda
      - conda: https://prefix.dev/conda-forge/noarch/babel-2.16.0-pyhd8ed1ab_1.conda
      - conda: https://prefix.dev/conda-forge/noarch/basedmypy-2.9.0-pyhd8ed1ab_0.conda
      - conda: https://prefix.dev/conda-forge/noarch/basedpyright-1.23.2-pyhd8ed1ab_0.conda
      - conda: https://prefix.dev/conda-forge/noarch/basedtyping-0.1.10-pyhd8ed1ab_1.conda
      - conda: https://prefix.dev/conda-forge/win-64/brotli-python-1.1.0-py313h5813708_2.conda
      - conda: https://prefix.dev/conda-forge/win-64/bzip2-1.0.8-h2466b09_7.conda
      - conda: https://prefix.dev/conda-forge/win-64/ca-certificates-2024.12.14-h56e8100_0.conda
      - conda: https://prefix.dev/conda-forge/noarch/certifi-2024.12.14-pyhd8ed1ab_0.conda
      - conda: https://prefix.dev/conda-forge/win-64/cffi-1.17.1-py313ha7868ed_0.conda
      - conda: https://prefix.dev/conda-forge/noarch/cfgv-3.3.1-pyhd8ed1ab_1.conda
      - conda: https://prefix.dev/conda-forge/noarch/charset-normalizer-3.4.1-pyhd8ed1ab_0.conda
      - conda: https://prefix.dev/conda-forge/noarch/colorama-0.4.6-pyhd8ed1ab_1.conda
      - conda: https://prefix.dev/conda-forge/noarch/dill-0.3.9-pyhd8ed1ab_1.conda
      - conda: https://prefix.dev/conda-forge/noarch/distlib-0.3.9-pyhd8ed1ab_1.conda
      - conda: https://prefix.dev/conda-forge/noarch/docutils-0.21.2-pyhd8ed1ab_1.conda
      - conda: https://prefix.dev/conda-forge/noarch/exceptiongroup-1.2.2-pyhd8ed1ab_1.conda
      - conda: https://prefix.dev/conda-forge/noarch/filelock-3.16.1-pyhd8ed1ab_1.conda
      - conda: https://prefix.dev/conda-forge/noarch/h2-4.1.0-pyhd8ed1ab_1.conda
      - conda: https://prefix.dev/conda-forge/noarch/hpack-4.0.0-pyhd8ed1ab_1.conda
      - conda: https://prefix.dev/conda-forge/noarch/hyperframe-6.0.1-pyhd8ed1ab_1.conda
      - conda: https://prefix.dev/conda-forge/noarch/identify-2.6.5-pyhd8ed1ab_0.conda
      - conda: https://prefix.dev/conda-forge/noarch/idna-3.10-pyhd8ed1ab_1.conda
      - conda: https://prefix.dev/conda-forge/noarch/imagesize-1.4.1-pyhd8ed1ab_0.tar.bz2
      - conda: https://prefix.dev/conda-forge/noarch/iniconfig-2.0.0-pyhd8ed1ab_1.conda
      - conda: https://prefix.dev/conda-forge/win-64/intel-openmp-2024.2.1-h57928b3_1083.conda
      - conda: https://prefix.dev/conda-forge/noarch/isort-5.13.2-pyhd8ed1ab_1.conda
      - conda: https://prefix.dev/conda-forge/noarch/jinja2-3.1.5-pyhd8ed1ab_0.conda
      - conda: https://prefix.dev/conda-forge/win-64/libblas-3.9.0-26_win64_mkl.conda
      - conda: https://prefix.dev/conda-forge/win-64/libcblas-3.9.0-26_win64_mkl.conda
      - conda: https://prefix.dev/conda-forge/win-64/libexpat-2.6.4-he0c23c2_0.conda
      - conda: https://prefix.dev/conda-forge/win-64/libffi-3.4.2-h8ffe710_5.tar.bz2
      - conda: https://prefix.dev/conda-forge/win-64/libhwloc-2.11.2-default_ha69328c_1001.conda
      - conda: https://prefix.dev/conda-forge/win-64/libiconv-1.17-hcfcfb64_2.conda
      - conda: https://prefix.dev/conda-forge/win-64/liblapack-3.9.0-26_win64_mkl.conda
      - conda: https://prefix.dev/conda-forge/win-64/liblzma-5.6.3-h2466b09_1.conda
      - conda: https://prefix.dev/conda-forge/win-64/libmpdec-4.0.0-h2466b09_0.conda
      - conda: https://prefix.dev/conda-forge/win-64/libsqlite-3.47.2-h67fdade_0.conda
      - conda: https://prefix.dev/conda-forge/win-64/libwinpthread-12.0.0.r4.gg4f2fc60ca-h57928b3_8.conda
      - conda: https://prefix.dev/conda-forge/win-64/libxml2-2.13.5-he286e8c_1.conda
      - conda: https://prefix.dev/conda-forge/win-64/libzlib-1.3.1-h2466b09_2.conda
      - conda: https://prefix.dev/conda-forge/win-64/markupsafe-3.0.2-py313hb4c8b1a_1.conda
      - conda: https://prefix.dev/conda-forge/noarch/mccabe-0.7.0-pyhd8ed1ab_1.conda
      - conda: https://prefix.dev/conda-forge/win-64/mkl-2024.2.2-h66d3029_15.conda
      - conda: https://prefix.dev/conda-forge/noarch/mypy_extensions-1.0.0-pyha770c72_1.conda
      - conda: https://prefix.dev/conda-forge/noarch/nodeenv-1.9.1-pyhd8ed1ab_1.conda
      - conda: https://prefix.dev/conda-forge/win-64/nodejs-22.12.0-hfeaa22a_0.conda
      - conda: https://prefix.dev/conda-forge/noarch/nodejs-wheel-22.12.0-pyhd8ed1ab_0.conda
      - conda: https://prefix.dev/conda-forge/win-64/numpy-2.2.1-py313hd65a2fa_0.conda
      - conda: https://prefix.dev/conda-forge/noarch/numpydoc-1.8.0-pyhd8ed1ab_1.conda
      - conda: https://prefix.dev/conda-forge/win-64/openssl-3.4.0-ha4e3fda_1.conda
      - conda: https://prefix.dev/conda-forge/noarch/packaging-24.2-pyhd8ed1ab_2.conda
      - conda: https://prefix.dev/conda-forge/noarch/platformdirs-4.3.6-pyhd8ed1ab_1.conda
      - conda: https://prefix.dev/conda-forge/noarch/pluggy-1.5.0-pyhd8ed1ab_1.conda
      - conda: https://prefix.dev/conda-forge/noarch/pre-commit-4.0.1-pyha770c72_1.conda
      - conda: https://prefix.dev/conda-forge/noarch/pycparser-2.22-pyh29332c3_1.conda
      - conda: https://prefix.dev/conda-forge/noarch/pygments-2.19.1-pyhd8ed1ab_0.conda
      - conda: https://prefix.dev/conda-forge/noarch/pylint-3.3.3-pyhd8ed1ab_0.conda
      - conda: https://prefix.dev/conda-forge/noarch/pysocks-1.7.1-pyh09c184e_7.conda
      - conda: https://prefix.dev/conda-forge/noarch/pytest-8.3.4-pyhd8ed1ab_1.conda
      - conda: https://prefix.dev/conda-forge/win-64/python-3.13.1-h071d269_102_cp313.conda
      - conda: https://prefix.dev/conda-forge/win-64/python_abi-3.13-5_cp313.conda
      - conda: https://prefix.dev/conda-forge/noarch/pytz-2024.2-pyhd8ed1ab_1.conda
      - conda: https://prefix.dev/conda-forge/win-64/pyyaml-6.0.2-py313ha7868ed_1.conda
      - conda: https://prefix.dev/conda-forge/noarch/requests-2.32.3-pyhd8ed1ab_1.conda
      - conda: https://prefix.dev/conda-forge/noarch/setuptools-75.6.0-pyhff2d567_1.conda
      - conda: https://prefix.dev/conda-forge/noarch/snowballstemmer-2.2.0-pyhd8ed1ab_0.tar.bz2
      - conda: https://prefix.dev/conda-forge/noarch/sphinx-8.1.3-pyhd8ed1ab_1.conda
      - conda: https://prefix.dev/conda-forge/noarch/sphinxcontrib-applehelp-2.0.0-pyhd8ed1ab_1.conda
      - conda: https://prefix.dev/conda-forge/noarch/sphinxcontrib-devhelp-2.0.0-pyhd8ed1ab_1.conda
      - conda: https://prefix.dev/conda-forge/noarch/sphinxcontrib-htmlhelp-2.1.0-pyhd8ed1ab_1.conda
      - conda: https://prefix.dev/conda-forge/noarch/sphinxcontrib-jsmath-1.0.1-pyhd8ed1ab_1.conda
      - conda: https://prefix.dev/conda-forge/noarch/sphinxcontrib-qthelp-2.0.0-pyhd8ed1ab_1.conda
      - conda: https://prefix.dev/conda-forge/noarch/sphinxcontrib-serializinghtml-1.1.10-pyhd8ed1ab_1.conda
      - conda: https://prefix.dev/conda-forge/noarch/tabulate-0.9.0-pyhd8ed1ab_2.conda
      - conda: https://prefix.dev/conda-forge/win-64/tbb-2021.13.0-h62715c5_1.conda
      - conda: https://prefix.dev/conda-forge/win-64/tk-8.6.13-h5226925_1.conda
      - conda: https://prefix.dev/conda-forge/noarch/tomli-2.2.1-pyhd8ed1ab_1.conda
      - conda: https://prefix.dev/conda-forge/noarch/tomlkit-0.13.2-pyha770c72_1.conda
      - conda: https://prefix.dev/conda-forge/noarch/typing-extensions-4.12.2-hd8ed1ab_1.conda
      - conda: https://prefix.dev/conda-forge/noarch/typing_extensions-4.12.2-pyha770c72_1.conda
      - conda: https://prefix.dev/conda-forge/noarch/tzdata-2024b-hc8b5060_0.conda
      - conda: https://prefix.dev/conda-forge/win-64/ucrt-10.0.22621.0-h57928b3_1.conda
      - conda: https://prefix.dev/conda-forge/win-64/ukkonen-1.0.1-py313h1ec8472_5.conda
      - conda: https://prefix.dev/conda-forge/noarch/urllib3-2.3.0-pyhd8ed1ab_0.conda
      - conda: https://prefix.dev/conda-forge/win-64/vc-14.3-ha32ba9b_23.conda
      - conda: https://prefix.dev/conda-forge/win-64/vc14_runtime-14.42.34433-he29a5d6_23.conda
      - conda: https://prefix.dev/conda-forge/noarch/virtualenv-20.28.1-pyhd8ed1ab_0.conda
      - conda: https://prefix.dev/conda-forge/win-64/vs2015_runtime-14.42.34433-hdffcdeb_23.conda
      - conda: https://prefix.dev/conda-forge/noarch/win_inet_pton-1.1.0-pyh7428d3b_8.conda
      - conda: https://prefix.dev/conda-forge/win-64/yaml-0.2.5-h8ffe710_2.tar.bz2
      - conda: https://prefix.dev/conda-forge/win-64/zstandard-0.23.0-py313h574b89f_1.conda
      - conda: https://prefix.dev/conda-forge/win-64/zstd-1.5.6-h0ea2cb4_0.conda
      - pypi: .
  tests:
    channels:
    - url: https://prefix.dev/conda-forge/
    indexes:
    - https://pypi.org/simple
    packages:
      linux-64:
      - conda: https://prefix.dev/conda-forge/linux-64/_libgcc_mutex-0.1-conda_forge.tar.bz2
      - conda: https://prefix.dev/conda-forge/linux-64/_openmp_mutex-4.5-2_gnu.tar.bz2
      - conda: https://prefix.dev/conda-forge/noarch/array-api-compat-1.10.0-pyhd8ed1ab_0.conda
      - conda: https://prefix.dev/conda-forge/noarch/array-api-strict-2.2-pyhd8ed1ab_1.conda
      - conda: https://prefix.dev/conda-forge/linux-64/bzip2-1.0.8-h4bc722e_7.conda
      - conda: https://prefix.dev/conda-forge/linux-64/ca-certificates-2024.12.14-hbcca054_0.conda
      - conda: https://prefix.dev/conda-forge/noarch/colorama-0.4.6-pyhd8ed1ab_1.conda
      - conda: https://prefix.dev/conda-forge/linux-64/coverage-7.6.10-py313h8060acc_0.conda
      - conda: https://prefix.dev/conda-forge/noarch/exceptiongroup-1.2.2-pyhd8ed1ab_1.conda
      - conda: https://prefix.dev/conda-forge/noarch/iniconfig-2.0.0-pyhd8ed1ab_1.conda
      - conda: https://prefix.dev/conda-forge/linux-64/ld_impl_linux-64-2.43-h712a8e2_2.conda
      - conda: https://prefix.dev/conda-forge/linux-64/libblas-3.9.0-26_linux64_openblas.conda
      - conda: https://prefix.dev/conda-forge/linux-64/libcblas-3.9.0-26_linux64_openblas.conda
      - conda: https://prefix.dev/conda-forge/linux-64/libexpat-2.6.4-h5888daf_0.conda
      - conda: https://prefix.dev/conda-forge/linux-64/libffi-3.4.2-h7f98852_5.tar.bz2
      - conda: https://prefix.dev/conda-forge/linux-64/libgcc-14.2.0-h77fa898_1.conda
      - conda: https://prefix.dev/conda-forge/linux-64/libgcc-ng-14.2.0-h69a702a_1.conda
      - conda: https://prefix.dev/conda-forge/linux-64/libgfortran-14.2.0-h69a702a_1.conda
      - conda: https://prefix.dev/conda-forge/linux-64/libgfortran5-14.2.0-hd5240d6_1.conda
      - conda: https://prefix.dev/conda-forge/linux-64/libgomp-14.2.0-h77fa898_1.conda
      - conda: https://prefix.dev/conda-forge/linux-64/liblapack-3.9.0-26_linux64_openblas.conda
      - conda: https://prefix.dev/conda-forge/linux-64/liblzma-5.6.3-hb9d3cd8_1.conda
      - conda: https://prefix.dev/conda-forge/linux-64/libmpdec-4.0.0-h4bc722e_0.conda
      - conda: https://prefix.dev/conda-forge/linux-64/libopenblas-0.3.28-pthreads_h94d23a6_1.conda
      - conda: https://prefix.dev/conda-forge/linux-64/libsqlite-3.47.2-hee588c1_0.conda
      - conda: https://prefix.dev/conda-forge/linux-64/libstdcxx-14.2.0-hc0a3c3a_1.conda
      - conda: https://prefix.dev/conda-forge/linux-64/libuuid-2.38.1-h0b41bf4_0.conda
      - conda: https://prefix.dev/conda-forge/linux-64/libzlib-1.3.1-hb9d3cd8_2.conda
      - conda: https://prefix.dev/conda-forge/linux-64/ncurses-6.5-he02047a_1.conda
      - conda: https://prefix.dev/conda-forge/linux-64/numpy-2.2.1-py313hb30382a_0.conda
      - conda: https://prefix.dev/conda-forge/linux-64/openssl-3.4.0-h7b32b05_1.conda
      - conda: https://prefix.dev/conda-forge/noarch/packaging-24.2-pyhd8ed1ab_2.conda
      - conda: https://prefix.dev/conda-forge/noarch/pluggy-1.5.0-pyhd8ed1ab_1.conda
      - conda: https://prefix.dev/conda-forge/noarch/pytest-8.3.4-pyhd8ed1ab_1.conda
      - conda: https://prefix.dev/conda-forge/noarch/pytest-cov-6.0.0-pyhd8ed1ab_1.conda
      - conda: https://prefix.dev/conda-forge/linux-64/python-3.13.1-ha99a958_102_cp313.conda
      - conda: https://prefix.dev/conda-forge/linux-64/python_abi-3.13-5_cp313.conda
      - conda: https://prefix.dev/conda-forge/linux-64/readline-8.2-h8228510_1.conda
      - conda: https://prefix.dev/conda-forge/linux-64/tk-8.6.13-noxft_h4845f30_101.conda
      - conda: https://prefix.dev/conda-forge/noarch/toml-0.10.2-pyhd8ed1ab_1.conda
      - conda: https://prefix.dev/conda-forge/noarch/tomli-2.2.1-pyhd8ed1ab_1.conda
      - conda: https://prefix.dev/conda-forge/noarch/tzdata-2024b-hc8b5060_0.conda
      - pypi: .
      osx-arm64:
      - conda: https://prefix.dev/conda-forge/noarch/array-api-compat-1.10.0-pyhd8ed1ab_0.conda
      - conda: https://prefix.dev/conda-forge/noarch/array-api-strict-2.2-pyhd8ed1ab_1.conda
      - conda: https://prefix.dev/conda-forge/osx-arm64/bzip2-1.0.8-h99b78c6_7.conda
      - conda: https://prefix.dev/conda-forge/osx-arm64/ca-certificates-2024.12.14-hf0a4a13_0.conda
      - conda: https://prefix.dev/conda-forge/noarch/colorama-0.4.6-pyhd8ed1ab_1.conda
      - conda: https://prefix.dev/conda-forge/osx-arm64/coverage-7.6.10-py313ha9b7d5b_0.conda
      - conda: https://prefix.dev/conda-forge/noarch/exceptiongroup-1.2.2-pyhd8ed1ab_1.conda
      - conda: https://prefix.dev/conda-forge/noarch/iniconfig-2.0.0-pyhd8ed1ab_1.conda
      - conda: https://prefix.dev/conda-forge/osx-arm64/libblas-3.9.0-26_osxarm64_openblas.conda
      - conda: https://prefix.dev/conda-forge/osx-arm64/libcblas-3.9.0-26_osxarm64_openblas.conda
      - conda: https://prefix.dev/conda-forge/osx-arm64/libcxx-19.1.6-ha82da77_1.conda
      - conda: https://prefix.dev/conda-forge/osx-arm64/libexpat-2.6.4-h286801f_0.conda
      - conda: https://prefix.dev/conda-forge/osx-arm64/libffi-3.4.2-h3422bc3_5.tar.bz2
      - conda: https://prefix.dev/conda-forge/osx-arm64/libgfortran-5.0.0-13_2_0_hd922786_3.conda
      - conda: https://prefix.dev/conda-forge/osx-arm64/libgfortran5-13.2.0-hf226fd6_3.conda
      - conda: https://prefix.dev/conda-forge/osx-arm64/liblapack-3.9.0-26_osxarm64_openblas.conda
      - conda: https://prefix.dev/conda-forge/osx-arm64/liblzma-5.6.3-h39f12f2_1.conda
      - conda: https://prefix.dev/conda-forge/osx-arm64/libmpdec-4.0.0-h99b78c6_0.conda
      - conda: https://prefix.dev/conda-forge/osx-arm64/libopenblas-0.3.28-openmp_hf332438_1.conda
      - conda: https://prefix.dev/conda-forge/osx-arm64/libsqlite-3.47.2-h3f77e49_0.conda
      - conda: https://prefix.dev/conda-forge/osx-arm64/libzlib-1.3.1-h8359307_2.conda
      - conda: https://prefix.dev/conda-forge/osx-arm64/llvm-openmp-19.1.6-hdb05f8b_0.conda
      - conda: https://prefix.dev/conda-forge/osx-arm64/ncurses-6.5-h7bae524_1.conda
      - conda: https://prefix.dev/conda-forge/osx-arm64/numpy-2.2.1-py313ha4a2180_0.conda
      - conda: https://prefix.dev/conda-forge/osx-arm64/openssl-3.4.0-h81ee809_1.conda
      - conda: https://prefix.dev/conda-forge/noarch/packaging-24.2-pyhd8ed1ab_2.conda
      - conda: https://prefix.dev/conda-forge/noarch/pluggy-1.5.0-pyhd8ed1ab_1.conda
      - conda: https://prefix.dev/conda-forge/noarch/pytest-8.3.4-pyhd8ed1ab_1.conda
      - conda: https://prefix.dev/conda-forge/noarch/pytest-cov-6.0.0-pyhd8ed1ab_1.conda
      - conda: https://prefix.dev/conda-forge/osx-arm64/python-3.13.1-h4f43103_102_cp313.conda
      - conda: https://prefix.dev/conda-forge/osx-arm64/python_abi-3.13-5_cp313.conda
      - conda: https://prefix.dev/conda-forge/osx-arm64/readline-8.2-h92ec313_1.conda
      - conda: https://prefix.dev/conda-forge/osx-arm64/tk-8.6.13-h5083fa2_1.conda
      - conda: https://prefix.dev/conda-forge/noarch/toml-0.10.2-pyhd8ed1ab_1.conda
      - conda: https://prefix.dev/conda-forge/noarch/tomli-2.2.1-pyhd8ed1ab_1.conda
      - conda: https://prefix.dev/conda-forge/noarch/tzdata-2024b-hc8b5060_0.conda
      - pypi: .
      win-64:
      - conda: https://prefix.dev/conda-forge/noarch/array-api-compat-1.10.0-pyhd8ed1ab_0.conda
      - conda: https://prefix.dev/conda-forge/noarch/array-api-strict-2.2-pyhd8ed1ab_1.conda
      - conda: https://prefix.dev/conda-forge/win-64/bzip2-1.0.8-h2466b09_7.conda
      - conda: https://prefix.dev/conda-forge/win-64/ca-certificates-2024.12.14-h56e8100_0.conda
      - conda: https://prefix.dev/conda-forge/noarch/colorama-0.4.6-pyhd8ed1ab_1.conda
      - conda: https://prefix.dev/conda-forge/win-64/coverage-7.6.10-py313hb4c8b1a_0.conda
      - conda: https://prefix.dev/conda-forge/noarch/exceptiongroup-1.2.2-pyhd8ed1ab_1.conda
      - conda: https://prefix.dev/conda-forge/noarch/iniconfig-2.0.0-pyhd8ed1ab_1.conda
      - conda: https://prefix.dev/conda-forge/win-64/intel-openmp-2024.2.1-h57928b3_1083.conda
      - conda: https://prefix.dev/conda-forge/win-64/libblas-3.9.0-26_win64_mkl.conda
      - conda: https://prefix.dev/conda-forge/win-64/libcblas-3.9.0-26_win64_mkl.conda
      - conda: https://prefix.dev/conda-forge/win-64/libexpat-2.6.4-he0c23c2_0.conda
      - conda: https://prefix.dev/conda-forge/win-64/libffi-3.4.2-h8ffe710_5.tar.bz2
      - conda: https://prefix.dev/conda-forge/win-64/libhwloc-2.11.2-default_ha69328c_1001.conda
      - conda: https://prefix.dev/conda-forge/win-64/libiconv-1.17-hcfcfb64_2.conda
      - conda: https://prefix.dev/conda-forge/win-64/liblapack-3.9.0-26_win64_mkl.conda
      - conda: https://prefix.dev/conda-forge/win-64/liblzma-5.6.3-h2466b09_1.conda
      - conda: https://prefix.dev/conda-forge/win-64/libmpdec-4.0.0-h2466b09_0.conda
      - conda: https://prefix.dev/conda-forge/win-64/libsqlite-3.47.2-h67fdade_0.conda
      - conda: https://prefix.dev/conda-forge/win-64/libwinpthread-12.0.0.r4.gg4f2fc60ca-h57928b3_8.conda
      - conda: https://prefix.dev/conda-forge/win-64/libxml2-2.13.5-he286e8c_1.conda
      - conda: https://prefix.dev/conda-forge/win-64/libzlib-1.3.1-h2466b09_2.conda
      - conda: https://prefix.dev/conda-forge/win-64/mkl-2024.2.2-h66d3029_15.conda
      - conda: https://prefix.dev/conda-forge/win-64/numpy-2.2.1-py313hd65a2fa_0.conda
      - conda: https://prefix.dev/conda-forge/win-64/openssl-3.4.0-ha4e3fda_1.conda
      - conda: https://prefix.dev/conda-forge/noarch/packaging-24.2-pyhd8ed1ab_2.conda
      - conda: https://prefix.dev/conda-forge/noarch/pluggy-1.5.0-pyhd8ed1ab_1.conda
      - conda: https://prefix.dev/conda-forge/noarch/pytest-8.3.4-pyhd8ed1ab_1.conda
      - conda: https://prefix.dev/conda-forge/noarch/pytest-cov-6.0.0-pyhd8ed1ab_1.conda
      - conda: https://prefix.dev/conda-forge/win-64/python-3.13.1-h071d269_102_cp313.conda
      - conda: https://prefix.dev/conda-forge/win-64/python_abi-3.13-5_cp313.conda
      - conda: https://prefix.dev/conda-forge/win-64/tbb-2021.13.0-h62715c5_1.conda
      - conda: https://prefix.dev/conda-forge/win-64/tk-8.6.13-h5226925_1.conda
      - conda: https://prefix.dev/conda-forge/noarch/toml-0.10.2-pyhd8ed1ab_1.conda
      - conda: https://prefix.dev/conda-forge/noarch/tomli-2.2.1-pyhd8ed1ab_1.conda
      - conda: https://prefix.dev/conda-forge/noarch/tzdata-2024b-hc8b5060_0.conda
      - conda: https://prefix.dev/conda-forge/win-64/ucrt-10.0.22621.0-h57928b3_1.conda
      - conda: https://prefix.dev/conda-forge/win-64/vc-14.3-ha32ba9b_23.conda
      - conda: https://prefix.dev/conda-forge/win-64/vc14_runtime-14.42.34433-he29a5d6_23.conda
      - conda: https://prefix.dev/conda-forge/win-64/vs2015_runtime-14.42.34433-hdffcdeb_23.conda
      - pypi: .
  tests-backends:
    channels:
    - url: https://prefix.dev/conda-forge/
    indexes:
    - https://pypi.org/simple
    packages:
      linux-64:
      - conda: https://prefix.dev/conda-forge/linux-64/_libgcc_mutex-0.1-conda_forge.tar.bz2
      - conda: https://prefix.dev/conda-forge/linux-64/_openmp_mutex-4.5-2_kmp_llvm.tar.bz2
      - conda: https://prefix.dev/conda-forge/noarch/array-api-compat-1.10.0-pyhd8ed1ab_0.conda
      - conda: https://prefix.dev/conda-forge/noarch/array-api-strict-2.2-pyhd8ed1ab_1.conda
      - conda: https://prefix.dev/conda-forge/linux-64/aws-c-auth-0.8.0-hb921021_15.conda
      - conda: https://prefix.dev/conda-forge/linux-64/aws-c-cal-0.8.1-h1a47875_3.conda
      - conda: https://prefix.dev/conda-forge/linux-64/aws-c-common-0.10.6-hb9d3cd8_0.conda
      - conda: https://prefix.dev/conda-forge/linux-64/aws-c-compression-0.3.0-h4e1184b_5.conda
      - conda: https://prefix.dev/conda-forge/linux-64/aws-c-event-stream-0.5.0-h7959bf6_11.conda
      - conda: https://prefix.dev/conda-forge/linux-64/aws-c-http-0.9.2-hefd7a92_4.conda
      - conda: https://prefix.dev/conda-forge/linux-64/aws-c-io-0.15.3-h831e299_5.conda
      - conda: https://prefix.dev/conda-forge/linux-64/aws-c-mqtt-0.11.0-h11f4f37_12.conda
      - conda: https://prefix.dev/conda-forge/linux-64/aws-c-s3-0.7.7-hf454442_0.conda
      - conda: https://prefix.dev/conda-forge/linux-64/aws-c-sdkutils-0.2.1-h4e1184b_4.conda
      - conda: https://prefix.dev/conda-forge/linux-64/aws-checksums-0.2.2-h4e1184b_4.conda
      - conda: https://prefix.dev/conda-forge/linux-64/aws-crt-cpp-0.29.7-hd92328a_7.conda
      - conda: https://prefix.dev/conda-forge/linux-64/aws-sdk-cpp-1.11.458-hc430e4a_4.conda
      - conda: https://prefix.dev/conda-forge/linux-64/azure-core-cpp-1.14.0-h5cfcd09_0.conda
      - conda: https://prefix.dev/conda-forge/linux-64/azure-identity-cpp-1.10.0-h113e628_0.conda
      - conda: https://prefix.dev/conda-forge/linux-64/azure-storage-blobs-cpp-12.13.0-h3cf044e_1.conda
      - conda: https://prefix.dev/conda-forge/linux-64/azure-storage-common-cpp-12.8.0-h736e048_1.conda
      - conda: https://prefix.dev/conda-forge/linux-64/azure-storage-files-datalake-cpp-12.12.0-ha633028_1.conda
      - conda: https://prefix.dev/conda-forge/noarch/bokeh-3.6.2-pyhd8ed1ab_1.conda
      - conda: https://prefix.dev/conda-forge/linux-64/brotli-python-1.1.0-py310hf71b8c6_2.conda
      - conda: https://prefix.dev/conda-forge/linux-64/bzip2-1.0.8-h4bc722e_7.conda
      - conda: https://prefix.dev/conda-forge/linux-64/c-ares-1.34.4-hb9d3cd8_0.conda
      - conda: https://prefix.dev/conda-forge/linux-64/ca-certificates-2024.12.14-hbcca054_0.conda
      - conda: https://prefix.dev/conda-forge/linux-64/cffi-1.17.1-py310h8deb56e_0.conda
      - conda: https://prefix.dev/conda-forge/noarch/click-8.1.8-pyh707e725_0.conda
      - conda: https://prefix.dev/conda-forge/noarch/cloudpickle-3.1.0-pyhd8ed1ab_2.conda
      - conda: https://prefix.dev/conda-forge/noarch/colorama-0.4.6-pyhd8ed1ab_1.conda
      - conda: https://prefix.dev/conda-forge/linux-64/contourpy-1.3.1-py310h3788b33_0.conda
      - conda: https://prefix.dev/conda-forge/linux-64/coverage-7.6.10-py310h89163eb_0.conda
      - conda: https://prefix.dev/conda-forge/noarch/cpython-3.10.16-py310hd8ed1ab_1.conda
      - conda: https://prefix.dev/conda-forge/noarch/cuda-cccl_linux-64-12.6.77-ha770c72_0.conda
      - conda: https://prefix.dev/conda-forge/noarch/cuda-cudart-dev_linux-64-12.6.77-h3f2d84a_0.conda
      - conda: https://prefix.dev/conda-forge/noarch/cuda-cudart-static_linux-64-12.6.77-h3f2d84a_0.conda
      - conda: https://prefix.dev/conda-forge/noarch/cuda-cudart_linux-64-12.6.77-h3f2d84a_0.conda
      - conda: https://prefix.dev/conda-forge/linux-64/cuda-nvrtc-12.6.85-hbd13f7d_0.conda
      - conda: https://prefix.dev/conda-forge/noarch/cuda-version-12.6-h7480c83_3.conda
      - conda: https://prefix.dev/conda-forge/linux-64/cupy-13.3.0-py310h1b77274_2.conda
      - conda: https://prefix.dev/conda-forge/linux-64/cupy-core-13.3.0-py310h8de46e0_2.conda
      - conda: https://prefix.dev/conda-forge/linux-64/cytoolz-1.0.1-py310ha75aee5_0.conda
      - conda: https://prefix.dev/conda-forge/noarch/dask-2024.12.1-pyhd8ed1ab_0.conda
      - conda: https://prefix.dev/conda-forge/noarch/dask-core-2024.12.1-pyhd8ed1ab_0.conda
      - conda: https://prefix.dev/conda-forge/noarch/dask-expr-1.1.21-pyhd8ed1ab_0.conda
      - conda: https://prefix.dev/conda-forge/noarch/distributed-2024.12.1-pyhd8ed1ab_0.conda
      - conda: https://prefix.dev/conda-forge/noarch/exceptiongroup-1.2.2-pyhd8ed1ab_1.conda
      - conda: https://prefix.dev/conda-forge/linux-64/fastrlock-0.8.3-py310h8c668a6_1.conda
      - conda: https://prefix.dev/conda-forge/noarch/filelock-3.16.1-pyhd8ed1ab_1.conda
      - conda: https://prefix.dev/conda-forge/linux-64/freetype-2.12.1-h267a509_2.conda
      - conda: https://prefix.dev/conda-forge/noarch/fsspec-2024.12.0-pyhd8ed1ab_0.conda
      - conda: https://prefix.dev/conda-forge/linux-64/gflags-2.2.2-h5888daf_1005.conda
      - conda: https://prefix.dev/conda-forge/linux-64/glog-0.7.1-hbabe93e_0.conda
      - conda: https://prefix.dev/conda-forge/linux-64/gmp-6.3.0-hac33072_2.conda
      - conda: https://prefix.dev/conda-forge/linux-64/gmpy2-2.1.5-py310he8512ff_3.conda
      - conda: https://prefix.dev/conda-forge/noarch/h2-4.1.0-pyhd8ed1ab_1.conda
      - conda: https://prefix.dev/conda-forge/noarch/hpack-4.0.0-pyhd8ed1ab_1.conda
      - conda: https://prefix.dev/conda-forge/noarch/hyperframe-6.0.1-pyhd8ed1ab_1.conda
      - conda: https://prefix.dev/conda-forge/noarch/importlib-metadata-8.5.0-pyha770c72_1.conda
      - conda: https://prefix.dev/conda-forge/noarch/iniconfig-2.0.0-pyhd8ed1ab_1.conda
      - conda: https://prefix.dev/conda-forge/noarch/jax-0.4.35-pyhd8ed1ab_1.conda
      - conda: https://prefix.dev/conda-forge/linux-64/jaxlib-0.4.35-cpu_py310h430587c_0.conda
      - conda: https://prefix.dev/conda-forge/noarch/jinja2-3.1.5-pyhd8ed1ab_0.conda
      - conda: https://prefix.dev/conda-forge/linux-64/keyutils-1.6.1-h166bdaf_0.tar.bz2
      - conda: https://prefix.dev/conda-forge/linux-64/krb5-1.21.3-h659f571_0.conda
      - conda: https://prefix.dev/conda-forge/linux-64/lcms2-2.16-hb7c19ff_0.conda
      - conda: https://prefix.dev/conda-forge/linux-64/ld_impl_linux-64-2.43-h712a8e2_2.conda
      - conda: https://prefix.dev/conda-forge/linux-64/lerc-4.0.0-h27087fc_0.tar.bz2
      - conda: https://prefix.dev/conda-forge/linux-64/libabseil-20240722.0-cxx17_hbbce691_4.conda
      - conda: https://prefix.dev/conda-forge/linux-64/libarrow-18.1.0-hd595efa_7_cpu.conda
      - conda: https://prefix.dev/conda-forge/linux-64/libarrow-acero-18.1.0-hcb10f89_7_cpu.conda
      - conda: https://prefix.dev/conda-forge/linux-64/libarrow-dataset-18.1.0-hcb10f89_7_cpu.conda
      - conda: https://prefix.dev/conda-forge/linux-64/libarrow-substrait-18.1.0-h08228c5_7_cpu.conda
      - conda: https://prefix.dev/conda-forge/linux-64/libblas-3.9.0-26_linux64_openblas.conda
      - conda: https://prefix.dev/conda-forge/linux-64/libbrotlicommon-1.1.0-hb9d3cd8_2.conda
      - conda: https://prefix.dev/conda-forge/linux-64/libbrotlidec-1.1.0-hb9d3cd8_2.conda
      - conda: https://prefix.dev/conda-forge/linux-64/libbrotlienc-1.1.0-hb9d3cd8_2.conda
      - conda: https://prefix.dev/conda-forge/linux-64/libcblas-3.9.0-26_linux64_openblas.conda
      - conda: https://prefix.dev/conda-forge/linux-64/libcrc32c-1.1.2-h9c3ff4c_0.tar.bz2
      - conda: https://prefix.dev/conda-forge/linux-64/libcublas-12.6.4.1-hbd13f7d_0.conda
      - conda: https://prefix.dev/conda-forge/linux-64/libcufft-11.3.0.4-hbd13f7d_0.conda
      - conda: https://prefix.dev/conda-forge/linux-64/libcurand-10.3.7.77-hbd13f7d_0.conda
      - conda: https://prefix.dev/conda-forge/linux-64/libcurl-8.11.1-h332b0f4_0.conda
      - conda: https://prefix.dev/conda-forge/linux-64/libcusolver-11.7.1.2-hbd13f7d_0.conda
      - conda: https://prefix.dev/conda-forge/linux-64/libcusparse-12.5.4.2-hbd13f7d_0.conda
      - conda: https://prefix.dev/conda-forge/linux-64/libdeflate-1.23-h4ddbbb0_0.conda
      - conda: https://prefix.dev/conda-forge/linux-64/libedit-3.1.20240808-pl5321h7949ede_0.conda
      - conda: https://prefix.dev/conda-forge/linux-64/libev-4.33-hd590300_2.conda
      - conda: https://prefix.dev/conda-forge/linux-64/libevent-2.1.12-hf998b51_1.conda
      - conda: https://prefix.dev/conda-forge/linux-64/libffi-3.4.2-h7f98852_5.tar.bz2
      - conda: https://prefix.dev/conda-forge/linux-64/libgcc-14.2.0-h77fa898_1.conda
      - conda: https://prefix.dev/conda-forge/linux-64/libgcc-ng-14.2.0-h69a702a_1.conda
      - conda: https://prefix.dev/conda-forge/linux-64/libgfortran-14.2.0-h69a702a_1.conda
      - conda: https://prefix.dev/conda-forge/linux-64/libgfortran5-14.2.0-hd5240d6_1.conda
      - conda: https://prefix.dev/conda-forge/linux-64/libgoogle-cloud-2.33.0-h2b5623c_1.conda
      - conda: https://prefix.dev/conda-forge/linux-64/libgoogle-cloud-storage-2.33.0-h0121fbd_1.conda
      - conda: https://prefix.dev/conda-forge/linux-64/libgrpc-1.67.1-h25350d4_1.conda
      - conda: https://prefix.dev/conda-forge/linux-64/libhwloc-2.11.2-default_h0d58e46_1001.conda
      - conda: https://prefix.dev/conda-forge/linux-64/libiconv-1.17-hd590300_2.conda
      - conda: https://prefix.dev/conda-forge/linux-64/libjpeg-turbo-3.0.0-hd590300_1.conda
      - conda: https://prefix.dev/conda-forge/linux-64/liblapack-3.9.0-26_linux64_openblas.conda
      - conda: https://prefix.dev/conda-forge/linux-64/libllvm14-14.0.6-hcd5def8_4.conda
      - conda: https://prefix.dev/conda-forge/linux-64/liblzma-5.6.3-hb9d3cd8_1.conda
      - conda: https://prefix.dev/conda-forge/linux-64/libnghttp2-1.64.0-h161d5f1_0.conda
      - conda: https://prefix.dev/conda-forge/linux-64/libnsl-2.0.1-hd590300_0.conda
      - conda: https://prefix.dev/conda-forge/linux-64/libnvjitlink-12.6.85-hbd13f7d_0.conda
      - conda: https://prefix.dev/conda-forge/linux-64/libopenblas-0.3.28-pthreads_h94d23a6_1.conda
      - conda: https://prefix.dev/conda-forge/linux-64/libparquet-18.1.0-h081d1f1_7_cpu.conda
      - conda: https://prefix.dev/conda-forge/linux-64/libpng-1.6.44-hadc24fc_0.conda
      - conda: https://prefix.dev/conda-forge/linux-64/libprotobuf-5.28.3-h6128344_1.conda
      - conda: https://prefix.dev/conda-forge/linux-64/libre2-11-2024.07.02-hbbce691_2.conda
      - conda: https://prefix.dev/conda-forge/linux-64/libsqlite-3.47.2-hee588c1_0.conda
      - conda: https://prefix.dev/conda-forge/linux-64/libssh2-1.11.1-hf672d98_0.conda
      - conda: https://prefix.dev/conda-forge/linux-64/libstdcxx-14.2.0-hc0a3c3a_1.conda
      - conda: https://prefix.dev/conda-forge/linux-64/libstdcxx-ng-14.2.0-h4852527_1.conda
      - conda: https://prefix.dev/conda-forge/linux-64/libthrift-0.21.0-h0e7cc3e_0.conda
      - conda: https://prefix.dev/conda-forge/linux-64/libtiff-4.7.0-hd9ff511_3.conda
      - conda: https://prefix.dev/conda-forge/linux-64/libtorch-2.5.1-cpu_mkl_he8ec5d7_108.conda
      - conda: https://prefix.dev/conda-forge/linux-64/libutf8proc-2.9.0-hb9d3cd8_1.conda
      - conda: https://prefix.dev/conda-forge/linux-64/libuuid-2.38.1-h0b41bf4_0.conda
      - conda: https://prefix.dev/conda-forge/linux-64/libuv-1.49.2-hb9d3cd8_0.conda
      - conda: https://prefix.dev/conda-forge/linux-64/libwebp-base-1.5.0-h851e524_0.conda
      - conda: https://prefix.dev/conda-forge/linux-64/libxcb-1.17.0-h8a09558_0.conda
      - conda: https://prefix.dev/conda-forge/linux-64/libxcrypt-4.4.36-hd590300_1.conda
      - conda: https://prefix.dev/conda-forge/linux-64/libxml2-2.13.5-h0d44e9d_1.conda
      - conda: https://prefix.dev/conda-forge/linux-64/libzlib-1.3.1-hb9d3cd8_2.conda
      - conda: https://prefix.dev/conda-forge/linux-64/llvm-openmp-19.1.6-h024ca30_0.conda
      - conda: https://prefix.dev/conda-forge/linux-64/llvmlite-0.43.0-py310h1a6248f_1.conda
      - conda: https://prefix.dev/conda-forge/noarch/locket-1.0.0-pyhd8ed1ab_0.tar.bz2
      - conda: https://prefix.dev/conda-forge/linux-64/lz4-4.3.3-py310h80b8a69_2.conda
      - conda: https://prefix.dev/conda-forge/linux-64/lz4-c-1.10.0-h5888daf_1.conda
      - conda: https://prefix.dev/conda-forge/linux-64/markupsafe-3.0.2-py310h89163eb_1.conda
      - conda: https://prefix.dev/conda-forge/linux-64/mkl-2024.2.2-ha957f24_16.conda
      - conda: https://prefix.dev/conda-forge/linux-64/ml_dtypes-0.5.0-py310h5eaa309_0.conda
      - conda: https://prefix.dev/conda-forge/linux-64/mpc-1.3.1-h24ddda3_1.conda
      - conda: https://prefix.dev/conda-forge/linux-64/mpfr-4.2.1-h90cbb55_3.conda
      - conda: https://prefix.dev/conda-forge/noarch/mpmath-1.3.0-pyhd8ed1ab_1.conda
      - conda: https://prefix.dev/conda-forge/linux-64/msgpack-python-1.1.0-py310h3788b33_0.conda
      - conda: https://prefix.dev/conda-forge/linux-64/ncurses-6.5-he02047a_1.conda
      - conda: https://prefix.dev/conda-forge/noarch/networkx-3.4.2-pyh267e887_2.conda
      - conda: https://prefix.dev/conda-forge/linux-64/numba-0.60.0-py310h5dc88bb_0.conda
      - conda: https://prefix.dev/conda-forge/linux-64/numpy-2.0.2-py310hd6e36ab_1.conda
      - conda: https://prefix.dev/conda-forge/linux-64/openjpeg-2.5.3-h5fbd93e_0.conda
      - conda: https://prefix.dev/conda-forge/linux-64/openssl-3.4.0-h7b32b05_1.conda
      - conda: https://prefix.dev/conda-forge/noarch/opt-einsum-3.4.0-hd8ed1ab_1.conda
      - conda: https://prefix.dev/conda-forge/noarch/opt_einsum-3.4.0-pyhd8ed1ab_1.conda
      - conda: https://prefix.dev/conda-forge/linux-64/orc-2.0.3-h12ee42a_2.conda
      - conda: https://prefix.dev/conda-forge/noarch/packaging-24.2-pyhd8ed1ab_2.conda
      - conda: https://prefix.dev/conda-forge/linux-64/pandas-2.2.3-py310h5eaa309_1.conda
      - conda: https://prefix.dev/conda-forge/noarch/partd-1.4.2-pyhd8ed1ab_0.conda
      - conda: https://prefix.dev/conda-forge/linux-64/pillow-11.1.0-py310h7e6dc6c_0.conda
      - conda: https://prefix.dev/conda-forge/noarch/pluggy-1.5.0-pyhd8ed1ab_1.conda
      - conda: https://prefix.dev/conda-forge/linux-64/psutil-6.1.1-py310ha75aee5_0.conda
      - conda: https://prefix.dev/conda-forge/linux-64/pthread-stubs-0.4-hb9d3cd8_1002.conda
      - conda: https://prefix.dev/conda-forge/linux-64/pyarrow-18.1.0-py310hff52083_0.conda
      - conda: https://prefix.dev/conda-forge/linux-64/pyarrow-core-18.1.0-py310hac404ae_0_cpu.conda
      - conda: https://prefix.dev/conda-forge/noarch/pycparser-2.22-pyh29332c3_1.conda
      - conda: https://prefix.dev/conda-forge/noarch/pysocks-1.7.1-pyha55dd90_7.conda
      - conda: https://prefix.dev/conda-forge/noarch/pytest-8.3.4-pyhd8ed1ab_1.conda
      - conda: https://prefix.dev/conda-forge/noarch/pytest-cov-6.0.0-pyhd8ed1ab_1.conda
      - conda: https://prefix.dev/conda-forge/linux-64/python-3.10.16-he725a3c_1_cpython.conda
      - conda: https://prefix.dev/conda-forge/noarch/python-dateutil-2.9.0.post0-pyhff2d567_1.conda
      - conda: https://prefix.dev/conda-forge/noarch/python-tzdata-2024.2-pyhd8ed1ab_1.conda
      - conda: https://prefix.dev/conda-forge/linux-64/python_abi-3.10-5_cp310.conda
      - conda: https://prefix.dev/conda-forge/linux-64/pytorch-2.5.1-cpu_mkl_py310_h27a6d43_108.conda
      - conda: https://prefix.dev/conda-forge/noarch/pytz-2024.1-pyhd8ed1ab_0.conda
      - conda: https://prefix.dev/conda-forge/linux-64/pyyaml-6.0.2-py310ha75aee5_1.conda
      - conda: https://prefix.dev/conda-forge/linux-64/re2-2024.07.02-h9925aae_2.conda
      - conda: https://prefix.dev/conda-forge/linux-64/readline-8.2-h8228510_1.conda
      - conda: https://prefix.dev/conda-forge/linux-64/s2n-1.5.10-hb5b8611_0.conda
      - conda: https://prefix.dev/conda-forge/linux-64/scipy-1.15.0-py310hfa6ec8c_0.conda
      - conda: https://prefix.dev/conda-forge/noarch/setuptools-75.6.0-pyhff2d567_1.conda
      - conda: https://prefix.dev/conda-forge/noarch/six-1.17.0-pyhd8ed1ab_0.conda
      - conda: https://prefix.dev/conda-forge/linux-64/sleef-3.7-h1b44611_2.conda
      - conda: https://prefix.dev/conda-forge/linux-64/snappy-1.2.1-h8bd8927_1.conda
      - conda: https://prefix.dev/conda-forge/noarch/sortedcontainers-2.4.0-pyhd8ed1ab_0.tar.bz2
      - conda: https://prefix.dev/conda-forge/noarch/sparse-0.15.4-pyh267e887_1.conda
      - conda: https://prefix.dev/conda-forge/noarch/sympy-1.13.3-pyh2585a3b_104.conda
      - conda: https://prefix.dev/conda-forge/linux-64/tbb-2021.13.0-hceb3a55_1.conda
      - conda: https://prefix.dev/conda-forge/noarch/tblib-3.0.0-pyhd8ed1ab_1.conda
      - conda: https://prefix.dev/conda-forge/linux-64/tk-8.6.13-noxft_h4845f30_101.conda
      - conda: https://prefix.dev/conda-forge/noarch/toml-0.10.2-pyhd8ed1ab_1.conda
      - conda: https://prefix.dev/conda-forge/noarch/tomli-2.2.1-pyhd8ed1ab_1.conda
      - conda: https://prefix.dev/conda-forge/noarch/toolz-1.0.0-pyhd8ed1ab_1.conda
      - conda: https://prefix.dev/conda-forge/linux-64/tornado-6.4.2-py310ha75aee5_0.conda
      - conda: https://prefix.dev/conda-forge/noarch/typing_extensions-4.12.2-pyha770c72_1.conda
      - conda: https://prefix.dev/conda-forge/noarch/tzdata-2024b-hc8b5060_0.conda
      - conda: https://prefix.dev/conda-forge/noarch/urllib3-2.3.0-pyhd8ed1ab_0.conda
      - conda: https://prefix.dev/conda-forge/linux-64/xorg-libxau-1.0.12-hb9d3cd8_0.conda
      - conda: https://prefix.dev/conda-forge/linux-64/xorg-libxdmcp-1.1.5-hb9d3cd8_0.conda
      - conda: https://prefix.dev/conda-forge/noarch/xyzservices-2024.9.0-pyhd8ed1ab_1.conda
      - conda: https://prefix.dev/conda-forge/linux-64/yaml-0.2.5-h7f98852_2.tar.bz2
      - conda: https://prefix.dev/conda-forge/noarch/zict-3.0.0-pyhd8ed1ab_1.conda
      - conda: https://prefix.dev/conda-forge/noarch/zipp-3.21.0-pyhd8ed1ab_1.conda
      - conda: https://prefix.dev/conda-forge/linux-64/zstandard-0.23.0-py310ha39cb0e_1.conda
      - conda: https://prefix.dev/conda-forge/linux-64/zstd-1.5.6-ha6fb4c9_0.conda
      - pypi: .
      osx-arm64:
      - conda: https://prefix.dev/conda-forge/noarch/array-api-compat-1.10.0-pyhd8ed1ab_0.conda
      - conda: https://prefix.dev/conda-forge/noarch/array-api-strict-2.2-pyhd8ed1ab_1.conda
      - conda: https://prefix.dev/conda-forge/osx-arm64/aws-c-auth-0.8.0-h8bc59a9_15.conda
      - conda: https://prefix.dev/conda-forge/osx-arm64/aws-c-cal-0.8.1-hc8a0bd2_3.conda
      - conda: https://prefix.dev/conda-forge/osx-arm64/aws-c-common-0.10.6-h5505292_0.conda
      - conda: https://prefix.dev/conda-forge/osx-arm64/aws-c-compression-0.3.0-hc8a0bd2_5.conda
      - conda: https://prefix.dev/conda-forge/osx-arm64/aws-c-event-stream-0.5.0-h54f970a_11.conda
      - conda: https://prefix.dev/conda-forge/osx-arm64/aws-c-http-0.9.2-h96aa502_4.conda
      - conda: https://prefix.dev/conda-forge/osx-arm64/aws-c-io-0.15.3-haba67d1_5.conda
      - conda: https://prefix.dev/conda-forge/osx-arm64/aws-c-mqtt-0.11.0-h24f418c_12.conda
      - conda: https://prefix.dev/conda-forge/osx-arm64/aws-c-s3-0.7.7-h1be5864_0.conda
      - conda: https://prefix.dev/conda-forge/osx-arm64/aws-c-sdkutils-0.2.1-hc8a0bd2_4.conda
      - conda: https://prefix.dev/conda-forge/osx-arm64/aws-checksums-0.2.2-hc8a0bd2_4.conda
      - conda: https://prefix.dev/conda-forge/osx-arm64/aws-crt-cpp-0.29.7-h19a973c_7.conda
      - conda: https://prefix.dev/conda-forge/osx-arm64/aws-sdk-cpp-1.11.458-he0ff2e4_4.conda
      - conda: https://prefix.dev/conda-forge/osx-arm64/azure-core-cpp-1.14.0-hd50102c_0.conda
      - conda: https://prefix.dev/conda-forge/osx-arm64/azure-identity-cpp-1.10.0-hc602bab_0.conda
      - conda: https://prefix.dev/conda-forge/osx-arm64/azure-storage-blobs-cpp-12.13.0-h7585a09_1.conda
      - conda: https://prefix.dev/conda-forge/osx-arm64/azure-storage-common-cpp-12.8.0-h9ca1f76_1.conda
      - conda: https://prefix.dev/conda-forge/osx-arm64/azure-storage-files-datalake-cpp-12.12.0-hcdd55da_1.conda
      - conda: https://prefix.dev/conda-forge/noarch/bokeh-3.6.2-pyhd8ed1ab_1.conda
      - conda: https://prefix.dev/conda-forge/osx-arm64/brotli-python-1.1.0-py310hb4ad77e_2.conda
      - conda: https://prefix.dev/conda-forge/osx-arm64/bzip2-1.0.8-h99b78c6_7.conda
      - conda: https://prefix.dev/conda-forge/osx-arm64/c-ares-1.34.4-h5505292_0.conda
      - conda: https://prefix.dev/conda-forge/osx-arm64/ca-certificates-2024.12.14-hf0a4a13_0.conda
      - conda: https://prefix.dev/conda-forge/osx-arm64/cffi-1.17.1-py310h497396d_0.conda
      - conda: https://prefix.dev/conda-forge/noarch/click-8.1.8-pyh707e725_0.conda
      - conda: https://prefix.dev/conda-forge/noarch/cloudpickle-3.1.0-pyhd8ed1ab_2.conda
      - conda: https://prefix.dev/conda-forge/noarch/colorama-0.4.6-pyhd8ed1ab_1.conda
      - conda: https://prefix.dev/conda-forge/osx-arm64/contourpy-1.3.1-py310h7f4e7e6_0.conda
      - conda: https://prefix.dev/conda-forge/osx-arm64/coverage-7.6.10-py310hc74094e_0.conda
      - conda: https://prefix.dev/conda-forge/noarch/cpython-3.10.16-py310hd8ed1ab_1.conda
      - conda: https://prefix.dev/conda-forge/osx-arm64/cytoolz-1.0.1-py310h078409c_0.conda
      - conda: https://prefix.dev/conda-forge/noarch/dask-2024.12.1-pyhd8ed1ab_0.conda
      - conda: https://prefix.dev/conda-forge/noarch/dask-core-2024.12.1-pyhd8ed1ab_0.conda
      - conda: https://prefix.dev/conda-forge/noarch/dask-expr-1.1.21-pyhd8ed1ab_0.conda
      - conda: https://prefix.dev/conda-forge/noarch/distributed-2024.12.1-pyhd8ed1ab_0.conda
      - conda: https://prefix.dev/conda-forge/noarch/exceptiongroup-1.2.2-pyhd8ed1ab_1.conda
      - conda: https://prefix.dev/conda-forge/noarch/filelock-3.16.1-pyhd8ed1ab_1.conda
      - conda: https://prefix.dev/conda-forge/osx-arm64/freetype-2.12.1-hadb7bae_2.conda
      - conda: https://prefix.dev/conda-forge/noarch/fsspec-2024.12.0-pyhd8ed1ab_0.conda
      - conda: https://prefix.dev/conda-forge/osx-arm64/gflags-2.2.2-hf9b8971_1005.conda
      - conda: https://prefix.dev/conda-forge/osx-arm64/glog-0.7.1-heb240a5_0.conda
      - conda: https://prefix.dev/conda-forge/osx-arm64/gmp-6.3.0-h7bae524_2.conda
      - conda: https://prefix.dev/conda-forge/osx-arm64/gmpy2-2.1.5-py310h805dbd7_3.conda
      - conda: https://prefix.dev/conda-forge/noarch/h2-4.1.0-pyhd8ed1ab_1.conda
      - conda: https://prefix.dev/conda-forge/noarch/hpack-4.0.0-pyhd8ed1ab_1.conda
      - conda: https://prefix.dev/conda-forge/noarch/hyperframe-6.0.1-pyhd8ed1ab_1.conda
      - conda: https://prefix.dev/conda-forge/osx-arm64/icu-75.1-hfee45f7_0.conda
      - conda: https://prefix.dev/conda-forge/noarch/importlib-metadata-8.5.0-pyha770c72_1.conda
      - conda: https://prefix.dev/conda-forge/noarch/iniconfig-2.0.0-pyhd8ed1ab_1.conda
      - conda: https://prefix.dev/conda-forge/noarch/jax-0.4.35-pyhd8ed1ab_1.conda
      - conda: https://prefix.dev/conda-forge/osx-arm64/jaxlib-0.4.35-cpu_py310h604521f_0.conda
      - conda: https://prefix.dev/conda-forge/noarch/jinja2-3.1.5-pyhd8ed1ab_0.conda
      - conda: https://prefix.dev/conda-forge/osx-arm64/krb5-1.21.3-h237132a_0.conda
      - conda: https://prefix.dev/conda-forge/osx-arm64/lcms2-2.16-ha0e7c42_0.conda
      - conda: https://prefix.dev/conda-forge/osx-arm64/lerc-4.0.0-h9a09cb3_0.tar.bz2
      - conda: https://prefix.dev/conda-forge/osx-arm64/libabseil-20240722.0-cxx17_h07bc746_4.conda
      - conda: https://prefix.dev/conda-forge/osx-arm64/libarrow-18.1.0-h0ad35bc_7_cpu.conda
      - conda: https://prefix.dev/conda-forge/osx-arm64/libarrow-acero-18.1.0-hf07054f_7_cpu.conda
      - conda: https://prefix.dev/conda-forge/osx-arm64/libarrow-dataset-18.1.0-hf07054f_7_cpu.conda
      - conda: https://prefix.dev/conda-forge/osx-arm64/libarrow-substrait-18.1.0-h4239455_7_cpu.conda
      - conda: https://prefix.dev/conda-forge/osx-arm64/libblas-3.9.0-26_osxarm64_openblas.conda
      - conda: https://prefix.dev/conda-forge/osx-arm64/libbrotlicommon-1.1.0-hd74edd7_2.conda
      - conda: https://prefix.dev/conda-forge/osx-arm64/libbrotlidec-1.1.0-hd74edd7_2.conda
      - conda: https://prefix.dev/conda-forge/osx-arm64/libbrotlienc-1.1.0-hd74edd7_2.conda
      - conda: https://prefix.dev/conda-forge/osx-arm64/libcblas-3.9.0-26_osxarm64_openblas.conda
      - conda: https://prefix.dev/conda-forge/osx-arm64/libcrc32c-1.1.2-hbdafb3b_0.tar.bz2
      - conda: https://prefix.dev/conda-forge/osx-arm64/libcurl-8.11.1-h73640d1_0.conda
      - conda: https://prefix.dev/conda-forge/osx-arm64/libcxx-19.1.6-ha82da77_1.conda
      - conda: https://prefix.dev/conda-forge/osx-arm64/libdeflate-1.23-hec38601_0.conda
      - conda: https://prefix.dev/conda-forge/osx-arm64/libedit-3.1.20240808-pl5321hafb1f1b_0.conda
      - conda: https://prefix.dev/conda-forge/osx-arm64/libev-4.33-h93a5062_2.conda
      - conda: https://prefix.dev/conda-forge/osx-arm64/libevent-2.1.12-h2757513_1.conda
      - conda: https://prefix.dev/conda-forge/osx-arm64/libffi-3.4.2-h3422bc3_5.tar.bz2
      - conda: https://prefix.dev/conda-forge/osx-arm64/libgfortran-5.0.0-13_2_0_hd922786_3.conda
      - conda: https://prefix.dev/conda-forge/osx-arm64/libgfortran5-13.2.0-hf226fd6_3.conda
      - conda: https://prefix.dev/conda-forge/osx-arm64/libgoogle-cloud-2.33.0-hdbe95d5_1.conda
      - conda: https://prefix.dev/conda-forge/osx-arm64/libgoogle-cloud-storage-2.33.0-h7081f7f_1.conda
      - conda: https://prefix.dev/conda-forge/osx-arm64/libgrpc-1.67.1-h0a426d6_1.conda
      - conda: https://prefix.dev/conda-forge/osx-arm64/libiconv-1.17-h0d3ecfb_2.conda
      - conda: https://prefix.dev/conda-forge/osx-arm64/libjpeg-turbo-3.0.0-hb547adb_1.conda
      - conda: https://prefix.dev/conda-forge/osx-arm64/liblapack-3.9.0-26_osxarm64_openblas.conda
      - conda: https://prefix.dev/conda-forge/osx-arm64/libllvm14-14.0.6-hd1a9a77_4.conda
      - conda: https://prefix.dev/conda-forge/osx-arm64/liblzma-5.6.3-h39f12f2_1.conda
      - conda: https://prefix.dev/conda-forge/osx-arm64/libnghttp2-1.64.0-h6d7220d_0.conda
      - conda: https://prefix.dev/conda-forge/osx-arm64/libopenblas-0.3.28-openmp_hf332438_1.conda
      - conda: https://prefix.dev/conda-forge/osx-arm64/libparquet-18.1.0-h636d7b7_7_cpu.conda
      - conda: https://prefix.dev/conda-forge/osx-arm64/libpng-1.6.44-hc14010f_0.conda
      - conda: https://prefix.dev/conda-forge/osx-arm64/libprotobuf-5.28.3-h3bd63a1_1.conda
      - conda: https://prefix.dev/conda-forge/osx-arm64/libre2-11-2024.07.02-h07bc746_2.conda
      - conda: https://prefix.dev/conda-forge/osx-arm64/libsqlite-3.47.2-h3f77e49_0.conda
      - conda: https://prefix.dev/conda-forge/osx-arm64/libssh2-1.11.1-h9cc3647_0.conda
      - conda: https://prefix.dev/conda-forge/osx-arm64/libthrift-0.21.0-h64651cc_0.conda
      - conda: https://prefix.dev/conda-forge/osx-arm64/libtiff-4.7.0-h551f018_3.conda
      - conda: https://prefix.dev/conda-forge/osx-arm64/libtorch-2.5.1-cpu_generic_hb579fdd_8.conda
      - conda: https://prefix.dev/conda-forge/osx-arm64/libutf8proc-2.9.0-h5505292_1.conda
      - conda: https://prefix.dev/conda-forge/osx-arm64/libuv-1.49.2-h7ab814d_0.conda
      - conda: https://prefix.dev/conda-forge/osx-arm64/libwebp-base-1.5.0-h2471fea_0.conda
      - conda: https://prefix.dev/conda-forge/osx-arm64/libxcb-1.17.0-hdb1d25a_0.conda
      - conda: https://prefix.dev/conda-forge/osx-arm64/libxml2-2.13.5-h178c5d8_1.conda
      - conda: https://prefix.dev/conda-forge/osx-arm64/libzlib-1.3.1-h8359307_2.conda
      - conda: https://prefix.dev/conda-forge/osx-arm64/llvm-openmp-19.1.6-hdb05f8b_0.conda
      - conda: https://prefix.dev/conda-forge/osx-arm64/llvmlite-0.43.0-py310h9fcfb1b_1.conda
      - conda: https://prefix.dev/conda-forge/noarch/locket-1.0.0-pyhd8ed1ab_0.tar.bz2
      - conda: https://prefix.dev/conda-forge/osx-arm64/lz4-4.3.3-py310hedecf87_2.conda
      - conda: https://prefix.dev/conda-forge/osx-arm64/lz4-c-1.10.0-h286801f_1.conda
      - conda: https://prefix.dev/conda-forge/osx-arm64/markupsafe-3.0.2-py310hc74094e_1.conda
      - conda: https://prefix.dev/conda-forge/osx-arm64/ml_dtypes-0.5.0-py310hfd37619_0.conda
      - conda: https://prefix.dev/conda-forge/osx-arm64/mpc-1.3.1-h8f1351a_1.conda
      - conda: https://prefix.dev/conda-forge/osx-arm64/mpfr-4.2.1-hb693164_3.conda
      - conda: https://prefix.dev/conda-forge/noarch/mpmath-1.3.0-pyhd8ed1ab_1.conda
      - conda: https://prefix.dev/conda-forge/osx-arm64/msgpack-python-1.1.0-py310h7306fd8_0.conda
      - conda: https://prefix.dev/conda-forge/osx-arm64/ncurses-6.5-h7bae524_1.conda
      - conda: https://prefix.dev/conda-forge/noarch/networkx-3.4.2-pyh267e887_2.conda
      - conda: https://prefix.dev/conda-forge/noarch/nomkl-1.0-h5ca1d4c_0.tar.bz2
      - conda: https://prefix.dev/conda-forge/osx-arm64/numba-0.60.0-py310h0628f0e_0.conda
      - conda: https://prefix.dev/conda-forge/osx-arm64/numpy-2.0.2-py310h530be0a_1.conda
      - conda: https://prefix.dev/conda-forge/osx-arm64/openjpeg-2.5.3-h8a3d83b_0.conda
      - conda: https://prefix.dev/conda-forge/osx-arm64/openssl-3.4.0-h81ee809_1.conda
      - conda: https://prefix.dev/conda-forge/noarch/opt-einsum-3.4.0-hd8ed1ab_1.conda
      - conda: https://prefix.dev/conda-forge/noarch/opt_einsum-3.4.0-pyhd8ed1ab_1.conda
      - conda: https://prefix.dev/conda-forge/osx-arm64/orc-2.0.3-h0ff2369_2.conda
      - conda: https://prefix.dev/conda-forge/noarch/packaging-24.2-pyhd8ed1ab_2.conda
      - conda: https://prefix.dev/conda-forge/osx-arm64/pandas-2.2.3-py310hfd37619_1.conda
      - conda: https://prefix.dev/conda-forge/noarch/partd-1.4.2-pyhd8ed1ab_0.conda
      - conda: https://prefix.dev/conda-forge/osx-arm64/pillow-11.1.0-py310h61efb56_0.conda
      - conda: https://prefix.dev/conda-forge/noarch/pluggy-1.5.0-pyhd8ed1ab_1.conda
      - conda: https://prefix.dev/conda-forge/osx-arm64/psutil-6.1.1-py310h078409c_0.conda
      - conda: https://prefix.dev/conda-forge/osx-arm64/pthread-stubs-0.4-hd74edd7_1002.conda
      - conda: https://prefix.dev/conda-forge/osx-arm64/pyarrow-18.1.0-py310hb6292c7_0.conda
      - conda: https://prefix.dev/conda-forge/osx-arm64/pyarrow-core-18.1.0-py310hc17921c_0_cpu.conda
      - conda: https://prefix.dev/conda-forge/noarch/pycparser-2.22-pyh29332c3_1.conda
      - conda: https://prefix.dev/conda-forge/noarch/pysocks-1.7.1-pyha55dd90_7.conda
      - conda: https://prefix.dev/conda-forge/noarch/pytest-8.3.4-pyhd8ed1ab_1.conda
      - conda: https://prefix.dev/conda-forge/noarch/pytest-cov-6.0.0-pyhd8ed1ab_1.conda
      - conda: https://prefix.dev/conda-forge/osx-arm64/python-3.10.16-h870587a_1_cpython.conda
      - conda: https://prefix.dev/conda-forge/noarch/python-dateutil-2.9.0.post0-pyhff2d567_1.conda
      - conda: https://prefix.dev/conda-forge/noarch/python-tzdata-2024.2-pyhd8ed1ab_1.conda
      - conda: https://prefix.dev/conda-forge/osx-arm64/python_abi-3.10-5_cp310.conda
      - conda: https://prefix.dev/conda-forge/osx-arm64/pytorch-2.5.1-cpu_generic_py310_h3256795_8.conda
      - conda: https://prefix.dev/conda-forge/noarch/pytz-2024.1-pyhd8ed1ab_0.conda
      - conda: https://prefix.dev/conda-forge/osx-arm64/pyyaml-6.0.2-py310h493c2e1_1.conda
      - conda: https://prefix.dev/conda-forge/osx-arm64/re2-2024.07.02-h6589ca4_2.conda
      - conda: https://prefix.dev/conda-forge/osx-arm64/readline-8.2-h92ec313_1.conda
      - conda: https://prefix.dev/conda-forge/osx-arm64/scipy-1.15.0-py310hd50a768_0.conda
      - conda: https://prefix.dev/conda-forge/noarch/setuptools-75.6.0-pyhff2d567_1.conda
      - conda: https://prefix.dev/conda-forge/noarch/six-1.17.0-pyhd8ed1ab_0.conda
      - conda: https://prefix.dev/conda-forge/osx-arm64/sleef-3.7-h8391f65_2.conda
      - conda: https://prefix.dev/conda-forge/osx-arm64/snappy-1.2.1-h98b9ce2_1.conda
      - conda: https://prefix.dev/conda-forge/noarch/sortedcontainers-2.4.0-pyhd8ed1ab_0.tar.bz2
      - conda: https://prefix.dev/conda-forge/noarch/sparse-0.15.4-pyh267e887_1.conda
      - conda: https://prefix.dev/conda-forge/noarch/sympy-1.13.3-pyh2585a3b_104.conda
      - conda: https://prefix.dev/conda-forge/noarch/tblib-3.0.0-pyhd8ed1ab_1.conda
      - conda: https://prefix.dev/conda-forge/osx-arm64/tk-8.6.13-h5083fa2_1.conda
      - conda: https://prefix.dev/conda-forge/noarch/toml-0.10.2-pyhd8ed1ab_1.conda
      - conda: https://prefix.dev/conda-forge/noarch/tomli-2.2.1-pyhd8ed1ab_1.conda
      - conda: https://prefix.dev/conda-forge/noarch/toolz-1.0.0-pyhd8ed1ab_1.conda
      - conda: https://prefix.dev/conda-forge/osx-arm64/tornado-6.4.2-py310h078409c_0.conda
      - conda: https://prefix.dev/conda-forge/noarch/typing_extensions-4.12.2-pyha770c72_1.conda
      - conda: https://prefix.dev/conda-forge/noarch/tzdata-2024b-hc8b5060_0.conda
      - conda: https://prefix.dev/conda-forge/noarch/urllib3-2.3.0-pyhd8ed1ab_0.conda
      - conda: https://prefix.dev/conda-forge/osx-arm64/xorg-libxau-1.0.12-h5505292_0.conda
      - conda: https://prefix.dev/conda-forge/osx-arm64/xorg-libxdmcp-1.1.5-hd74edd7_0.conda
      - conda: https://prefix.dev/conda-forge/noarch/xyzservices-2024.9.0-pyhd8ed1ab_1.conda
      - conda: https://prefix.dev/conda-forge/osx-arm64/yaml-0.2.5-h3422bc3_2.tar.bz2
      - conda: https://prefix.dev/conda-forge/noarch/zict-3.0.0-pyhd8ed1ab_1.conda
      - conda: https://prefix.dev/conda-forge/noarch/zipp-3.21.0-pyhd8ed1ab_1.conda
      - conda: https://prefix.dev/conda-forge/osx-arm64/zstandard-0.23.0-py310h2665a74_1.conda
      - conda: https://prefix.dev/conda-forge/osx-arm64/zstd-1.5.6-hb46c0d2_0.conda
      - pypi: .
      win-64:
      - conda: https://prefix.dev/conda-forge/win-64/_openmp_mutex-4.5-2_gnu.conda
      - conda: https://prefix.dev/conda-forge/noarch/array-api-compat-1.10.0-pyhd8ed1ab_0.conda
      - conda: https://prefix.dev/conda-forge/noarch/array-api-strict-2.2-pyhd8ed1ab_1.conda
      - conda: https://prefix.dev/conda-forge/win-64/aws-c-auth-0.8.0-h2219d47_15.conda
      - conda: https://prefix.dev/conda-forge/win-64/aws-c-cal-0.8.1-h099ea23_3.conda
      - conda: https://prefix.dev/conda-forge/win-64/aws-c-common-0.10.6-h2466b09_0.conda
      - conda: https://prefix.dev/conda-forge/win-64/aws-c-compression-0.3.0-h099ea23_5.conda
      - conda: https://prefix.dev/conda-forge/win-64/aws-c-event-stream-0.5.0-h85d8506_11.conda
      - conda: https://prefix.dev/conda-forge/win-64/aws-c-http-0.9.2-h3888f84_4.conda
      - conda: https://prefix.dev/conda-forge/win-64/aws-c-io-0.15.3-hc5a9e45_5.conda
      - conda: https://prefix.dev/conda-forge/win-64/aws-c-mqtt-0.11.0-h2c94728_12.conda
      - conda: https://prefix.dev/conda-forge/win-64/aws-c-s3-0.7.7-h6a38c86_0.conda
      - conda: https://prefix.dev/conda-forge/win-64/aws-c-sdkutils-0.2.1-h099ea23_4.conda
      - conda: https://prefix.dev/conda-forge/win-64/aws-checksums-0.2.2-h099ea23_4.conda
      - conda: https://prefix.dev/conda-forge/win-64/aws-crt-cpp-0.29.7-h0642867_7.conda
      - conda: https://prefix.dev/conda-forge/win-64/aws-sdk-cpp-1.11.458-h5f5f9c4_4.conda
      - conda: https://prefix.dev/conda-forge/noarch/bokeh-3.6.2-pyhd8ed1ab_1.conda
      - conda: https://prefix.dev/conda-forge/win-64/brotli-python-1.1.0-py310h9e98ed7_2.conda
      - conda: https://prefix.dev/conda-forge/win-64/bzip2-1.0.8-h2466b09_7.conda
      - conda: https://prefix.dev/conda-forge/win-64/c-ares-1.34.4-h2466b09_0.conda
      - conda: https://prefix.dev/conda-forge/win-64/ca-certificates-2024.12.14-h56e8100_0.conda
      - conda: https://prefix.dev/conda-forge/win-64/cffi-1.17.1-py310ha8f682b_0.conda
      - conda: https://prefix.dev/conda-forge/noarch/click-8.1.8-pyh7428d3b_0.conda
      - conda: https://prefix.dev/conda-forge/noarch/cloudpickle-3.1.0-pyhd8ed1ab_2.conda
      - conda: https://prefix.dev/conda-forge/noarch/colorama-0.4.6-pyhd8ed1ab_1.conda
      - conda: https://prefix.dev/conda-forge/win-64/contourpy-1.3.1-py310hc19bc0b_0.conda
      - conda: https://prefix.dev/conda-forge/win-64/coverage-7.6.10-py310h38315fa_0.conda
      - conda: https://prefix.dev/conda-forge/noarch/cuda-cccl_win-64-12.6.77-h57928b3_0.conda
      - conda: https://prefix.dev/conda-forge/noarch/cuda-cudart-dev_win-64-12.6.77-he0c23c2_0.conda
      - conda: https://prefix.dev/conda-forge/noarch/cuda-cudart-static_win-64-12.6.77-he0c23c2_0.conda
      - conda: https://prefix.dev/conda-forge/noarch/cuda-cudart_win-64-12.6.77-he0c23c2_0.conda
      - conda: https://prefix.dev/conda-forge/win-64/cuda-nvrtc-12.6.85-he0c23c2_0.conda
      - conda: https://prefix.dev/conda-forge/noarch/cuda-version-12.6-h7480c83_3.conda
      - conda: https://prefix.dev/conda-forge/win-64/cupy-13.3.0-py310h619d0c7_2.conda
      - conda: https://prefix.dev/conda-forge/win-64/cupy-core-13.3.0-py310h441eff7_2.conda
      - conda: https://prefix.dev/conda-forge/win-64/cytoolz-1.0.1-py310ha8f682b_0.conda
      - conda: https://prefix.dev/conda-forge/noarch/dask-2024.12.1-pyhd8ed1ab_0.conda
      - conda: https://prefix.dev/conda-forge/noarch/dask-core-2024.12.1-pyhd8ed1ab_0.conda
      - conda: https://prefix.dev/conda-forge/noarch/dask-expr-1.1.21-pyhd8ed1ab_0.conda
      - conda: https://prefix.dev/conda-forge/noarch/distributed-2024.12.1-pyhd8ed1ab_0.conda
      - conda: https://prefix.dev/conda-forge/noarch/exceptiongroup-1.2.2-pyhd8ed1ab_1.conda
      - conda: https://prefix.dev/conda-forge/win-64/fastrlock-0.8.3-py310h9a06e79_1.conda
      - conda: https://prefix.dev/conda-forge/win-64/freetype-2.12.1-hdaf720e_2.conda
      - conda: https://prefix.dev/conda-forge/noarch/fsspec-2024.12.0-pyhd8ed1ab_0.conda
      - conda: https://prefix.dev/conda-forge/noarch/h2-4.1.0-pyhd8ed1ab_1.conda
      - conda: https://prefix.dev/conda-forge/noarch/hpack-4.0.0-pyhd8ed1ab_1.conda
      - conda: https://prefix.dev/conda-forge/noarch/hyperframe-6.0.1-pyhd8ed1ab_1.conda
      - conda: https://prefix.dev/conda-forge/noarch/importlib-metadata-8.5.0-pyha770c72_1.conda
      - conda: https://prefix.dev/conda-forge/noarch/iniconfig-2.0.0-pyhd8ed1ab_1.conda
      - conda: https://prefix.dev/conda-forge/win-64/intel-openmp-2024.2.1-h57928b3_1083.conda
      - conda: https://prefix.dev/conda-forge/noarch/jinja2-3.1.5-pyhd8ed1ab_0.conda
      - conda: https://prefix.dev/conda-forge/win-64/krb5-1.21.3-hdf4eb48_0.conda
      - conda: https://prefix.dev/conda-forge/win-64/lcms2-2.16-h67d730c_0.conda
      - conda: https://prefix.dev/conda-forge/win-64/lerc-4.0.0-h63175ca_0.tar.bz2
      - conda: https://prefix.dev/conda-forge/win-64/libabseil-20240722.0-cxx17_h4eb7d71_4.conda
      - conda: https://prefix.dev/conda-forge/win-64/libarrow-18.1.0-he01b112_7_cpu.conda
      - conda: https://prefix.dev/conda-forge/win-64/libarrow-acero-18.1.0-h7d8d6a5_7_cpu.conda
      - conda: https://prefix.dev/conda-forge/win-64/libarrow-dataset-18.1.0-h7d8d6a5_7_cpu.conda
      - conda: https://prefix.dev/conda-forge/win-64/libarrow-substrait-18.1.0-h3dbecdf_7_cpu.conda
      - conda: https://prefix.dev/conda-forge/win-64/libblas-3.9.0-26_win64_mkl.conda
      - conda: https://prefix.dev/conda-forge/win-64/libbrotlicommon-1.1.0-h2466b09_2.conda
      - conda: https://prefix.dev/conda-forge/win-64/libbrotlidec-1.1.0-h2466b09_2.conda
      - conda: https://prefix.dev/conda-forge/win-64/libbrotlienc-1.1.0-h2466b09_2.conda
      - conda: https://prefix.dev/conda-forge/win-64/libcblas-3.9.0-26_win64_mkl.conda
      - conda: https://prefix.dev/conda-forge/win-64/libcrc32c-1.1.2-h0e60522_0.tar.bz2
      - conda: https://prefix.dev/conda-forge/win-64/libcublas-12.6.4.1-he0c23c2_0.conda
      - conda: https://prefix.dev/conda-forge/win-64/libcufft-11.3.0.4-he0c23c2_0.conda
      - conda: https://prefix.dev/conda-forge/win-64/libcurand-10.3.7.77-he0c23c2_0.conda
      - conda: https://prefix.dev/conda-forge/win-64/libcurl-8.11.1-h88aaa65_0.conda
      - conda: https://prefix.dev/conda-forge/win-64/libcusolver-11.7.1.2-he0c23c2_0.conda
      - conda: https://prefix.dev/conda-forge/win-64/libcusparse-12.5.4.2-he0c23c2_0.conda
      - conda: https://prefix.dev/conda-forge/win-64/libdeflate-1.23-h9062f6e_0.conda
      - conda: https://prefix.dev/conda-forge/win-64/libevent-2.1.12-h3671451_1.conda
      - conda: https://prefix.dev/conda-forge/win-64/libffi-3.4.2-h8ffe710_5.tar.bz2
      - conda: https://prefix.dev/conda-forge/win-64/libgcc-14.2.0-h1383e82_1.conda
      - conda: https://prefix.dev/conda-forge/win-64/libgomp-14.2.0-h1383e82_1.conda
      - conda: https://prefix.dev/conda-forge/win-64/libgoogle-cloud-2.33.0-h95c5cb2_1.conda
      - conda: https://prefix.dev/conda-forge/win-64/libgoogle-cloud-storage-2.33.0-he5eb982_1.conda
      - conda: https://prefix.dev/conda-forge/win-64/libgrpc-1.67.1-h0ac93cb_1.conda
      - conda: https://prefix.dev/conda-forge/win-64/libhwloc-2.11.2-default_ha69328c_1001.conda
      - conda: https://prefix.dev/conda-forge/win-64/libiconv-1.17-hcfcfb64_2.conda
      - conda: https://prefix.dev/conda-forge/win-64/libjpeg-turbo-3.0.0-hcfcfb64_1.conda
      - conda: https://prefix.dev/conda-forge/win-64/liblapack-3.9.0-26_win64_mkl.conda
      - conda: https://prefix.dev/conda-forge/win-64/liblzma-5.6.3-h2466b09_1.conda
      - conda: https://prefix.dev/conda-forge/win-64/libnvjitlink-12.6.85-he0c23c2_0.conda
      - conda: https://prefix.dev/conda-forge/win-64/libparquet-18.1.0-ha850022_7_cpu.conda
      - conda: https://prefix.dev/conda-forge/win-64/libpng-1.6.44-h3ca93ac_0.conda
      - conda: https://prefix.dev/conda-forge/win-64/libprotobuf-5.28.3-h8309712_1.conda
      - conda: https://prefix.dev/conda-forge/win-64/libre2-11-2024.07.02-h4eb7d71_2.conda
      - conda: https://prefix.dev/conda-forge/win-64/libsqlite-3.47.2-h67fdade_0.conda
      - conda: https://prefix.dev/conda-forge/win-64/libssh2-1.11.1-he619c9f_0.conda
      - conda: https://prefix.dev/conda-forge/win-64/libthrift-0.21.0-hbe90ef8_0.conda
      - conda: https://prefix.dev/conda-forge/win-64/libtiff-4.7.0-h797046b_3.conda
      - conda: https://prefix.dev/conda-forge/win-64/libutf8proc-2.9.0-h2466b09_1.conda
      - conda: https://prefix.dev/conda-forge/win-64/libwebp-base-1.5.0-h3b0e114_0.conda
      - conda: https://prefix.dev/conda-forge/win-64/libwinpthread-12.0.0.r4.gg4f2fc60ca-h57928b3_8.conda
      - conda: https://prefix.dev/conda-forge/win-64/libxcb-1.17.0-h0e4246c_0.conda
      - conda: https://prefix.dev/conda-forge/win-64/libxml2-2.13.5-he286e8c_1.conda
      - conda: https://prefix.dev/conda-forge/win-64/libzlib-1.3.1-h2466b09_2.conda
      - conda: https://prefix.dev/conda-forge/win-64/llvmlite-0.43.0-py310h0288bfe_1.conda
      - conda: https://prefix.dev/conda-forge/noarch/locket-1.0.0-pyhd8ed1ab_0.tar.bz2
      - conda: https://prefix.dev/conda-forge/win-64/lz4-4.3.3-py310hd8baafb_2.conda
      - conda: https://prefix.dev/conda-forge/win-64/lz4-c-1.10.0-h2466b09_1.conda
      - conda: https://prefix.dev/conda-forge/win-64/markupsafe-3.0.2-py310h38315fa_1.conda
      - conda: https://prefix.dev/conda-forge/win-64/mkl-2024.2.2-h66d3029_15.conda
      - conda: https://prefix.dev/conda-forge/win-64/msgpack-python-1.1.0-py310hc19bc0b_0.conda
      - conda: https://prefix.dev/conda-forge/win-64/numba-0.60.0-py310h7793332_0.conda
      - conda: https://prefix.dev/conda-forge/win-64/numpy-2.0.2-py310h1ec8c79_1.conda
      - conda: https://prefix.dev/conda-forge/win-64/openjpeg-2.5.3-h4d64b90_0.conda
      - conda: https://prefix.dev/conda-forge/win-64/openssl-3.4.0-ha4e3fda_1.conda
      - conda: https://prefix.dev/conda-forge/win-64/orc-2.0.3-haf104fe_2.conda
      - conda: https://prefix.dev/conda-forge/noarch/packaging-24.2-pyhd8ed1ab_2.conda
      - conda: https://prefix.dev/conda-forge/win-64/pandas-2.2.3-py310hb4db72f_1.conda
      - conda: https://prefix.dev/conda-forge/noarch/partd-1.4.2-pyhd8ed1ab_0.conda
      - conda: https://prefix.dev/conda-forge/win-64/pillow-11.1.0-py310h9595edc_0.conda
      - conda: https://prefix.dev/conda-forge/noarch/pluggy-1.5.0-pyhd8ed1ab_1.conda
      - conda: https://prefix.dev/conda-forge/win-64/psutil-6.1.1-py310ha8f682b_0.conda
      - conda: https://prefix.dev/conda-forge/win-64/pthread-stubs-0.4-h0e40799_1002.conda
      - conda: https://prefix.dev/conda-forge/win-64/pyarrow-18.1.0-py310h5588dad_0.conda
      - conda: https://prefix.dev/conda-forge/win-64/pyarrow-core-18.1.0-py310h399dd74_0_cpu.conda
      - conda: https://prefix.dev/conda-forge/noarch/pycparser-2.22-pyh29332c3_1.conda
      - conda: https://prefix.dev/conda-forge/noarch/pysocks-1.7.1-pyh09c184e_7.conda
      - conda: https://prefix.dev/conda-forge/noarch/pytest-8.3.4-pyhd8ed1ab_1.conda
      - conda: https://prefix.dev/conda-forge/noarch/pytest-cov-6.0.0-pyhd8ed1ab_1.conda
      - conda: https://prefix.dev/conda-forge/win-64/python-3.10.16-h37870fc_1_cpython.conda
      - conda: https://prefix.dev/conda-forge/noarch/python-dateutil-2.9.0.post0-pyhff2d567_1.conda
      - conda: https://prefix.dev/conda-forge/noarch/python-tzdata-2024.2-pyhd8ed1ab_1.conda
      - conda: https://prefix.dev/conda-forge/win-64/python_abi-3.10-5_cp310.conda
      - conda: https://prefix.dev/conda-forge/noarch/pytz-2024.1-pyhd8ed1ab_0.conda
      - conda: https://prefix.dev/conda-forge/win-64/pyyaml-6.0.2-py310ha8f682b_1.conda
      - conda: https://prefix.dev/conda-forge/win-64/re2-2024.07.02-haf4117d_2.conda
      - conda: https://prefix.dev/conda-forge/win-64/scipy-1.15.0-py310h164493e_0.conda
      - conda: https://prefix.dev/conda-forge/noarch/six-1.17.0-pyhd8ed1ab_0.conda
      - conda: https://prefix.dev/conda-forge/win-64/snappy-1.2.1-h500f7fa_1.conda
      - conda: https://prefix.dev/conda-forge/noarch/sortedcontainers-2.4.0-pyhd8ed1ab_0.tar.bz2
      - conda: https://prefix.dev/conda-forge/noarch/sparse-0.15.4-pyh267e887_1.conda
      - conda: https://prefix.dev/conda-forge/win-64/tbb-2021.13.0-h62715c5_1.conda
      - conda: https://prefix.dev/conda-forge/noarch/tblib-3.0.0-pyhd8ed1ab_1.conda
      - conda: https://prefix.dev/conda-forge/win-64/tk-8.6.13-h5226925_1.conda
      - conda: https://prefix.dev/conda-forge/noarch/toml-0.10.2-pyhd8ed1ab_1.conda
      - conda: https://prefix.dev/conda-forge/noarch/tomli-2.2.1-pyhd8ed1ab_1.conda
      - conda: https://prefix.dev/conda-forge/noarch/toolz-1.0.0-pyhd8ed1ab_1.conda
      - conda: https://prefix.dev/conda-forge/win-64/tornado-6.4.2-py310ha8f682b_0.conda
      - conda: https://prefix.dev/conda-forge/noarch/tzdata-2024b-hc8b5060_0.conda
      - conda: https://prefix.dev/conda-forge/win-64/ucrt-10.0.22621.0-h57928b3_1.conda
      - conda: https://prefix.dev/conda-forge/noarch/urllib3-2.3.0-pyhd8ed1ab_0.conda
      - conda: https://prefix.dev/conda-forge/win-64/vc-14.3-ha32ba9b_23.conda
      - conda: https://prefix.dev/conda-forge/win-64/vc14_runtime-14.42.34433-he29a5d6_23.conda
      - conda: https://prefix.dev/conda-forge/win-64/vs2015_runtime-14.42.34433-hdffcdeb_23.conda
      - conda: https://prefix.dev/conda-forge/noarch/win_inet_pton-1.1.0-pyh7428d3b_8.conda
      - conda: https://prefix.dev/conda-forge/win-64/xorg-libxau-1.0.12-h0e40799_0.conda
      - conda: https://prefix.dev/conda-forge/win-64/xorg-libxdmcp-1.1.5-h0e40799_0.conda
      - conda: https://prefix.dev/conda-forge/noarch/xyzservices-2024.9.0-pyhd8ed1ab_1.conda
      - conda: https://prefix.dev/conda-forge/win-64/yaml-0.2.5-h8ffe710_2.tar.bz2
      - conda: https://prefix.dev/conda-forge/noarch/zict-3.0.0-pyhd8ed1ab_1.conda
      - conda: https://prefix.dev/conda-forge/noarch/zipp-3.21.0-pyhd8ed1ab_1.conda
      - conda: https://prefix.dev/conda-forge/win-64/zstandard-0.23.0-py310he5e10e1_1.conda
      - conda: https://prefix.dev/conda-forge/win-64/zstd-1.5.6-h0ea2cb4_0.conda
      - pypi: .
packages:
- conda: https://prefix.dev/conda-forge/linux-64/_libgcc_mutex-0.1-conda_forge.tar.bz2
  sha256: fe51de6107f9edc7aa4f786a70f4a883943bc9d39b3bb7307c04c41410990726
  md5: d7c89558ba9fa0495403155b64376d81
  license: None
  purls: []
  size: 2562
  timestamp: 1578324546067
- conda: https://prefix.dev/conda-forge/linux-64/_openmp_mutex-4.5-2_gnu.tar.bz2
  build_number: 16
  sha256: fbe2c5e56a653bebb982eda4876a9178aedfc2b545f25d0ce9c4c0b508253d22
  md5: 73aaf86a425cc6e73fcf236a5a46396d
  depends:
  - _libgcc_mutex 0.1 conda_forge
  - libgomp >=7.5.0
  constrains:
  - openmp_impl 9999
  license: BSD-3-Clause
  license_family: BSD
  purls: []
  size: 23621
  timestamp: 1650670423406
- conda: https://prefix.dev/conda-forge/linux-64/_openmp_mutex-4.5-2_kmp_llvm.tar.bz2
  build_number: 2
  sha256: 84a66275da3a66e3f3e70e9d8f10496d807d01a9e4ec16cd2274cc5e28c478fc
  md5: 562b26ba2e19059551a811e72ab7f793
  depends:
  - _libgcc_mutex 0.1 conda_forge
  - llvm-openmp >=9.0.1
  license: BSD-3-Clause
  license_family: BSD
  purls: []
  size: 5744
  timestamp: 1650742457817
- conda: https://prefix.dev/conda-forge/win-64/_openmp_mutex-4.5-2_gnu.conda
  build_number: 8
  sha256: 1a62cd1f215fe0902e7004089693a78347a30ad687781dfda2289cab000e652d
  md5: 37e16618af5c4851a3f3d66dd0e11141
  depends:
  - libgomp >=7.5.0
  - libwinpthread >=12.0.0.r2.ggc561118da
  constrains:
  - openmp_impl 9999
  - msys2-conda-epoch <0.0a0
  license: BSD-3-Clause
  license_family: BSD
  purls: []
  size: 49468
  timestamp: 1718213032772
- conda: https://prefix.dev/conda-forge/noarch/alabaster-1.0.0-pyhd8ed1ab_1.conda
  sha256: 6c4456a138919dae9edd3ac1a74b6fbe5fd66c05675f54df2f8ab8c8d0cc6cea
  md5: 1fd9696649f65fd6611fcdb4ffec738a
  depends:
  - python >=3.10
  license: BSD-3-Clause
  license_family: BSD
  purls:
  - pkg:pypi/alabaster?source=hash-mapping
  size: 18684
  timestamp: 1733750512696
- conda: https://prefix.dev/conda-forge/noarch/array-api-compat-1.10.0-pyhd8ed1ab_0.conda
  sha256: c98308dcf035a413a635317c69b48143cdf4c5895853457062780395e5ea4633
  md5: e399bc184553ca13cb068d272a995f48
  depends:
  - python >=3.9
  license: MIT
  license_family: MIT
  purls:
  - pkg:pypi/array-api-compat?source=hash-mapping
  size: 38442
  timestamp: 1735201429468
- pypi: .
  name: array-api-extra
  version: 0.5.1.dev0
<<<<<<< HEAD
  sha256: 1073ab36cf18e457e2296c89b01cb700519d15944e86a4d0779a93a22d5a9d78
=======
  sha256: 844f582d7ea2045c164b04200b3bc32dd7f4c868cad9da16621a743f0d0bf381
>>>>>>> 70c22c0c
  requires_dist:
  - array-api-compat>=1.10.0,<2
  - furo>=2023.8.17 ; extra == 'docs'
  - myst-parser>=0.13 ; extra == 'docs'
  - sphinx-autodoc-typehints ; extra == 'docs'
  - sphinx-copybutton ; extra == 'docs'
  - sphinx>=7.0 ; extra == 'docs'
  - array-api-strict ; extra == 'tests'
  - numpy ; extra == 'tests'
  - pytest-cov>=3 ; extra == 'tests'
  - pytest>=6 ; extra == 'tests'
  requires_python: '>=3.10'
  editable: true
- conda: https://prefix.dev/conda-forge/noarch/array-api-strict-2.2-pyhd8ed1ab_1.conda
  sha256: 79bf4d2b5f55c816f832cd7180e66ca527b55a8353a3014fe3084690a8c7f6aa
  md5: 02e7a32986412d3aaf97095d17120757
  depends:
  - numpy
  - python >=3.9
  license: BSD-3-Clause
  license_family: BSD
  purls:
  - pkg:pypi/array-api-strict?source=hash-mapping
  size: 53675
  timestamp: 1734907462139
- conda: https://prefix.dev/conda-forge/linux-64/astroid-3.3.8-py313h78bf25f_0.conda
  sha256: 9e7d23a86025997b0ea08c0e261210c332105fc725c762c2a4b70f18bf343dcf
  md5: cd3ab05349bc9be61760883382598624
  depends:
  - python >=3.13,<3.14.0a0
  - python_abi 3.13.* *_cp313
  license: LGPL-2.1-or-later
  license_family: LGPL
  purls:
  - pkg:pypi/astroid?source=hash-mapping
  size: 514724
  timestamp: 1735074295
- conda: https://prefix.dev/conda-forge/osx-arm64/astroid-3.3.8-py313h8f79df9_0.conda
  sha256: 74ebe427be3bd85285cad5ccfe68a056ea522fe5799883f6993bf20ec6540459
  md5: b89181b74780c6835f81b3bced884400
  depends:
  - python >=3.13,<3.14.0a0
  - python >=3.13,<3.14.0a0 *_cp313
  - python_abi 3.13.* *_cp313
  license: LGPL-2.1-or-later
  license_family: LGPL
  purls:
  - pkg:pypi/astroid?source=hash-mapping
  size: 517558
  timestamp: 1735074383017
- conda: https://prefix.dev/conda-forge/win-64/astroid-3.3.8-py313hfa70ccb_0.conda
  sha256: d6e1e1f83accc04030212501b0bc24e074b84887840ad9857f639e4085cfcb81
  md5: 833fc63fbd750ceb3e5d79c38995c2b3
  depends:
  - python >=3.13,<3.14.0a0
  - python_abi 3.13.* *_cp313
  license: LGPL-2.1-or-later
  license_family: LGPL
  purls:
  - pkg:pypi/astroid?source=hash-mapping
  size: 516023
  timestamp: 1735074328935
- conda: https://prefix.dev/conda-forge/noarch/asttokens-3.0.0-pyhd8ed1ab_1.conda
  sha256: 93b14414b3b3ed91e286e1cbe4e7a60c4e1b1c730b0814d1e452a8ac4b9af593
  md5: 8f587de4bcf981e26228f268df374a9b
  depends:
  - python >=3.9
  constrains:
  - astroid >=2,<4
  license: Apache-2.0
  license_family: Apache
  purls:
  - pkg:pypi/asttokens?source=hash-mapping
  size: 28206
  timestamp: 1733250564754
- conda: https://prefix.dev/conda-forge/linux-64/aws-c-auth-0.8.0-hb921021_15.conda
  sha256: 537006ad6d5097c134494166a6a1dc1451d5d050878d7b82cef498bfda40ba8a
  md5: c79d50f64cffa5ad51ecc1a81057962f
  depends:
  - __glibc >=2.17,<3.0.a0
  - aws-c-cal >=0.8.1,<0.8.2.0a0
  - aws-c-common >=0.10.6,<0.10.7.0a0
  - aws-c-http >=0.9.2,<0.9.3.0a0
  - aws-c-io >=0.15.3,<0.15.4.0a0
  - aws-c-sdkutils >=0.2.1,<0.2.2.0a0
  - libgcc >=13
  license: Apache-2.0
  license_family: Apache
  purls: []
  size: 107614
  timestamp: 1734021692519
- conda: https://prefix.dev/conda-forge/osx-arm64/aws-c-auth-0.8.0-h8bc59a9_15.conda
  sha256: 0e41e56b662e76e024182adebcd91d09a4d38a83b35217c84e4967354dfff9a2
  md5: f688b8893c20ad9477a19e7ce614014a
  depends:
  - __osx >=11.0
  - aws-c-cal >=0.8.1,<0.8.2.0a0
  - aws-c-common >=0.10.6,<0.10.7.0a0
  - aws-c-http >=0.9.2,<0.9.3.0a0
  - aws-c-io >=0.15.3,<0.15.4.0a0
  - aws-c-sdkutils >=0.2.1,<0.2.2.0a0
  license: Apache-2.0
  license_family: Apache
  purls: []
  size: 92507
  timestamp: 1734021831330
- conda: https://prefix.dev/conda-forge/win-64/aws-c-auth-0.8.0-h2219d47_15.conda
  sha256: 77dd27caf1ce46c195f4ae9fae3e45cbb3b113c5418b2426db95038912178206
  md5: d8aa3355ad0360a42b5c57fedb1ad87e
  depends:
  - aws-c-cal >=0.8.1,<0.8.2.0a0
  - aws-c-common >=0.10.6,<0.10.7.0a0
  - aws-c-http >=0.9.2,<0.9.3.0a0
  - aws-c-io >=0.15.3,<0.15.4.0a0
  - aws-c-sdkutils >=0.2.1,<0.2.2.0a0
  - ucrt >=10.0.20348.0
  - vc >=14.2,<15
  - vc14_runtime >=14.29.30139
  license: Apache-2.0
  license_family: Apache
  purls: []
  size: 102644
  timestamp: 1734022070771
- conda: https://prefix.dev/conda-forge/linux-64/aws-c-cal-0.8.1-h1a47875_3.conda
  sha256: 095ac824ea9303eff67e04090ae531d9eb33d2bf8f82eaade39b839c421e16e8
  md5: 55a8561fdbbbd34f50f57d9be12ed084
  depends:
  - __glibc >=2.17,<3.0.a0
  - aws-c-common >=0.10.6,<0.10.7.0a0
  - libgcc >=13
  - openssl >=3.3.1,<4.0a0
  license: Apache-2.0
  license_family: Apache
  purls: []
  size: 47601
  timestamp: 1733991564405
- conda: https://prefix.dev/conda-forge/osx-arm64/aws-c-cal-0.8.1-hc8a0bd2_3.conda
  sha256: 1f44be36e1daa17b4b081debb8aee492d13571084f38b503ad13e869fef24fe4
  md5: 8b0ce61384e5a33d2b301a64f3d22ac5
  depends:
  - __osx >=11.0
  - aws-c-common >=0.10.6,<0.10.7.0a0
  - openssl >=3.3.1,<4.0a0
  license: Apache-2.0
  license_family: Apache
  purls: []
  size: 39925
  timestamp: 1733991649383
- conda: https://prefix.dev/conda-forge/win-64/aws-c-cal-0.8.1-h099ea23_3.conda
  sha256: e345717c4cbef8472b3f4f90b75d326ad66a84574bfb02740a860d8de6414c44
  md5: 767b18a469cf18d7476cab915f9fe207
  depends:
  - aws-c-common >=0.10.6,<0.10.7.0a0
  - openssl >=3.3.1,<4.0a0
  - ucrt >=10.0.20348.0
  - vc >=14.2,<15
  - vc14_runtime >=14.29.30139
  license: Apache-2.0
  license_family: Apache
  purls: []
  size: 47436
  timestamp: 1733991914197
- conda: https://prefix.dev/conda-forge/linux-64/aws-c-common-0.10.6-hb9d3cd8_0.conda
  sha256: 496e92f2150fdc351eacf6e236015deedb3d0d3114f8e5954341cbf9f3dda257
  md5: d7d4680337a14001b0e043e96529409b
  depends:
  - __glibc >=2.17,<3.0.a0
  - libgcc >=13
  license: Apache-2.0
  license_family: Apache
  purls: []
  size: 236574
  timestamp: 1733975453350
- conda: https://prefix.dev/conda-forge/osx-arm64/aws-c-common-0.10.6-h5505292_0.conda
  sha256: 3bde135c8e74987c0f79ecd4fa17ec9cff0d658b3090168727ca1af3815ae57a
  md5: 145e5b4c9702ed279d7d68aaf096f77d
  depends:
  - __osx >=11.0
  license: Apache-2.0
  license_family: Apache
  purls: []
  size: 221863
  timestamp: 1733975576886
- conda: https://prefix.dev/conda-forge/win-64/aws-c-common-0.10.6-h2466b09_0.conda
  sha256: 348af25291f2b4106d8453fddb8dcbfed452067bddfa0eeadd24f1c710617a4a
  md5: 44a7e180f2054340401499de93ae39ba
  depends:
  - ucrt >=10.0.20348.0
  - vc >=14.2,<15
  - vc14_runtime >=14.29.30139
  license: Apache-2.0
  license_family: Apache
  purls: []
  size: 235514
  timestamp: 1733975788721
- conda: https://prefix.dev/conda-forge/linux-64/aws-c-compression-0.3.0-h4e1184b_5.conda
  sha256: 62ca84da83585e7814a40240a1e750b1563b2680b032a471464eccc001c3309b
  md5: 3f4c1197462a6df2be6dc8241828fe93
  depends:
  - __glibc >=2.17,<3.0.a0
  - aws-c-common >=0.10.6,<0.10.7.0a0
  - libgcc >=13
  license: Apache-2.0
  license_family: Apache
  purls: []
  size: 19086
  timestamp: 1733991637424
- conda: https://prefix.dev/conda-forge/osx-arm64/aws-c-compression-0.3.0-hc8a0bd2_5.conda
  sha256: 47b2813f652ce7e64ac442f771b2a5f7d4af4ad0d07ff51f6075ea80ed2e3f09
  md5: a8b6c17732d14ed49d0e9b59c43186bc
  depends:
  - __osx >=11.0
  - aws-c-common >=0.10.6,<0.10.7.0a0
  license: Apache-2.0
  license_family: Apache
  purls: []
  size: 18068
  timestamp: 1733991869211
- conda: https://prefix.dev/conda-forge/win-64/aws-c-compression-0.3.0-h099ea23_5.conda
  sha256: f30956b5c450e0a21adc3d523fdbe2d0dcc79125b135f5ccc4497d97f8733891
  md5: b4303abff1423285a2e5063d796e1614
  depends:
  - aws-c-common >=0.10.6,<0.10.7.0a0
  - ucrt >=10.0.20348.0
  - vc >=14.2,<15
  - vc14_runtime >=14.29.30139
  license: Apache-2.0
  license_family: Apache
  purls: []
  size: 22364
  timestamp: 1733991973284
- conda: https://prefix.dev/conda-forge/linux-64/aws-c-event-stream-0.5.0-h7959bf6_11.conda
  sha256: 10d7240c7db0c941fb1a59c4f8ea6689a434b03309ee7b766fa15a809c553c02
  md5: 9b3fb60fe57925a92f399bc3fc42eccf
  depends:
  - __glibc >=2.17,<3.0.a0
  - aws-c-common >=0.10.6,<0.10.7.0a0
  - aws-c-io >=0.15.3,<0.15.4.0a0
  - aws-checksums >=0.2.2,<0.2.3.0a0
  - libgcc >=13
  - libstdcxx >=13
  license: Apache-2.0
  license_family: Apache
  purls: []
  size: 54003
  timestamp: 1734024480949
- conda: https://prefix.dev/conda-forge/osx-arm64/aws-c-event-stream-0.5.0-h54f970a_11.conda
  sha256: f0667935f4e0d4c25e0e51da035640310b5ceeb8f723156734439bde8b848d7d
  md5: ba41238f8e653998d7d2f42e3a8db054
  depends:
  - __osx >=11.0
  - aws-c-common >=0.10.6,<0.10.7.0a0
  - aws-c-io >=0.15.3,<0.15.4.0a0
  - aws-checksums >=0.2.2,<0.2.3.0a0
  - libcxx >=18
  license: Apache-2.0
  license_family: Apache
  purls: []
  size: 47078
  timestamp: 1734024749727
- conda: https://prefix.dev/conda-forge/win-64/aws-c-event-stream-0.5.0-h85d8506_11.conda
  sha256: bd7d3849ae0a12e170d4d442f7d2db7de98827d8d3505d0a60d12b1170b1ab0d
  md5: a32c029b7e933cf93c5066b186560e62
  depends:
  - aws-c-common >=0.10.6,<0.10.7.0a0
  - aws-c-io >=0.15.3,<0.15.4.0a0
  - aws-checksums >=0.2.2,<0.2.3.0a0
  - ucrt >=10.0.20348.0
  - vc >=14.2,<15
  - vc14_runtime >=14.29.30139
  license: Apache-2.0
  license_family: Apache
  purls: []
  size: 54426
  timestamp: 1734024881523
- conda: https://prefix.dev/conda-forge/linux-64/aws-c-http-0.9.2-hefd7a92_4.conda
  sha256: 4a330206bd51148f6c13ca0b7a4db40f29a46f090642ebacdeb88b8a4abd7f99
  md5: 5ce4df662d32d3123ea8da15571b6f51
  depends:
  - __glibc >=2.17,<3.0.a0
  - aws-c-cal >=0.8.1,<0.8.2.0a0
  - aws-c-common >=0.10.6,<0.10.7.0a0
  - aws-c-compression >=0.3.0,<0.3.1.0a0
  - aws-c-io >=0.15.3,<0.15.4.0a0
  - libgcc >=13
  license: Apache-2.0
  license_family: Apache
  purls: []
  size: 197731
  timestamp: 1734008380764
- conda: https://prefix.dev/conda-forge/osx-arm64/aws-c-http-0.9.2-h96aa502_4.conda
  sha256: 22e4737c8a885995b7c1ae1d79c1f6e78d489e16ec079615980fdde067aeaf76
  md5: 495c93a4f08b17deb3c04894512330e6
  depends:
  - __osx >=11.0
  - aws-c-cal >=0.8.1,<0.8.2.0a0
  - aws-c-common >=0.10.6,<0.10.7.0a0
  - aws-c-compression >=0.3.0,<0.3.1.0a0
  - aws-c-io >=0.15.3,<0.15.4.0a0
  license: Apache-2.0
  license_family: Apache
  purls: []
  size: 152983
  timestamp: 1734008451473
- conda: https://prefix.dev/conda-forge/win-64/aws-c-http-0.9.2-h3888f84_4.conda
  sha256: ce0cedbe65e36f6e6dc9a8e07336f9c6ceecb09f0ed8eebdd01d74d261b59d16
  md5: 4e7cf9b498fcc5dee5abcdf24e64a96d
  depends:
  - aws-c-cal >=0.8.1,<0.8.2.0a0
  - aws-c-common >=0.10.6,<0.10.7.0a0
  - aws-c-compression >=0.3.0,<0.3.1.0a0
  - aws-c-io >=0.15.3,<0.15.4.0a0
  - ucrt >=10.0.20348.0
  - vc >=14.2,<15
  - vc14_runtime >=14.29.30139
  license: Apache-2.0
  license_family: Apache
  purls: []
  size: 182269
  timestamp: 1734008780813
- conda: https://prefix.dev/conda-forge/linux-64/aws-c-io-0.15.3-h831e299_5.conda
  sha256: 5920009b1c6f9a2bc131a36725251894e4b4773fce29c4b1065d4213ae337abe
  md5: 80dd9f0ddf935290d1dc00ec75ff3023
  depends:
  - __glibc >=2.17,<3.0.a0
  - aws-c-cal >=0.8.1,<0.8.2.0a0
  - aws-c-common >=0.10.6,<0.10.7.0a0
  - libgcc >=13
  - s2n >=1.5.10,<1.5.11.0a0
  license: Apache-2.0
  license_family: Apache
  purls: []
  size: 157864
  timestamp: 1734433578570
- conda: https://prefix.dev/conda-forge/osx-arm64/aws-c-io-0.15.3-haba67d1_5.conda
  sha256: c0a1a2b0750225ac3dc07fd258c88c2be866bf8ac67ba3d50bb4ecec852ff8ee
  md5: 4c5ff4134e76426a75b8c548984fa933
  depends:
  - __osx >=11.0
  - aws-c-cal >=0.8.1,<0.8.2.0a0
  - aws-c-common >=0.10.6,<0.10.7.0a0
  license: Apache-2.0
  license_family: Apache
  purls: []
  size: 135729
  timestamp: 1734433832730
- conda: https://prefix.dev/conda-forge/win-64/aws-c-io-0.15.3-hc5a9e45_5.conda
  sha256: 9c024c891af60321e6415e1c8b218e8d6d254dfecbe365489d24b79f5eecbc77
  md5: 8f76c566c8eb5e175228987f67b0f91b
  depends:
  - aws-c-cal >=0.8.1,<0.8.2.0a0
  - aws-c-common >=0.10.6,<0.10.7.0a0
  - ucrt >=10.0.20348.0
  - vc >=14.2,<15
  - vc14_runtime >=14.29.30139
  license: Apache-2.0
  license_family: Apache
  purls: []
  size: 159852
  timestamp: 1734433737353
- conda: https://prefix.dev/conda-forge/linux-64/aws-c-mqtt-0.11.0-h11f4f37_12.conda
  sha256: 512d3969426152d9d5fd886e27b13706122dc3fa90eb08c37b0d51a33d7bb14a
  md5: 96c3e0221fa2da97619ee82faa341a73
  depends:
  - __glibc >=2.17,<3.0.a0
  - aws-c-common >=0.10.6,<0.10.7.0a0
  - aws-c-http >=0.9.2,<0.9.3.0a0
  - aws-c-io >=0.15.3,<0.15.4.0a0
  - libgcc >=13
  license: Apache-2.0
  license_family: Apache
  purls: []
  size: 194672
  timestamp: 1734025626798
- conda: https://prefix.dev/conda-forge/osx-arm64/aws-c-mqtt-0.11.0-h24f418c_12.conda
  sha256: 96575ea1dd2a9ea94763882e40a66dcbff9c41f702bf37c9514c4c719b3c11dd
  md5: c072045a6206f88015d02fcba1705ea1
  depends:
  - __osx >=11.0
  - aws-c-common >=0.10.6,<0.10.7.0a0
  - aws-c-http >=0.9.2,<0.9.3.0a0
  - aws-c-io >=0.15.3,<0.15.4.0a0
  license: Apache-2.0
  license_family: Apache
  purls: []
  size: 134371
  timestamp: 1734025379525
- conda: https://prefix.dev/conda-forge/win-64/aws-c-mqtt-0.11.0-h2c94728_12.conda
  sha256: bfe3e2c5de01e285e67ac8119de58a11e594d202b3ebcfaa55ffd138a3b28279
  md5: bad2afca289f8854d431acdcc8f1cea8
  depends:
  - aws-c-common >=0.10.6,<0.10.7.0a0
  - aws-c-http >=0.9.2,<0.9.3.0a0
  - aws-c-io >=0.15.3,<0.15.4.0a0
  - ucrt >=10.0.20348.0
  - vc >=14.2,<15
  - vc14_runtime >=14.29.30139
  license: Apache-2.0
  license_family: Apache
  purls: []
  size: 186987
  timestamp: 1734025825190
- conda: https://prefix.dev/conda-forge/linux-64/aws-c-s3-0.7.7-hf454442_0.conda
  sha256: c2f205a7bf64c5f40eea373b3a0a7c363c9aa9246a13dd7f3d9c6a4434c4fe2d
  md5: 947c82025693bebd557f782bb5d6b469
  depends:
  - __glibc >=2.17,<3.0.a0
  - aws-c-auth >=0.8.0,<0.8.1.0a0
  - aws-c-cal >=0.8.1,<0.8.2.0a0
  - aws-c-common >=0.10.6,<0.10.7.0a0
  - aws-c-http >=0.9.2,<0.9.3.0a0
  - aws-c-io >=0.15.3,<0.15.4.0a0
  - aws-checksums >=0.2.2,<0.2.3.0a0
  - libgcc >=13
  - openssl >=3.4.0,<4.0a0
  license: Apache-2.0
  license_family: Apache
  purls: []
  size: 114156
  timestamp: 1734146123386
- conda: https://prefix.dev/conda-forge/osx-arm64/aws-c-s3-0.7.7-h1be5864_0.conda
  sha256: 22966164d63808689fffd35945f57756c95337327e28099b5d77b29fc6a56ecc
  md5: a37bba7acb62dd70492ee01eacca3b8f
  depends:
  - __osx >=11.0
  - aws-c-auth >=0.8.0,<0.8.1.0a0
  - aws-c-cal >=0.8.1,<0.8.2.0a0
  - aws-c-common >=0.10.6,<0.10.7.0a0
  - aws-c-http >=0.9.2,<0.9.3.0a0
  - aws-c-io >=0.15.3,<0.15.4.0a0
  - aws-checksums >=0.2.2,<0.2.3.0a0
  license: Apache-2.0
  license_family: Apache
  purls: []
  size: 97598
  timestamp: 1734146239038
- conda: https://prefix.dev/conda-forge/win-64/aws-c-s3-0.7.7-h6a38c86_0.conda
  sha256: 6698400778ddf56c3dabd44b8fbe567242bb82d50957fb35794ecaea40b0d74a
  md5: 1263ee7d4211e4e0e1e3a313c4118601
  depends:
  - aws-c-auth >=0.8.0,<0.8.1.0a0
  - aws-c-cal >=0.8.1,<0.8.2.0a0
  - aws-c-common >=0.10.6,<0.10.7.0a0
  - aws-c-http >=0.9.2,<0.9.3.0a0
  - aws-c-io >=0.15.3,<0.15.4.0a0
  - aws-checksums >=0.2.2,<0.2.3.0a0
  - ucrt >=10.0.20348.0
  - vc >=14.2,<15
  - vc14_runtime >=14.29.30139
  license: Apache-2.0
  license_family: Apache
  purls: []
  size: 109362
  timestamp: 1734146367350
- conda: https://prefix.dev/conda-forge/linux-64/aws-c-sdkutils-0.2.1-h4e1184b_4.conda
  sha256: df586f42210af1134b1c88ff4c278c3cb6d6c807c84eac48860062464b28554d
  md5: a5126a90e74ac739b00564a4c7ddcc36
  depends:
  - __glibc >=2.17,<3.0.a0
  - aws-c-common >=0.10.6,<0.10.7.0a0
  - libgcc >=13
  license: Apache-2.0
  license_family: Apache
  purls: []
  size: 56094
  timestamp: 1733994449690
- conda: https://prefix.dev/conda-forge/osx-arm64/aws-c-sdkutils-0.2.1-hc8a0bd2_4.conda
  sha256: de98343ce42d2e569b3380292d20f47bf39bda08aadabcbb8e650d3f38fd742f
  md5: 22f72f8cd7ead211304ac17d337d96e0
  depends:
  - __osx >=11.0
  - aws-c-common >=0.10.6,<0.10.7.0a0
  license: Apache-2.0
  license_family: Apache
  purls: []
  size: 49664
  timestamp: 1733994553014
- conda: https://prefix.dev/conda-forge/win-64/aws-c-sdkutils-0.2.1-h099ea23_4.conda
  sha256: 41dc53b95bc426e591bf294aaa844d81acec7033ab4586c25b56b7ed4e2c7254
  md5: 9b209470fc80add34e822f4abeade3a3
  depends:
  - aws-c-common >=0.10.6,<0.10.7.0a0
  - ucrt >=10.0.20348.0
  - vc >=14.2,<15
  - vc14_runtime >=14.29.30139
  license: Apache-2.0
  license_family: Apache
  purls: []
  size: 55419
  timestamp: 1733994591200
- conda: https://prefix.dev/conda-forge/linux-64/aws-checksums-0.2.2-h4e1184b_4.conda
  sha256: 1ed9a332d06ad595694907fad2d6d801082916c27cd5076096fda4061e6d24a8
  md5: 74e8c3e4df4ceae34aa2959df4b28101
  depends:
  - __glibc >=2.17,<3.0.a0
  - aws-c-common >=0.10.6,<0.10.7.0a0
  - libgcc >=13
  license: Apache-2.0
  license_family: Apache
  purls: []
  size: 72762
  timestamp: 1733994347547
- conda: https://prefix.dev/conda-forge/osx-arm64/aws-checksums-0.2.2-hc8a0bd2_4.conda
  sha256: 215086d95e8ff1d3fcb0197ada116cc9d7db1fdae7573f5e810d20fa9215b47c
  md5: e70e88a357a3749b67679c0788c5b08a
  depends:
  - __osx >=11.0
  - aws-c-common >=0.10.6,<0.10.7.0a0
  license: Apache-2.0
  license_family: Apache
  purls: []
  size: 70186
  timestamp: 1733994496998
- conda: https://prefix.dev/conda-forge/win-64/aws-checksums-0.2.2-h099ea23_4.conda
  sha256: 577e62dbf1750219cfb017d36c9022f40d7dc287b597fd7dec1ca04cade0108c
  md5: 5a8ce497f17cf1e6ae745f122b6a2bc3
  depends:
  - aws-c-common >=0.10.6,<0.10.7.0a0
  - ucrt >=10.0.20348.0
  - vc >=14.2,<15
  - vc14_runtime >=14.29.30139
  license: Apache-2.0
  license_family: Apache
  purls: []
  size: 91909
  timestamp: 1733994821424
- conda: https://prefix.dev/conda-forge/linux-64/aws-crt-cpp-0.29.7-hd92328a_7.conda
  sha256: 094cd81f1e5ba713e9e7a272ee52b5dde3ccc4842ea90f19c0354a00bbdac3d9
  md5: 02b95564257d5c3db9c06beccf711f95
  depends:
  - __glibc >=2.17,<3.0.a0
  - aws-c-auth >=0.8.0,<0.8.1.0a0
  - aws-c-cal >=0.8.1,<0.8.2.0a0
  - aws-c-common >=0.10.6,<0.10.7.0a0
  - aws-c-event-stream >=0.5.0,<0.5.1.0a0
  - aws-c-http >=0.9.2,<0.9.3.0a0
  - aws-c-io >=0.15.3,<0.15.4.0a0
  - aws-c-mqtt >=0.11.0,<0.11.1.0a0
  - aws-c-s3 >=0.7.7,<0.7.8.0a0
  - aws-c-sdkutils >=0.2.1,<0.2.2.0a0
  - libgcc >=13
  - libstdcxx >=13
  license: Apache-2.0
  license_family: Apache
  purls: []
  size: 354703
  timestamp: 1734177883319
- conda: https://prefix.dev/conda-forge/osx-arm64/aws-crt-cpp-0.29.7-h19a973c_7.conda
  sha256: 8269e6746eb3a5d15b732a3983888bf98dfc1f6594e95250fc8d16b43cfd5ff9
  md5: 95714136bef3e917bd5a2942d4682b20
  depends:
  - __osx >=11.0
  - aws-c-auth >=0.8.0,<0.8.1.0a0
  - aws-c-cal >=0.8.1,<0.8.2.0a0
  - aws-c-common >=0.10.6,<0.10.7.0a0
  - aws-c-event-stream >=0.5.0,<0.5.1.0a0
  - aws-c-http >=0.9.2,<0.9.3.0a0
  - aws-c-io >=0.15.3,<0.15.4.0a0
  - aws-c-mqtt >=0.11.0,<0.11.1.0a0
  - aws-c-s3 >=0.7.7,<0.7.8.0a0
  - aws-c-sdkutils >=0.2.1,<0.2.2.0a0
  - libcxx >=18
  license: Apache-2.0
  license_family: Apache
  purls: []
  size: 236249
  timestamp: 1734178020924
- conda: https://prefix.dev/conda-forge/win-64/aws-crt-cpp-0.29.7-h0642867_7.conda
  sha256: dfd3375bc197e5cd2221dcddd0d8d6c42344ad9ea7c22112adcc94ec0ba43994
  md5: ff9d226385f7b626b1db36120a1fa36b
  depends:
  - aws-c-auth >=0.8.0,<0.8.1.0a0
  - aws-c-cal >=0.8.1,<0.8.2.0a0
  - aws-c-common >=0.10.6,<0.10.7.0a0
  - aws-c-event-stream >=0.5.0,<0.5.1.0a0
  - aws-c-http >=0.9.2,<0.9.3.0a0
  - aws-c-io >=0.15.3,<0.15.4.0a0
  - aws-c-mqtt >=0.11.0,<0.11.1.0a0
  - aws-c-s3 >=0.7.7,<0.7.8.0a0
  - aws-c-sdkutils >=0.2.1,<0.2.2.0a0
  - ucrt >=10.0.20348.0
  - vc >=14.2,<15
  - vc14_runtime >=14.29.30139
  license: Apache-2.0
  license_family: Apache
  purls: []
  size: 262833
  timestamp: 1734178062584
- conda: https://prefix.dev/conda-forge/linux-64/aws-sdk-cpp-1.11.458-hc430e4a_4.conda
  sha256: 2dc09f6f9c49127b5f96e7535b64a9c521b944d76d8b7d03d48ae80257ac1cea
  md5: aeefac461bea1f126653c1285cf5af08
  depends:
  - __glibc >=2.17,<3.0.a0
  - aws-c-common >=0.10.6,<0.10.7.0a0
  - aws-c-event-stream >=0.5.0,<0.5.1.0a0
  - aws-checksums >=0.2.2,<0.2.3.0a0
  - aws-crt-cpp >=0.29.7,<0.29.8.0a0
  - libcurl >=8.11.1,<9.0a0
  - libgcc >=13
  - libstdcxx >=13
  - libzlib >=1.3.1,<2.0a0
  - openssl >=3.4.0,<4.0a0
  license: Apache-2.0
  license_family: Apache
  purls: []
  size: 3060561
  timestamp: 1734093737431
- conda: https://prefix.dev/conda-forge/osx-arm64/aws-sdk-cpp-1.11.458-he0ff2e4_4.conda
  sha256: 535b970aaa13be45f8cab8205c59f044b17364111c41a227f061775a5c834e18
  md5: 0981ed87098b149bdb7d99a4a3fd0e58
  depends:
  - __osx >=11.0
  - aws-c-common >=0.10.6,<0.10.7.0a0
  - aws-c-event-stream >=0.5.0,<0.5.1.0a0
  - aws-checksums >=0.2.2,<0.2.3.0a0
  - aws-crt-cpp >=0.29.7,<0.29.8.0a0
  - libcurl >=8.11.1,<9.0a0
  - libcxx >=18
  - libzlib >=1.3.1,<2.0a0
  - openssl >=3.4.0,<4.0a0
  license: Apache-2.0
  license_family: Apache
  purls: []
  size: 2826534
  timestamp: 1734094018287
- conda: https://prefix.dev/conda-forge/win-64/aws-sdk-cpp-1.11.458-h5f5f9c4_4.conda
  sha256: 89d285f1f0878900150487686d7471a6f98563a03b9754f819e08a1c5df292c0
  md5: bf0f2ff816f47326f932c66badef8192
  depends:
  - aws-c-common >=0.10.6,<0.10.7.0a0
  - aws-c-event-stream >=0.5.0,<0.5.1.0a0
  - aws-checksums >=0.2.2,<0.2.3.0a0
  - aws-crt-cpp >=0.29.7,<0.29.8.0a0
  - libzlib >=1.3.1,<2.0a0
  - ucrt >=10.0.20348.0
  - vc >=14.2,<15
  - vc14_runtime >=14.29.30139
  license: Apache-2.0
  license_family: Apache
  purls: []
  size: 2969711
  timestamp: 1734094848306
- conda: https://prefix.dev/conda-forge/linux-64/azure-core-cpp-1.14.0-h5cfcd09_0.conda
  sha256: fe07debdb089a3db17f40a7f20d283d75284bb4fc269ef727b8ba6fc93f7cb5a
  md5: 0a8838771cc2e985cd295e01ae83baf1
  depends:
  - __glibc >=2.17,<3.0.a0
  - libcurl >=8.10.1,<9.0a0
  - libgcc >=13
  - libstdcxx >=13
  - openssl >=3.3.2,<4.0a0
  license: MIT
  license_family: MIT
  purls: []
  size: 345117
  timestamp: 1728053909574
- conda: https://prefix.dev/conda-forge/osx-arm64/azure-core-cpp-1.14.0-hd50102c_0.conda
  sha256: f5b91329ed59ffc0be8747784c6e4cc7e56250c54032883a83bc11808ef6a87e
  md5: f093a11dcf3cdcca010b20a818fcc6dc
  depends:
  - __osx >=11.0
  - libcurl >=8.10.1,<9.0a0
  - libcxx >=17
  - openssl >=3.3.2,<4.0a0
  license: MIT
  license_family: MIT
  purls: []
  size: 294299
  timestamp: 1728054014060
- conda: https://prefix.dev/conda-forge/linux-64/azure-identity-cpp-1.10.0-h113e628_0.conda
  sha256: 286b31616c191486626cb49e9ceb5920d29394b9e913c23adb7eb637629ba4de
  md5: 73f73f60854f325a55f1d31459f2ab73
  depends:
  - __glibc >=2.17,<3.0.a0
  - azure-core-cpp >=1.14.0,<1.14.1.0a0
  - libgcc >=13
  - libstdcxx >=13
  - openssl >=3.3.2,<4.0a0
  license: MIT
  license_family: MIT
  purls: []
  size: 232351
  timestamp: 1728486729511
- conda: https://prefix.dev/conda-forge/osx-arm64/azure-identity-cpp-1.10.0-hc602bab_0.conda
  sha256: bde446b916fff5150606f8ed3e6058ffc55a3aa72381e46f1ab346590b1ae40a
  md5: d7b71593a937459f2d4b67e1a4727dc2
  depends:
  - __osx >=11.0
  - azure-core-cpp >=1.14.0,<1.14.1.0a0
  - libcxx >=17
  - openssl >=3.3.2,<4.0a0
  license: MIT
  license_family: MIT
  purls: []
  size: 166907
  timestamp: 1728486882502
- conda: https://prefix.dev/conda-forge/linux-64/azure-storage-blobs-cpp-12.13.0-h3cf044e_1.conda
  sha256: 2606260e5379eed255bcdc6adc39b93fb31477337bcd911c121fc43cd29bf394
  md5: 7eb66060455c7a47d9dcdbfa9f46579b
  depends:
  - __glibc >=2.17,<3.0.a0
  - azure-core-cpp >=1.14.0,<1.14.1.0a0
  - azure-storage-common-cpp >=12.8.0,<12.8.1.0a0
  - libgcc >=13
  - libstdcxx >=13
  license: MIT
  license_family: MIT
  purls: []
  size: 549342
  timestamp: 1728578123088
- conda: https://prefix.dev/conda-forge/osx-arm64/azure-storage-blobs-cpp-12.13.0-h7585a09_1.conda
  sha256: 08d52d130addc0fb55d5ba10d9fa483e39be25d69bac7f4c676c2c3069207590
  md5: 704238ef05d46144dae2e6b5853df8bc
  depends:
  - __osx >=11.0
  - azure-core-cpp >=1.14.0,<1.14.1.0a0
  - azure-storage-common-cpp >=12.8.0,<12.8.1.0a0
  - libcxx >=17
  license: MIT
  license_family: MIT
  purls: []
  size: 438636
  timestamp: 1728578216193
- conda: https://prefix.dev/conda-forge/linux-64/azure-storage-common-cpp-12.8.0-h736e048_1.conda
  sha256: 273475f002b091b66ce7366da04bf164c3732c03f8692ab2ee2d23335b6a82ba
  md5: 13de36be8de3ae3f05ba127631599213
  depends:
  - __glibc >=2.17,<3.0.a0
  - azure-core-cpp >=1.14.0,<1.14.1.0a0
  - libgcc >=13
  - libstdcxx >=13
  - libxml2 >=2.12.7,<3.0a0
  - openssl >=3.3.2,<4.0a0
  license: MIT
  license_family: MIT
  purls: []
  size: 149312
  timestamp: 1728563338704
- conda: https://prefix.dev/conda-forge/osx-arm64/azure-storage-common-cpp-12.8.0-h9ca1f76_1.conda
  sha256: 77ab04e8fe5636a2de9c718f72a43645f7502cd208868c8a91ffba385547d585
  md5: 7a187cd7b1445afc80253bb186a607cc
  depends:
  - __osx >=11.0
  - azure-core-cpp >=1.14.0,<1.14.1.0a0
  - libcxx >=17
  - libxml2 >=2.12.7,<3.0a0
  - openssl >=3.3.2,<4.0a0
  license: MIT
  license_family: MIT
  purls: []
  size: 121278
  timestamp: 1728563418777
- conda: https://prefix.dev/conda-forge/linux-64/azure-storage-files-datalake-cpp-12.12.0-ha633028_1.conda
  sha256: 5371e4f3f920933bb89b926a85a67f24388227419abd6e99f6086481e5e8d5f2
  md5: 7c1980f89dd41b097549782121a73490
  depends:
  - __glibc >=2.17,<3.0.a0
  - azure-core-cpp >=1.14.0,<1.14.1.0a0
  - azure-storage-blobs-cpp >=12.13.0,<12.13.1.0a0
  - azure-storage-common-cpp >=12.8.0,<12.8.1.0a0
  - libgcc >=13
  - libstdcxx >=13
  license: MIT
  license_family: MIT
  purls: []
  size: 287366
  timestamp: 1728729530295
- conda: https://prefix.dev/conda-forge/osx-arm64/azure-storage-files-datalake-cpp-12.12.0-hcdd55da_1.conda
  sha256: f48523f8aa0b5b80f45a92f0556b388dd96f44ac2dc2f44a01d08c1822eec97d
  md5: c49fbc5233fcbaa86391162ff1adef38
  depends:
  - __osx >=11.0
  - azure-core-cpp >=1.14.0,<1.14.1.0a0
  - azure-storage-blobs-cpp >=12.13.0,<12.13.1.0a0
  - azure-storage-common-cpp >=12.8.0,<12.8.1.0a0
  - libcxx >=17
  license: MIT
  license_family: MIT
  purls: []
  size: 196032
  timestamp: 1728729672889
- conda: https://prefix.dev/conda-forge/noarch/babel-2.16.0-pyhd8ed1ab_1.conda
  sha256: f6205d3a62e87447e06e98d911559be0208d824976d77ab092796c9176611fcb
  md5: 3e23f7db93ec14c80525257d8affac28
  depends:
  - python >=3.9
  - pytz >=2015.7
  license: BSD-3-Clause
  license_family: BSD
  purls:
  - pkg:pypi/babel?source=hash-mapping
  size: 6551057
  timestamp: 1733236466015
- conda: https://prefix.dev/conda-forge/noarch/basedmypy-2.9.0-pyhd8ed1ab_0.conda
  sha256: 6338810705180c2b9f7827ad171e15849a47af70d705dc45dd0d8c4748f9bb30
  md5: 5fd36cc2d33dd4326daec09c8b926458
  depends:
  - basedtyping >=0.0.3
  - mypy_extensions >=1.0.0
  - python >=3.9
  - tomli >=1.1.0
  - typing-extensions >=4.1.0
  license: BSD-3-Clause AND Apache-2.0
  purls:
  - pkg:pypi/basedmypy?source=hash-mapping
  size: 1849478
  timestamp: 1735780611775
- conda: https://prefix.dev/conda-forge/noarch/basedpyright-1.23.2-pyhd8ed1ab_0.conda
  sha256: c66b5e90af123465f3b34dca54e839aeb2ef443018a008bf5b460a4549d807cc
  md5: 9e92cdee91e7ab02b4bddd7883087f4c
  depends:
  - nodejs-wheel >=20.13.1
  - python >=3.9
  license: MIT AND Apache-2.0
  purls:
  - pkg:pypi/basedpyright?source=hash-mapping
  size: 7535687
  timestamp: 1736098739733
- conda: https://prefix.dev/conda-forge/noarch/basedtyping-0.1.10-pyhd8ed1ab_1.conda
  sha256: 73badfd807775e6e171de10ab752fd4706fe9360f6fd0cfabd509c670d12951b
  md5: 234a48e49c3913330665c444824e6533
  depends:
  - mypy_extensions >=1.0.0
  - python >=3.9,<4.0.0
  - tomli >=1.1.0
  - typing-extensions >=4.1.0
  license: MIT
  license_family: MIT
  purls:
  - pkg:pypi/basedtyping?source=hash-mapping
  size: 22725
  timestamp: 1735032220353
- conda: https://prefix.dev/conda-forge/noarch/beautifulsoup4-4.12.3-pyha770c72_1.conda
  sha256: fca842ab7be052eea1037ebee17ac25cc79c626382dd2187b5c6e007b9d9f65f
  md5: d48f7e9fdec44baf6d1da416fe402b04
  depends:
  - python >=3.9
  - soupsieve >=1.2
  license: MIT
  license_family: MIT
  purls:
  - pkg:pypi/beautifulsoup4?source=hash-mapping
  size: 118042
  timestamp: 1733230951790
- conda: https://prefix.dev/conda-forge/noarch/bokeh-3.6.2-pyhd8ed1ab_1.conda
  sha256: 66d2649b8b8f1ec58c83a9ff948aed4a3a86465ca6ccda686741797cae54b264
  md5: 976ff24762f1f991b08f7a7a41875086
  depends:
  - contourpy >=1.2
  - jinja2 >=2.9
  - numpy >=1.16
  - packaging >=16.8
  - pandas >=1.2
  - pillow >=7.1.0
  - python >=3.10
  - pyyaml >=3.10
  - tornado >=6.2
  - xyzservices >=2021.09.1
  license: BSD-3-Clause
  license_family: BSD
  purls:
  - pkg:pypi/bokeh?source=hash-mapping
  size: 4838239
  timestamp: 1733754831166
- conda: https://prefix.dev/conda-forge/linux-64/brotli-python-1.1.0-py310hf71b8c6_2.conda
  sha256: 14f1e89d3888d560a553f40ac5ba83e4435a107552fa5b2b2029a7472554c1ef
  md5: bf502c169c71e3c6ac0d6175addfacc2
  depends:
  - __glibc >=2.17,<3.0.a0
  - libgcc >=13
  - libstdcxx >=13
  - python >=3.10,<3.11.0a0
  - python_abi 3.10.* *_cp310
  constrains:
  - libbrotlicommon 1.1.0 hb9d3cd8_2
  license: MIT
  license_family: MIT
  purls:
  - pkg:pypi/brotli?source=hash-mapping
  size: 349668
  timestamp: 1725267875087
- conda: https://prefix.dev/conda-forge/linux-64/brotli-python-1.1.0-py313h46c70d0_2.conda
  sha256: da92e5e904465fce33a7a55658b13caa5963cc463c430356373deeda8b2dbc46
  md5: f6bb3742e17a4af0dc3c8ca942683ef6
  depends:
  - __glibc >=2.17,<3.0.a0
  - libgcc >=13
  - libstdcxx >=13
  - python >=3.13.0rc1,<3.14.0a0
  - python_abi 3.13.* *_cp313
  constrains:
  - libbrotlicommon 1.1.0 hb9d3cd8_2
  license: MIT
  license_family: MIT
  purls:
  - pkg:pypi/brotli?source=hash-mapping
  size: 350424
  timestamp: 1725267803672
- conda: https://prefix.dev/conda-forge/osx-arm64/brotli-python-1.1.0-py310hb4ad77e_2.conda
  sha256: a824cc3da3975a2812fac81a53902c07c5cf47d9dd344b783ff4401894de851f
  md5: 3117b40143698e1afd17bca69f04e2d9
  depends:
  - __osx >=11.0
  - libcxx >=17
  - python >=3.10,<3.11.0a0
  - python >=3.10,<3.11.0a0 *_cpython
  - python_abi 3.10.* *_cp310
  constrains:
  - libbrotlicommon 1.1.0 hd74edd7_2
  license: MIT
  license_family: MIT
  purls:
  - pkg:pypi/brotli?source=hash-mapping
  size: 339329
  timestamp: 1725268335778
- conda: https://prefix.dev/conda-forge/osx-arm64/brotli-python-1.1.0-py313h3579c5c_2.conda
  sha256: b0a66572f44570ee7cc960e223ca8600d26bb20cfb76f16b95adf13ec4ee3362
  md5: f3bee63c7b5d041d841aff05785c28b7
  depends:
  - __osx >=11.0
  - libcxx >=17
  - python >=3.13.0rc1,<3.14.0a0
  - python >=3.13.0rc1,<3.14.0a0 *_cp313
  - python_abi 3.13.* *_cp313
  constrains:
  - libbrotlicommon 1.1.0 hd74edd7_2
  license: MIT
  license_family: MIT
  purls:
  - pkg:pypi/brotli?source=hash-mapping
  size: 339067
  timestamp: 1725268603536
- conda: https://prefix.dev/conda-forge/win-64/brotli-python-1.1.0-py310h9e98ed7_2.conda
  sha256: 1b7893a07f2323410b09b63b4627103efa86163be835ac94966333b37741cdc7
  md5: 3a10a1d0cf3ece273195f26191fd6cc6
  depends:
  - python >=3.10,<3.11.0a0
  - python_abi 3.10.* *_cp310
  - ucrt >=10.0.20348.0
  - vc >=14.2,<15
  - vc14_runtime >=14.29.30139
  constrains:
  - libbrotlicommon 1.1.0 h2466b09_2
  license: MIT
  license_family: MIT
  purls:
  - pkg:pypi/brotli?source=hash-mapping
  size: 321576
  timestamp: 1725268612274
- conda: https://prefix.dev/conda-forge/win-64/brotli-python-1.1.0-py313h5813708_2.conda
  sha256: e89803147849d429f1ba3eec880b487c2cc4cac48a221079001a2ab1216f3709
  md5: c1a5d95bf18940d2b1d12f7bf2fb589b
  depends:
  - python >=3.13.0rc1,<3.14.0a0
  - python_abi 3.13.* *_cp313
  - ucrt >=10.0.20348.0
  - vc >=14.2,<15
  - vc14_runtime >=14.29.30139
  constrains:
  - libbrotlicommon 1.1.0 h2466b09_2
  license: MIT
  license_family: MIT
  purls:
  - pkg:pypi/brotli?source=hash-mapping
  size: 322309
  timestamp: 1725268431915
- conda: https://prefix.dev/conda-forge/linux-64/bzip2-1.0.8-h4bc722e_7.conda
  sha256: 5ced96500d945fb286c9c838e54fa759aa04a7129c59800f0846b4335cee770d
  md5: 62ee74e96c5ebb0af99386de58cf9553
  depends:
  - __glibc >=2.17,<3.0.a0
  - libgcc-ng >=12
  license: bzip2-1.0.6
  license_family: BSD
  purls: []
  size: 252783
  timestamp: 1720974456583
- conda: https://prefix.dev/conda-forge/osx-arm64/bzip2-1.0.8-h99b78c6_7.conda
  sha256: adfa71f158cbd872a36394c56c3568e6034aa55c623634b37a4836bd036e6b91
  md5: fc6948412dbbbe9a4c9ddbbcfe0a79ab
  depends:
  - __osx >=11.0
  license: bzip2-1.0.6
  license_family: BSD
  purls: []
  size: 122909
  timestamp: 1720974522888
- conda: https://prefix.dev/conda-forge/win-64/bzip2-1.0.8-h2466b09_7.conda
  sha256: 35a5dad92e88fdd7fc405e864ec239486f4f31eec229e31686e61a140a8e573b
  md5: 276e7ffe9ffe39688abc665ef0f45596
  depends:
  - ucrt >=10.0.20348.0
  - vc >=14.2,<15
  - vc14_runtime >=14.29.30139
  license: bzip2-1.0.6
  license_family: BSD
  purls: []
  size: 54927
  timestamp: 1720974860185
- conda: https://prefix.dev/conda-forge/linux-64/c-ares-1.34.4-hb9d3cd8_0.conda
  sha256: d4f28d87b6339b94f74762c0076e29c8ef8ddfff51a564a92da2843573c18320
  md5: e2775acf57efd5af15b8e3d1d74d72d3
  depends:
  - __glibc >=2.17,<3.0.a0
  - libgcc >=13
  license: MIT
  license_family: MIT
  purls: []
  size: 206085
  timestamp: 1734208189009
- conda: https://prefix.dev/conda-forge/osx-arm64/c-ares-1.34.4-h5505292_0.conda
  sha256: 09c0c8476e50b2955f474a4a1c17c4c047dd52993b5366b6ea8e968e583b921f
  md5: c1c999a38a4303b29d75c636eaa13cf9
  depends:
  - __osx >=11.0
  license: MIT
  license_family: MIT
  purls: []
  size: 179496
  timestamp: 1734208291879
- conda: https://prefix.dev/conda-forge/win-64/c-ares-1.34.4-h2466b09_0.conda
  sha256: f364f7de63a7c35a62c8d90383dd7747b46fa6b9c35c16c99154a8c45685c86b
  md5: d387e6f147273d548f068f49a4291aef
  depends:
  - ucrt >=10.0.20348.0
  - vc >=14.2,<15
  - vc14_runtime >=14.29.30139
  license: MIT
  license_family: MIT
  purls: []
  size: 193862
  timestamp: 1734208384429
- conda: https://prefix.dev/conda-forge/linux-64/ca-certificates-2024.12.14-hbcca054_0.conda
  sha256: 1afd7274cbc9a334d6d0bc62fa760acc7afdaceb0b91a8df370ec01fd75dc7dd
  md5: 720523eb0d6a9b0f6120c16b2aa4e7de
  license: ISC
  purls: []
  size: 157088
  timestamp: 1734208393264
- conda: https://prefix.dev/conda-forge/osx-arm64/ca-certificates-2024.12.14-hf0a4a13_0.conda
  sha256: 256be633fd0882ccc1a7a32bc278547e1703f85082c0789a87a603ee3ab8fb82
  md5: 7cb381a6783d91902638e4ed1ebd478e
  license: ISC
  purls: []
  size: 157091
  timestamp: 1734208344343
- conda: https://prefix.dev/conda-forge/win-64/ca-certificates-2024.12.14-h56e8100_0.conda
  sha256: 424d82db36cd26234bc4772426170efd60e888c2aed0099a257a95e131683a5e
  md5: cb2eaeb88549ddb27af533eccf9a45c1
  license: ISC
  purls: []
  size: 157422
  timestamp: 1734208404685
- conda: https://prefix.dev/conda-forge/noarch/certifi-2024.12.14-pyhd8ed1ab_0.conda
  sha256: 048c16a9cbcb1fbad02083414d3bc7c1d0eea4b39aee6aa6bf8d1d5089ca8bad
  md5: 6feb87357ecd66733be3279f16a8c400
  depends:
  - python >=3.9
  license: ISC
  purls:
  - pkg:pypi/certifi?source=hash-mapping
  size: 161642
  timestamp: 1734380604767
- conda: https://prefix.dev/conda-forge/linux-64/cffi-1.17.1-py310h8deb56e_0.conda
  sha256: 1b389293670268ab80c3b8735bc61bc71366862953e000efbb82204d00e41b6c
  md5: 1fc24a3196ad5ede2a68148be61894f4
  depends:
  - __glibc >=2.17,<3.0.a0
  - libffi >=3.4,<4.0a0
  - libgcc >=13
  - pycparser
  - python >=3.10,<3.11.0a0
  - python_abi 3.10.* *_cp310
  license: MIT
  license_family: MIT
  purls:
  - pkg:pypi/cffi?source=hash-mapping
  size: 243532
  timestamp: 1725560630552
- conda: https://prefix.dev/conda-forge/linux-64/cffi-1.17.1-py313hfab6e84_0.conda
  sha256: 73cd6199b143a8a6cbf733ce124ed57defc1b9a7eab9b10fd437448caf8eaa45
  md5: ce6386a5892ef686d6d680c345c40ad1
  depends:
  - __glibc >=2.17,<3.0.a0
  - libffi >=3.4,<4.0a0
  - libgcc >=13
  - pycparser
  - python >=3.13.0rc1,<3.14.0a0
  - python_abi 3.13.* *_cp313
  license: MIT
  license_family: MIT
  purls:
  - pkg:pypi/cffi?source=hash-mapping
  size: 295514
  timestamp: 1725560706794
- conda: https://prefix.dev/conda-forge/osx-arm64/cffi-1.17.1-py310h497396d_0.conda
  sha256: 2cd81f5f8bb45f7625c232905e5f50f4f50a0cef651ec7143c6cf7d8d87bebcb
  md5: 61ed55c277b0bdb5e6e67771f9e5b63e
  depends:
  - __osx >=11.0
  - libffi >=3.4,<4.0a0
  - pycparser
  - python >=3.10,<3.11.0a0
  - python >=3.10,<3.11.0a0 *_cpython
  - python_abi 3.10.* *_cp310
  license: MIT
  license_family: MIT
  purls:
  - pkg:pypi/cffi?source=hash-mapping
  size: 229224
  timestamp: 1725560797724
- conda: https://prefix.dev/conda-forge/osx-arm64/cffi-1.17.1-py313hc845a76_0.conda
  sha256: 50650dfa70ccf12b9c4a117d7ef0b41895815bb7328d830d667a6ba3525b60e8
  md5: 6d24d5587a8615db33c961a4ca0a8034
  depends:
  - __osx >=11.0
  - libffi >=3.4,<4.0a0
  - pycparser
  - python >=3.13.0rc1,<3.14.0a0
  - python >=3.13.0rc1,<3.14.0a0 *_cp313
  - python_abi 3.13.* *_cp313
  license: MIT
  license_family: MIT
  purls:
  - pkg:pypi/cffi?source=hash-mapping
  size: 282115
  timestamp: 1725560759157
- conda: https://prefix.dev/conda-forge/win-64/cffi-1.17.1-py310ha8f682b_0.conda
  sha256: 32638e79658f76e3700f783c519025290110f207833ae1d166d262572cbec8a8
  md5: 9c7ec967f4ae263aec56cff05bdbfc07
  depends:
  - pycparser
  - python >=3.10,<3.11.0a0
  - python_abi 3.10.* *_cp310
  - ucrt >=10.0.20348.0
  - vc >=14.2,<15
  - vc14_runtime >=14.29.30139
  license: MIT
  license_family: MIT
  purls:
  - pkg:pypi/cffi?source=hash-mapping
  size: 238887
  timestamp: 1725561032032
- conda: https://prefix.dev/conda-forge/win-64/cffi-1.17.1-py313ha7868ed_0.conda
  sha256: b19f581fe423858f1f477c52e10978be324c55ebf2e418308d30d013f4a476ff
  md5: 519a29d7ac273f8c165efc0af099da42
  depends:
  - pycparser
  - python >=3.13.0rc1,<3.14.0a0
  - python_abi 3.13.* *_cp313
  - ucrt >=10.0.20348.0
  - vc >=14.2,<15
  - vc14_runtime >=14.29.30139
  license: MIT
  license_family: MIT
  purls:
  - pkg:pypi/cffi?source=hash-mapping
  size: 291828
  timestamp: 1725561211547
- conda: https://prefix.dev/conda-forge/noarch/cfgv-3.3.1-pyhd8ed1ab_1.conda
  sha256: d5696636733b3c301054b948cdd793f118efacce361d9bd4afb57d5980a9064f
  md5: 57df494053e17dce2ac3a0b33e1b2a2e
  depends:
  - python >=3.9
  license: MIT
  license_family: MIT
  purls:
  - pkg:pypi/cfgv?source=hash-mapping
  size: 12973
  timestamp: 1734267180483
- conda: https://prefix.dev/conda-forge/noarch/charset-normalizer-3.4.1-pyhd8ed1ab_0.conda
  sha256: 4e0ee91b97e5de3e74567bdacea27f0139709fceca4db8adffbe24deffccb09b
  md5: e83a31202d1c0a000fce3e9cf3825875
  depends:
  - python >=3.9
  license: MIT
  license_family: MIT
  purls:
  - pkg:pypi/charset-normalizer?source=hash-mapping
  size: 47438
  timestamp: 1735929811779
- conda: https://prefix.dev/conda-forge/noarch/click-8.1.8-pyh707e725_0.conda
  sha256: c920d23cd1fcf565031c679adb62d848af60d6fbb0edc2d50ba475cea4f0d8ab
  md5: f22f4d4970e09d68a10b922cbb0408d3
  depends:
  - __unix
  - python >=3.9
  license: BSD-3-Clause
  license_family: BSD
  purls:
  - pkg:pypi/click?source=hash-mapping
  size: 84705
  timestamp: 1734858922844
- conda: https://prefix.dev/conda-forge/noarch/click-8.1.8-pyh7428d3b_0.conda
  sha256: c889ed359ae47eead4ffe8927b7206b22c55e67d6e74a9044c23736919d61e8d
  md5: 90e5571556f7a45db92ee51cb8f97af6
  depends:
  - __win
  - colorama
  - python >=3.9
  license: BSD-3-Clause
  license_family: BSD
  purls:
  - pkg:pypi/click?source=hash-mapping
  size: 85169
  timestamp: 1734858972635
- conda: https://prefix.dev/conda-forge/noarch/cloudpickle-3.1.0-pyhd8ed1ab_2.conda
  sha256: 918151ad25558a37721055a02c0357ce9a2f51f07da1b238608e48ef17d35260
  md5: 1f76b7e2b3ab88def5aa2f158322c7e6
  depends:
  - python >=3.9
  license: BSD-3-Clause
  license_family: BSD
  purls:
  - pkg:pypi/cloudpickle?source=hash-mapping
  size: 25975
  timestamp: 1735328713686
- conda: https://prefix.dev/conda-forge/noarch/colorama-0.4.6-pyhd8ed1ab_1.conda
  sha256: ab29d57dc70786c1269633ba3dff20288b81664d3ff8d21af995742e2bb03287
  md5: 962b9857ee8e7018c22f2776ffa0b2d7
  depends:
  - python >=3.9
  license: BSD-3-Clause
  license_family: BSD
  purls:
  - pkg:pypi/colorama?source=hash-mapping
  size: 27011
  timestamp: 1733218222191
- conda: https://prefix.dev/conda-forge/linux-64/contourpy-1.3.1-py310h3788b33_0.conda
  sha256: 1b18ebb72fb20b9ece47c582c6112b1d4f0f7deebaa056eada99e1f994e8a81f
  md5: f993b13665fc2bb262b30217c815d137
  depends:
  - __glibc >=2.17,<3.0.a0
  - libgcc >=13
  - libstdcxx >=13
  - numpy >=1.23
  - python >=3.10,<3.11.0a0
  - python_abi 3.10.* *_cp310
  license: BSD-3-Clause
  license_family: BSD
  purls:
  - pkg:pypi/contourpy?source=hash-mapping
  size: 260973
  timestamp: 1731428528301
- conda: https://prefix.dev/conda-forge/osx-arm64/contourpy-1.3.1-py310h7f4e7e6_0.conda
  sha256: 3a9cce7ee94d3a9e9cb230a70359945573c01650fd954dc19da58474074334e4
  md5: f32dcaa4434bc4cd66437945c66cec22
  depends:
  - __osx >=11.0
  - libcxx >=18
  - numpy >=1.23
  - python >=3.10,<3.11.0a0
  - python >=3.10,<3.11.0a0 *_cpython
  - python_abi 3.10.* *_cp310
  license: BSD-3-Clause
  license_family: BSD
  purls:
  - pkg:pypi/contourpy?source=hash-mapping
  size: 230775
  timestamp: 1731428811312
- conda: https://prefix.dev/conda-forge/win-64/contourpy-1.3.1-py310hc19bc0b_0.conda
  sha256: b9e50ead1c1a7a7c0bff5b1e72436016037b0187cecba7f626c9feffe5b3deaf
  md5: 741bcc6a07e77d3102aa23c580cad4f0
  depends:
  - numpy >=1.23
  - python >=3.10,<3.11.0a0
  - python_abi 3.10.* *_cp310
  - ucrt >=10.0.20348.0
  - vc >=14.2,<15
  - vc14_runtime >=14.29.30139
  license: BSD-3-Clause
  license_family: BSD
  purls:
  - pkg:pypi/contourpy?source=hash-mapping
  size: 199849
  timestamp: 1731429286097
- conda: https://prefix.dev/conda-forge/linux-64/coverage-7.6.10-py310h89163eb_0.conda
  sha256: 41336a050be9faa75b5785af036a756acd95adf2319cf258fe1836e2bf55221b
  md5: f9bf6ea6ddf8349750f1b455f603b0ae
  depends:
  - __glibc >=2.17,<3.0.a0
  - libgcc >=13
  - python >=3.10,<3.11.0a0
  - python_abi 3.10.* *_cp310
  - tomli
  license: Apache-2.0
  license_family: APACHE
  purls:
  - pkg:pypi/coverage?source=hash-mapping
  size: 294613
  timestamp: 1735245270240
- conda: https://prefix.dev/conda-forge/linux-64/coverage-7.6.10-py313h8060acc_0.conda
  sha256: 707b9be598f4c8c724258ec078163282225d11c680b3c28cbf4e5baf578d1bc3
  md5: b76045c1b72b2db6e936bc1226a42c99
  depends:
  - __glibc >=2.17,<3.0.a0
  - libgcc >=13
  - python >=3.13,<3.14.0a0
  - python_abi 3.13.* *_cp313
  - tomli
  license: Apache-2.0
  license_family: APACHE
  purls:
  - pkg:pypi/coverage?source=hash-mapping
  size: 373128
  timestamp: 1735245465985
- conda: https://prefix.dev/conda-forge/osx-arm64/coverage-7.6.10-py310hc74094e_0.conda
  sha256: d77f7967add0155a4ed887933c01339b9f776b918452a0c2df8b74c74dde33af
  md5: 2c599a597c9d1aaf693f9236fcee9f54
  depends:
  - __osx >=11.0
  - python >=3.10,<3.11.0a0
  - python >=3.10,<3.11.0a0 *_cpython
  - python_abi 3.10.* *_cp310
  - tomli
  license: Apache-2.0
  license_family: APACHE
  purls:
  - pkg:pypi/coverage?source=hash-mapping
  size: 293981
  timestamp: 1735245343917
- conda: https://prefix.dev/conda-forge/osx-arm64/coverage-7.6.10-py313ha9b7d5b_0.conda
  sha256: 276f3b2591bb78ded4d579014c9e7c17b08d31657cbd925e20e860ca81ffa5ce
  md5: 3cfcb6a0e061db97eb8ca9b603251956
  depends:
  - __osx >=11.0
  - python >=3.13,<3.14.0a0
  - python >=3.13,<3.14.0a0 *_cp313
  - python_abi 3.13.* *_cp313
  - tomli
  license: Apache-2.0
  license_family: APACHE
  purls:
  - pkg:pypi/coverage?source=hash-mapping
  size: 371467
  timestamp: 1735245368381
- conda: https://prefix.dev/conda-forge/win-64/coverage-7.6.10-py310h38315fa_0.conda
  sha256: 187b0afc6fad0078667b1ade42e02623945c884b70554039cd30c5b92ebf46a6
  md5: 17a5805f88d2bce1e213b73201ef1007
  depends:
  - python >=3.10,<3.11.0a0
  - python_abi 3.10.* *_cp310
  - tomli
  - ucrt >=10.0.20348.0
  - vc >=14.2,<15
  - vc14_runtime >=14.29.30139
  license: Apache-2.0
  license_family: APACHE
  purls:
  - pkg:pypi/coverage?source=hash-mapping
  size: 320275
  timestamp: 1735245663229
- conda: https://prefix.dev/conda-forge/win-64/coverage-7.6.10-py313hb4c8b1a_0.conda
  sha256: 45317af859608460dd44f4c7a6d9fae0b97ade50f8938dc1f1bc39df836029da
  md5: b256188abee8e72deaa8be324cc27153
  depends:
  - python >=3.13,<3.14.0a0
  - python_abi 3.13.* *_cp313
  - tomli
  - ucrt >=10.0.20348.0
  - vc >=14.2,<15
  - vc14_runtime >=14.29.30139
  license: Apache-2.0
  license_family: APACHE
  purls:
  - pkg:pypi/coverage?source=hash-mapping
  size: 398427
  timestamp: 1735245578974
- conda: https://prefix.dev/conda-forge/noarch/cpython-3.10.16-py310hd8ed1ab_1.conda
  noarch: generic
  sha256: 522b5ff2c5b1ebe0050ad15cd76a1e14696752eead790ab28e29977d7a8a99e6
  md5: 5c7fe189f8761cd08a69924554c1ffab
  depends:
  - python 3.10.16.*
  - python_abi * *_cp310
  license: Python-2.0
  purls: []
  size: 48888
  timestamp: 1733407928192
- conda: https://prefix.dev/conda-forge/noarch/cuda-cccl_linux-64-12.6.77-ha770c72_0.conda
  sha256: 00a7de1d084896758dc2d24b1faf4bf59e596790b22a3a08bf163a810bbacde8
  md5: 365a924cf93535157d61debac807e9e4
  depends:
  - cuda-version >=12.6,<12.7.0a0
  license: LicenseRef-NVIDIA-End-User-License-Agreement
  purls: []
  size: 1067930
  timestamp: 1727807050610
- conda: https://prefix.dev/conda-forge/noarch/cuda-cccl_win-64-12.6.77-h57928b3_0.conda
  sha256: 8edb86dda336cb5ba5650c1251e792580e5d76543187beb003352e1f6e9b617e
  md5: 1ae84321073896156e5e4e5f95a1de4d
  depends:
  - cuda-version >=12.6,<12.7.0a0
  license: LicenseRef-NVIDIA-End-User-License-Agreement
  purls: []
  size: 1068812
  timestamp: 1727807189161
- conda: https://prefix.dev/conda-forge/noarch/cuda-cudart-dev_linux-64-12.6.77-h3f2d84a_0.conda
  sha256: 60847bd8c74b02ca17d68d742fe545db84a18bf808344eb99929f32f79bffcf9
  md5: f967e2449b6c066f6d09497fff12d803
  depends:
  - cuda-cccl_linux-64
  - cuda-cudart-static_linux-64
  - cuda-cudart_linux-64
  - cuda-version >=12.6,<12.7.0a0
  license: LicenseRef-NVIDIA-End-User-License-Agreement
  purls: []
  size: 365370
  timestamp: 1727810466552
- conda: https://prefix.dev/conda-forge/noarch/cuda-cudart-dev_win-64-12.6.77-he0c23c2_0.conda
  sha256: 6abee18760437c55f41b310980a597bda95cba7277a160a288b25d2faf55257d
  md5: 3f9a064a676b3f44da9ea34ae854acb9
  depends:
  - cuda-cccl_win-64
  - cuda-cudart-static_win-64
  - cuda-cudart_win-64
  - cuda-version >=12.6,<12.7.0a0
  license: LicenseRef-NVIDIA-End-User-License-Agreement
  purls: []
  size: 795994
  timestamp: 1727810947677
- conda: https://prefix.dev/conda-forge/noarch/cuda-cudart-static_linux-64-12.6.77-h3f2d84a_0.conda
  sha256: aefed29499bdbe5d0c65ca44ef596929cf34cc3014f0ae225cdd45a0e66f2660
  md5: 3ad8eacbf716ddbca1b5292a3668c821
  depends:
  - cuda-version >=12.6,<12.7.0a0
  license: LicenseRef-NVIDIA-End-User-License-Agreement
  purls: []
  size: 762328
  timestamp: 1727810443982
- conda: https://prefix.dev/conda-forge/noarch/cuda-cudart-static_win-64-12.6.77-he0c23c2_0.conda
  sha256: a36d2216dfe3cfbd5687a511fa9596683b5028598b2a348a14f735a25f996c2f
  md5: f5f6db5c5e308919544cb5d394d05766
  depends:
  - cuda-version >=12.6,<12.7.0a0
  license: LicenseRef-NVIDIA-End-User-License-Agreement
  purls: []
  size: 342006
  timestamp: 1727810565776
- conda: https://prefix.dev/conda-forge/noarch/cuda-cudart_linux-64-12.6.77-h3f2d84a_0.conda
  sha256: cf8433afa236108dba2a94ea5d4f605c50f0e297ee54eb6cb37175fd84ced907
  md5: 314908ad05e2c4833475a7d93f4149ca
  depends:
  - cuda-version >=12.6,<12.7.0a0
  license: LicenseRef-NVIDIA-End-User-License-Agreement
  purls: []
  size: 188616
  timestamp: 1727810451690
- conda: https://prefix.dev/conda-forge/noarch/cuda-cudart_win-64-12.6.77-he0c23c2_0.conda
  sha256: 5fbfedab5162ea1e778c84f588bce42b7a72b7fb714d2ddf3c22757ffb5d11ad
  md5: 334451d538c5fe66d81cfe8947930f8e
  depends:
  - cuda-version >=12.6,<12.7.0a0
  license: LicenseRef-NVIDIA-End-User-License-Agreement
  purls: []
  size: 22586
  timestamp: 1727810570341
- conda: https://prefix.dev/conda-forge/linux-64/cuda-nvrtc-12.6.85-hbd13f7d_0.conda
  sha256: 3ddec2c3b68cea5edba728ffc61a2257300d401d428b9d60aca7363c0c0d4ad5
  md5: 9d9909844a0133153d54b6f07283da8c
  depends:
  - __glibc >=2.17,<3.0.a0
  - cuda-version >=12.6,<12.7.0a0
  - libgcc >=13
  - libstdcxx >=13
  license: LicenseRef-NVIDIA-End-User-License-Agreement
  purls: []
  size: 18138390
  timestamp: 1732133174552
- conda: https://prefix.dev/conda-forge/win-64/cuda-nvrtc-12.6.85-he0c23c2_0.conda
  sha256: 251e79afc2adecd30863fb763523ac8ef2d62490ae3fbcb4d60673e4fcdd454f
  md5: f08894d09aac69d2144815c4a36e66e6
  depends:
  - cuda-version >=12.6,<12.7.0a0
  - ucrt >=10.0.20348.0
  - vc >=14.2,<15
  - vc14_runtime >=14.29.30139
  license: LicenseRef-NVIDIA-End-User-License-Agreement
  purls: []
  size: 30648689
  timestamp: 1732133462356
- conda: https://prefix.dev/conda-forge/noarch/cuda-version-12.6-h7480c83_3.conda
  sha256: fd9104d73199040285b6a6ad56322b38af04828fabbac1f5a268a83509358425
  md5: 1c8b99e65a4423b1e4ac2e4c76fb0978
  constrains:
  - cudatoolkit 12.6|12.6.*
  - __cuda >=12
  license: LicenseRef-NVIDIA-End-User-License-Agreement
  purls: []
  size: 20940
  timestamp: 1722603990914
- conda: https://prefix.dev/conda-forge/linux-64/cupy-13.3.0-py310h1b77274_2.conda
  sha256: 70e709d551f6e361f30db07095ee1ad100a88856576f1c756fe5b70db85ff2b6
  md5: 39e67291f815da99637a734876dfc77e
  depends:
  - cuda-cudart-dev_linux-64
  - cuda-nvrtc
  - cuda-version >=12.0,<13.0a0
  - cupy-core 13.3.0 py310h8de46e0_2
  - libcublas
  - libcufft
  - libcurand
  - libcusolver
  - libcusparse
  - python >=3.10,<3.11.0a0
  - python_abi 3.10.* *_cp310
  license: MIT
  license_family: MIT
  purls: []
  size: 354997
  timestamp: 1729280132792
- conda: https://prefix.dev/conda-forge/win-64/cupy-13.3.0-py310h619d0c7_2.conda
  sha256: f133dd2957f4ee4fbc7510d5c5130d31cba4b3b0f3f35aed597938f7ecca06db
  md5: 7fa52b4cdd45b5485b6a20762884b332
  depends:
  - cuda-cudart-dev_win-64
  - cuda-nvrtc
  - cuda-version >=12.0,<13.0a0
  - cupy-core 13.3.0 py310h441eff7_2
  - libcublas
  - libcufft
  - libcurand
  - libcusolver
  - libcusparse
  - python >=3.10,<3.11.0a0
  - python_abi 3.10.* *_cp310
  license: MIT
  license_family: MIT
  purls: []
  size: 356161
  timestamp: 1729280925723
- conda: https://prefix.dev/conda-forge/linux-64/cupy-core-13.3.0-py310h8de46e0_2.conda
  sha256: 45f452ba11cd88c3375493b2b9d75bb412320b30d1871f4d817608cf8ec97497
  md5: 9f9f87f2744573abc3e371960374eea0
  depends:
  - __glibc >=2.17,<3.0.a0
  - fastrlock >=0.8.2,<0.9.0a0
  - libgcc >=12
  - libstdcxx >=12
  - numpy >=1.22,<3.0.0a0
  - python >=3.10,<3.11.0a0
  - python_abi 3.10.* *_cp310
  constrains:
  - cuda-version >=12.0,<13
  - nccl >=2.23.4.1,<3.0a0
  - libcublas >=12,<13.0a0
  - libcusparse >=12,<13.0a0
  - libcufft >=11,<12.0a0
  - cuda-nvrtc >=12,<13.0a0
  - cupy >=13.3.0,<13.4.0a0
  - libcurand >=10,<11.0a0
  - cutensor >=2.0.2.5,<3.0a0
  - __cuda >=12.0
  - libcusolver >=11,<12.0a0
  - optuna ~=3.0
  - scipy ~=1.7
  license: MIT
  license_family: MIT
  purls:
  - pkg:pypi/cupy?source=hash-mapping
  size: 40844715
  timestamp: 1729280030931
- conda: https://prefix.dev/conda-forge/win-64/cupy-core-13.3.0-py310h441eff7_2.conda
  sha256: 26065fb5dce29c4d430278022525abbae705254800adfcac4ec0de21f813a14f
  md5: a218cde313af1846053c79d53b7fa0e3
  depends:
  - fastrlock >=0.8.2,<0.9.0a0
  - numpy >=1.22,<3.0.0a0
  - python >=3.10,<3.11.0a0
  - python_abi 3.10.* *_cp310
  - ucrt >=10.0.20348.0
  - vc >=14.2,<15
  - vc14_runtime >=14.29.30139
  constrains:
  - cutensor >=2.0.2.5,<3.0a0
  - scipy ~=1.7
  - __cuda >=12.0
  - optuna ~=3.0
  - libcublas >=12,<13.0a0
  - libcurand >=10,<11.0a0
  - cupy >=13.3.0,<13.4.0a0
  - libcusolver >=11,<12.0a0
  - cuda-nvrtc >=12,<13.0a0
  - cuda-version >=12.0,<13
  - libcufft >=11,<12.0a0
  - libcusparse >=12,<13.0a0
  license: MIT
  license_family: MIT
  purls:
  - pkg:pypi/cupy?source=hash-mapping
  size: 38806181
  timestamp: 1729280848364
- conda: https://prefix.dev/conda-forge/linux-64/cytoolz-1.0.1-py310ha75aee5_0.conda
  sha256: b427689dfc24a6a297363122ce10d502ea00ddb3c43af6cff175ff563cc94eea
  md5: d0be1adaa04a03aed745f3d02afb59ce
  depends:
  - __glibc >=2.17,<3.0.a0
  - libgcc >=13
  - python >=3.10,<3.11.0a0
  - python_abi 3.10.* *_cp310
  - toolz >=0.10.0
  license: BSD-3-Clause
  license_family: BSD
  purls:
  - pkg:pypi/cytoolz?source=hash-mapping
  size: 367939
  timestamp: 1734107352663
- conda: https://prefix.dev/conda-forge/osx-arm64/cytoolz-1.0.1-py310h078409c_0.conda
  sha256: 2e9fa448ccdff423659f94dfc3feb1ff5a5dad4411f77bd3bcfe834c0f90538a
  md5: cc727be997fbe103b6e750b53bd78edd
  depends:
  - __osx >=11.0
  - python >=3.10,<3.11.0a0
  - python >=3.10,<3.11.0a0 *_cpython
  - python_abi 3.10.* *_cp310
  - toolz >=0.10.0
  license: BSD-3-Clause
  license_family: BSD
  purls:
  - pkg:pypi/cytoolz?source=hash-mapping
  size: 313656
  timestamp: 1734107486887
- conda: https://prefix.dev/conda-forge/win-64/cytoolz-1.0.1-py310ha8f682b_0.conda
  sha256: 670800d13b6cd64b8f53756b28254b47cfc177606dcd42094696582335ed0f02
  md5: ed2af2a0262d44f753738588640b8534
  depends:
  - python >=3.10,<3.11.0a0
  - python_abi 3.10.* *_cp310
  - toolz >=0.10.0
  - ucrt >=10.0.20348.0
  - vc >=14.2,<15
  - vc14_runtime >=14.29.30139
  license: BSD-3-Clause
  license_family: BSD
  purls:
  - pkg:pypi/cytoolz?source=hash-mapping
  size: 295487
  timestamp: 1734107690341
- conda: https://prefix.dev/conda-forge/noarch/dask-2024.12.1-pyhd8ed1ab_0.conda
  sha256: 4caae23bb33892998bee07024ddf1eec346400556c7bb7d45d1cee148af060d1
  md5: f3134df9565c4d4415ff0e61f3aa28d0
  depends:
  - bokeh >=3.1.0
  - cytoolz >=0.11.0
  - dask-core >=2024.12.1,<2024.12.2.0a0
  - dask-expr >=1.1,<1.2
  - distributed >=2024.12.1,<2024.12.2.0a0
  - jinja2 >=2.10.3
  - lz4 >=4.3.2
  - numpy >=1.24
  - pandas >=2.0
  - pyarrow >=14.0.1
  - python >=3.10
  constrains:
  - openssl !=1.1.1e
  license: BSD-3-Clause
  license_family: BSD
  purls: []
  size: 7590
  timestamp: 1734476244327
- conda: https://prefix.dev/conda-forge/noarch/dask-core-2024.12.1-pyhd8ed1ab_0.conda
  sha256: a2dfdb73143ddc75ee7ca25b0a8c714ecaedafb45c6a4684883b7648924e2ea3
  md5: 48060c395f1e87a80330c0adaad332f7
  depends:
  - click >=8.1
  - cloudpickle >=3.0.0
  - fsspec >=2021.09.0
  - importlib-metadata >=4.13.0
  - packaging >=20.0
  - partd >=1.4.0
  - python >=3.10
  - pyyaml >=5.3.1
  - toolz >=0.10.0
  license: BSD-3-Clause
  license_family: BSD
  purls:
  - pkg:pypi/dask?source=hash-mapping
  size: 906359
  timestamp: 1734468020040
- conda: https://prefix.dev/conda-forge/noarch/dask-expr-1.1.21-pyhd8ed1ab_0.conda
  sha256: 5aceb0fb2ba39a3fa30f5b8fe7b0d9d832aacdc76dd2b01bd88d92893eabc50f
  md5: e72a014dbbd35545dcfba4de9c92fb1d
  depends:
  - dask-core 2024.12.1
  - pandas >=2
  - pyarrow >=14.0.1
  - python >=3.10
  license: BSD-3-Clause
  license_family: BSD
  purls:
  - pkg:pypi/dask-expr?source=hash-mapping
  size: 185833
  timestamp: 1734473200411
- conda: https://prefix.dev/conda-forge/noarch/decorator-5.1.1-pyhd8ed1ab_1.conda
  sha256: 84e5120c97502a3785e8c3241c3bf51f64b4d445f13b4d2445db00d9816fe479
  md5: d622d8d7ee8868870f9cbe259f381181
  depends:
  - python >=3.9
  license: BSD-2-Clause
  license_family: BSD
  purls:
  - pkg:pypi/decorator?source=hash-mapping
  size: 14068
  timestamp: 1733236549190
- conda: https://prefix.dev/conda-forge/noarch/dill-0.3.9-pyhd8ed1ab_1.conda
  sha256: 499be2f8e4397a46249e8e500535795704af27e56360ae0c964904140b41454a
  md5: 5e11310fca410e9f31381157079dee55
  depends:
  - python >=3.9
  license: BSD-3-Clause
  license_family: BSD
  purls:
  - pkg:pypi/dill?source=hash-mapping
  size: 89973
  timestamp: 1733249646688
- conda: https://prefix.dev/conda-forge/noarch/distlib-0.3.9-pyhd8ed1ab_1.conda
  sha256: 0e160c21776bd881b79ce70053e59736f51036784fa43a50da10a04f0c1b9c45
  md5: 8d88f4a2242e6b96f9ecff9a6a05b2f1
  depends:
  - python >=3.9
  license: Apache-2.0
  license_family: APACHE
  purls:
  - pkg:pypi/distlib?source=hash-mapping
  size: 274151
  timestamp: 1733238487461
- conda: https://prefix.dev/conda-forge/noarch/distributed-2024.12.1-pyhd8ed1ab_0.conda
  sha256: 0cdd52fd0654428eb5bc6f460747ac484d07cca8434e361078f20e2c3258bb1e
  md5: 58df114d7649ddb3f68c9b9adc6fbabe
  depends:
  - click >=8.0
  - cloudpickle >=3.0.0
  - cytoolz >=0.11.2
  - dask-core >=2024.12.1,<2024.12.2.0a0
  - jinja2 >=2.10.3
  - locket >=1.0.0
  - msgpack-python >=1.0.2
  - packaging >=20.0
  - psutil >=5.8.0
  - python >=3.10
  - pyyaml >=5.4.1
  - sortedcontainers >=2.0.5
  - tblib >=1.6.0
  - toolz >=0.11.2
  - tornado >=6.2.0
  - urllib3 >=1.26.5
  - zict >=3.0.0
  constrains:
  - openssl !=1.1.1e
  license: BSD-3-Clause
  license_family: BSD
  purls:
  - pkg:pypi/distributed?source=hash-mapping
  size: 803908
  timestamp: 1734473202885
- conda: https://prefix.dev/conda-forge/noarch/docutils-0.21.2-pyhd8ed1ab_1.conda
  sha256: fa5966bb1718bbf6967a85075e30e4547901410cc7cb7b16daf68942e9a94823
  md5: 24c1ca34138ee57de72a943237cde4cc
  depends:
  - python >=3.9
  license: CC-PDDC AND BSD-3-Clause AND BSD-2-Clause AND ZPL-2.1
  purls:
  - pkg:pypi/docutils?source=hash-mapping
  size: 402700
  timestamp: 1733217860944
- conda: https://prefix.dev/conda-forge/noarch/exceptiongroup-1.2.2-pyhd8ed1ab_1.conda
  sha256: cbde2c64ec317118fc06b223c5fd87c8a680255e7348dd60e7b292d2e103e701
  md5: a16662747cdeb9abbac74d0057cc976e
  depends:
  - python >=3.9
  license: MIT and PSF-2.0
  purls:
  - pkg:pypi/exceptiongroup?source=hash-mapping
  size: 20486
  timestamp: 1733208916977
- conda: https://prefix.dev/conda-forge/noarch/executing-2.1.0-pyhd8ed1ab_1.conda
  sha256: 28d25ea375ebab4bf7479228f8430db20986187b04999136ff5c722ebd32eb60
  md5: ef8b5fca76806159fc25b4f48d8737eb
  depends:
  - python >=3.9
  license: MIT
  license_family: MIT
  purls:
  - pkg:pypi/executing?source=hash-mapping
  size: 28348
  timestamp: 1733569440265
- conda: https://prefix.dev/conda-forge/linux-64/fastrlock-0.8.3-py310h8c668a6_1.conda
  sha256: 25c6927ff29307a937ab3d549665adfd69070c4eccc850b6dc7fb401fd4f118c
  md5: 4c9c2d9a2754460d342a84703b64c96b
  depends:
  - python
  - libstdcxx >=13
  - libgcc >=13
  - __glibc >=2.17,<3.0.a0
  - libgcc >=13
  - python_abi 3.10.* *_cp310
  license: MIT
  license_family: MIT
  purls: []
  size: 40945
  timestamp: 1734873426861
- conda: https://prefix.dev/conda-forge/win-64/fastrlock-0.8.3-py310h9a06e79_1.conda
  sha256: 3a61f72d93f43eeda01fde9c30e39ce3d442e4caa51eb20e04654366b3e3b789
  md5: 1eca50ca6668276e794da4c769510131
  depends:
  - python
  - vc >=14.2,<15
  - vc14_runtime >=14.29.30139
  - ucrt >=10.0.20348.0
  - vc >=14.2,<15
  - vc14_runtime >=14.29.30139
  - ucrt >=10.0.20348.0
  - python_abi 3.10.* *_cp310
  license: MIT
  license_family: MIT
  purls: []
  size: 36203
  timestamp: 1734873436406
- conda: https://prefix.dev/conda-forge/noarch/filelock-3.16.1-pyhd8ed1ab_1.conda
  sha256: 18dca6e2194732df7ebf824abaefe999e4765ebe8e8a061269406ab88fc418b9
  md5: d692e9ba6f92dc51484bf3477e36ce7c
  depends:
  - python >=3.9
  license: Unlicense
  purls:
  - pkg:pypi/filelock?source=hash-mapping
  size: 17441
  timestamp: 1733240909987
- conda: https://prefix.dev/conda-forge/linux-64/freetype-2.12.1-h267a509_2.conda
  sha256: b2e3c449ec9d907dd4656cb0dc93e140f447175b125a3824b31368b06c666bb6
  md5: 9ae35c3d96db2c94ce0cef86efdfa2cb
  depends:
  - libgcc-ng >=12
  - libpng >=1.6.39,<1.7.0a0
  - libzlib >=1.2.13,<2.0.0a0
  license: GPL-2.0-only OR FTL
  purls: []
  size: 634972
  timestamp: 1694615932610
- conda: https://prefix.dev/conda-forge/osx-arm64/freetype-2.12.1-hadb7bae_2.conda
  sha256: 791673127e037a2dc0eebe122dc4f904cb3f6e635bb888f42cbe1a76b48748d9
  md5: e6085e516a3e304ce41a8ee08b9b89ad
  depends:
  - libpng >=1.6.39,<1.7.0a0
  - libzlib >=1.2.13,<2.0.0a0
  license: GPL-2.0-only OR FTL
  purls: []
  size: 596430
  timestamp: 1694616332835
- conda: https://prefix.dev/conda-forge/win-64/freetype-2.12.1-hdaf720e_2.conda
  sha256: 2c53ee8879e05e149a9e525481d36adfd660a6abda26fd731376fa64ff03e728
  md5: 3761b23693f768dc75a8fd0a73ca053f
  depends:
  - libpng >=1.6.39,<1.7.0a0
  - libzlib >=1.2.13,<2.0.0a0
  - ucrt >=10.0.20348.0
  - vc >=14.2,<15
  - vc14_runtime >=14.29.30139
  license: GPL-2.0-only OR FTL
  purls: []
  size: 510306
  timestamp: 1694616398888
- conda: https://prefix.dev/conda-forge/noarch/fsspec-2024.12.0-pyhd8ed1ab_0.conda
  sha256: 3320970c4604989eadf908397a9475f9e6a96a773c185915111399cbfbe47817
  md5: e041ad4c43ab5e10c74587f95378ebc7
  depends:
  - python >=3.9
  license: BSD-3-Clause
  license_family: BSD
  purls:
  - pkg:pypi/fsspec?source=hash-mapping
  size: 137756
  timestamp: 1734650349242
- conda: https://prefix.dev/conda-forge/noarch/furo-2024.8.6-pyhd8ed1ab_2.conda
  sha256: 3d6e42c5c22ea3c3b8d35b6582f544bc5fc08df37c394f5a30d6644b626a7be6
  md5: a4ffdb4a5370e427f0ad980df69bbdbc
  depends:
  - beautifulsoup4
  - pygments >=2.7
  - python >=3.9
  - sphinx >=6.0,<9.0
  - sphinx-basic-ng
  license: MIT
  license_family: MIT
  purls:
  - pkg:pypi/furo?source=hash-mapping
  size: 82395
  timestamp: 1735043817924
- conda: https://prefix.dev/conda-forge/linux-64/gflags-2.2.2-h5888daf_1005.conda
  sha256: 6c33bf0c4d8f418546ba9c250db4e4221040936aef8956353bc764d4877bc39a
  md5: d411fc29e338efb48c5fd4576d71d881
  depends:
  - __glibc >=2.17,<3.0.a0
  - libgcc >=13
  - libstdcxx >=13
  license: BSD-3-Clause
  license_family: BSD
  purls: []
  size: 119654
  timestamp: 1726600001928
- conda: https://prefix.dev/conda-forge/osx-arm64/gflags-2.2.2-hf9b8971_1005.conda
  sha256: fd56ed8a1dab72ab90d8a8929b6f916a6d9220ca297ff077f8f04c5ed3408e20
  md5: 57a511a5905caa37540eb914dfcbf1fb
  depends:
  - __osx >=11.0
  - libcxx >=17
  license: BSD-3-Clause
  license_family: BSD
  purls: []
  size: 82090
  timestamp: 1726600145480
- conda: https://prefix.dev/conda-forge/linux-64/glog-0.7.1-hbabe93e_0.conda
  sha256: dc824dc1d0aa358e28da2ecbbb9f03d932d976c8dca11214aa1dcdfcbd054ba2
  md5: ff862eebdfeb2fd048ae9dc92510baca
  depends:
  - gflags >=2.2.2,<2.3.0a0
  - libgcc-ng >=12
  - libstdcxx-ng >=12
  license: BSD-3-Clause
  license_family: BSD
  purls: []
  size: 143452
  timestamp: 1718284177264
- conda: https://prefix.dev/conda-forge/osx-arm64/glog-0.7.1-heb240a5_0.conda
  sha256: 9fc77de416953aa959039db72bc41bfa4600ae3ff84acad04a7d0c1ab9552602
  md5: fef68d0a95aa5b84b5c1a4f6f3bf40e1
  depends:
  - __osx >=11.0
  - gflags >=2.2.2,<2.3.0a0
  - libcxx >=16
  license: BSD-3-Clause
  license_family: BSD
  purls: []
  size: 112215
  timestamp: 1718284365403
- conda: https://prefix.dev/conda-forge/linux-64/gmp-6.3.0-hac33072_2.conda
  sha256: 309cf4f04fec0c31b6771a5809a1909b4b3154a2208f52351e1ada006f4c750c
  md5: c94a5994ef49749880a8139cf9afcbe1
  depends:
  - libgcc-ng >=12
  - libstdcxx-ng >=12
  license: GPL-2.0-or-later OR LGPL-3.0-or-later
  purls: []
  size: 460055
  timestamp: 1718980856608
- conda: https://prefix.dev/conda-forge/osx-arm64/gmp-6.3.0-h7bae524_2.conda
  sha256: 76e222e072d61c840f64a44e0580c2503562b009090f55aa45053bf1ccb385dd
  md5: eed7278dfbab727b56f2c0b64330814b
  depends:
  - __osx >=11.0
  - libcxx >=16
  license: GPL-2.0-or-later OR LGPL-3.0-or-later
  purls: []
  size: 365188
  timestamp: 1718981343258
- conda: https://prefix.dev/conda-forge/linux-64/gmpy2-2.1.5-py310he8512ff_3.conda
  sha256: 18866d66175a957fd5a61125bb618b160c77c8d08d0d9d5be991e9f77c19b288
  md5: 832c93fd1bee415d2833b023f5ebb2dc
  depends:
  - __glibc >=2.17,<3.0.a0
  - gmp >=6.3.0,<7.0a0
  - libgcc >=13
  - mpc >=1.3.1,<2.0a0
  - mpfr >=4.2.1,<5.0a0
  - python >=3.10,<3.11.0a0
  - python_abi 3.10.* *_cp310
  license: LGPL-3.0-or-later
  license_family: LGPL
  purls:
  - pkg:pypi/gmpy2?source=hash-mapping
  size: 202700
  timestamp: 1733462653858
- conda: https://prefix.dev/conda-forge/osx-arm64/gmpy2-2.1.5-py310h805dbd7_3.conda
  sha256: e287abe2518728097e1278e550d7a7c0e8033f0eab1ac408b73449b263ebd82d
  md5: 2bf8b309e18059ee570ff14976f855c1
  depends:
  - __osx >=11.0
  - gmp >=6.3.0,<7.0a0
  - mpc >=1.3.1,<2.0a0
  - mpfr >=4.2.1,<5.0a0
  - python >=3.10,<3.11.0a0
  - python >=3.10,<3.11.0a0 *_cpython
  - python_abi 3.10.* *_cp310
  license: LGPL-3.0-or-later
  license_family: LGPL
  purls:
  - pkg:pypi/gmpy2?source=hash-mapping
  size: 146398
  timestamp: 1733462796032
- conda: https://prefix.dev/conda-forge/noarch/h2-4.1.0-pyhd8ed1ab_1.conda
  sha256: 843ddad410c370672a8250470697027618f104153612439076d4d7b91eeb7b5c
  md5: 825927dc7b0f287ef8d4d0011bb113b1
  depends:
  - hpack >=4.0,<5
  - hyperframe >=6.0,<7
  - python >=3.9
  license: MIT
  license_family: MIT
  purls:
  - pkg:pypi/h2?source=hash-mapping
  size: 52000
  timestamp: 1733298867359
- conda: https://prefix.dev/conda-forge/noarch/hpack-4.0.0-pyhd8ed1ab_1.conda
  sha256: ec89b7e5b8aa2f0219f666084446e1fb7b54545861e9caa892acb24d125761b5
  md5: 2aa5ff7fa34a81b9196532c84c10d865
  depends:
  - python >=3.9
  license: MIT
  license_family: MIT
  purls:
  - pkg:pypi/hpack?source=hash-mapping
  size: 29412
  timestamp: 1733299296857
- conda: https://prefix.dev/conda-forge/noarch/hyperframe-6.0.1-pyhd8ed1ab_1.conda
  sha256: e91c6ef09d076e1d9a02819cd00fa7ee18ecf30cdd667605c853980216584d1b
  md5: 566e75c90c1d0c8c459eb0ad9833dc7a
  depends:
  - python >=3.9
  license: MIT
  license_family: MIT
  purls:
  - pkg:pypi/hyperframe?source=hash-mapping
  size: 17239
  timestamp: 1733298862681
- conda: https://prefix.dev/conda-forge/linux-64/icu-75.1-he02047a_0.conda
  sha256: 71e750d509f5fa3421087ba88ef9a7b9be11c53174af3aa4d06aff4c18b38e8e
  md5: 8b189310083baabfb622af68fd9d3ae3
  depends:
  - __glibc >=2.17,<3.0.a0
  - libgcc-ng >=12
  - libstdcxx-ng >=12
  license: MIT
  license_family: MIT
  purls: []
  size: 12129203
  timestamp: 1720853576813
- conda: https://prefix.dev/conda-forge/osx-arm64/icu-75.1-hfee45f7_0.conda
  sha256: 9ba12c93406f3df5ab0a43db8a4b4ef67a5871dfd401010fbe29b218b2cbe620
  md5: 5eb22c1d7b3fc4abb50d92d621583137
  depends:
  - __osx >=11.0
  license: MIT
  license_family: MIT
  purls: []
  size: 11857802
  timestamp: 1720853997952
- conda: https://prefix.dev/conda-forge/noarch/identify-2.6.5-pyhd8ed1ab_0.conda
  sha256: e8ea11b8e39a98a9c34efb5c21c3fca718e31e1f41fd9ae5f6918b8eb402da59
  md5: c1b0f663ff141265d1be1242259063f0
  depends:
  - python >=3.9
  - ukkonen
  license: MIT
  license_family: MIT
  purls:
  - pkg:pypi/identify?source=hash-mapping
  size: 78415
  timestamp: 1736026672643
- conda: https://prefix.dev/conda-forge/noarch/idna-3.10-pyhd8ed1ab_1.conda
  sha256: d7a472c9fd479e2e8dcb83fb8d433fce971ea369d704ece380e876f9c3494e87
  md5: 39a4f67be3286c86d696df570b1201b7
  depends:
  - python >=3.9
  license: BSD-3-Clause
  license_family: BSD
  purls:
  - pkg:pypi/idna?source=hash-mapping
  size: 49765
  timestamp: 1733211921194
- conda: https://prefix.dev/conda-forge/noarch/imagesize-1.4.1-pyhd8ed1ab_0.tar.bz2
  sha256: c2bfd7043e0c4c12d8b5593de666c1e81d67b83c474a0a79282cc5c4ef845460
  md5: 7de5386c8fea29e76b303f37dde4c352
  depends:
  - python >=3.4
  license: MIT
  license_family: MIT
  purls:
  - pkg:pypi/imagesize?source=hash-mapping
  size: 10164
  timestamp: 1656939625410
- conda: https://prefix.dev/conda-forge/noarch/importlib-metadata-8.5.0-pyha770c72_1.conda
  sha256: 13766b88fc5b23581530d3a0287c0c58ad82f60401afefab283bf158d2be55a9
  md5: 315607a3030ad5d5227e76e0733798ff
  depends:
  - python >=3.9
  - zipp >=0.5
  license: Apache-2.0
  license_family: APACHE
  purls:
  - pkg:pypi/importlib-metadata?source=hash-mapping
  size: 28623
  timestamp: 1733223207185
- conda: https://prefix.dev/conda-forge/noarch/iniconfig-2.0.0-pyhd8ed1ab_1.conda
  sha256: 0ec8f4d02053cd03b0f3e63168316530949484f80e16f5e2fb199a1d117a89ca
  md5: 6837f3eff7dcea42ecd714ce1ac2b108
  depends:
  - python >=3.9
  license: MIT
  license_family: MIT
  purls:
  - pkg:pypi/iniconfig?source=hash-mapping
  size: 11474
  timestamp: 1733223232820
- conda: https://prefix.dev/conda-forge/win-64/intel-openmp-2024.2.1-h57928b3_1083.conda
  sha256: 0fd2b0b84c854029041b0ede8f4c2369242ee92acc0092f8407b1fe9238a8209
  md5: 2d89243bfb53652c182a7c73182cce4f
  license: LicenseRef-IntelSimplifiedSoftwareOct2022
  license_family: Proprietary
  purls: []
  size: 1852356
  timestamp: 1723739573141
- conda: https://prefix.dev/conda-forge/noarch/ipython-8.31.0-pyh707e725_0.conda
  sha256: e10d1172ebf950f8f087f0d9310d215f5ddb8f3ad247bfa58ab5a909b3cabbdc
  md5: 1d7fcd803dfa936a6c3bd051b293241c
  depends:
  - __unix
  - decorator
  - exceptiongroup
  - jedi >=0.16
  - matplotlib-inline
  - pexpect >4.3
  - pickleshare
  - prompt-toolkit >=3.0.41,<3.1.0
  - pygments >=2.4.0
  - python >=3.10
  - stack_data
  - traitlets >=5.13.0
  - typing_extensions >=4.6
  license: BSD-3-Clause
  license_family: BSD
  purls:
  - pkg:pypi/ipython?source=hash-mapping
  size: 600761
  timestamp: 1734788248334
- conda: https://prefix.dev/conda-forge/noarch/ipython-8.31.0-pyh7428d3b_0.conda
  sha256: bce70d36099dbb2c0a4b9cb7c3f2a8742db94a63aea329a75688d6b93ae07ebb
  md5: 749ce640fcb691daa2579344cca50f6e
  depends:
  - __win
  - colorama
  - decorator
  - exceptiongroup
  - jedi >=0.16
  - matplotlib-inline
  - pickleshare
  - prompt-toolkit >=3.0.41,<3.1.0
  - pygments >=2.4.0
  - python >=3.10
  - stack_data
  - traitlets >=5.13.0
  - typing_extensions >=4.6
  license: BSD-3-Clause
  license_family: BSD
  purls:
  - pkg:pypi/ipython?source=hash-mapping
  size: 601358
  timestamp: 1734788456856
- conda: https://prefix.dev/conda-forge/noarch/isort-5.13.2-pyhd8ed1ab_1.conda
  sha256: 6ebf6e83c2d449760ad5c5cc344711d6404f9e3cf6952811b8678aca5a4ab01f
  md5: ef7dc847f19fe4859d5aaa33385bf509
  depends:
  - python >=3.9,<4.0
  - setuptools
  license: MIT
  license_family: MIT
  purls:
  - pkg:pypi/isort?source=hash-mapping
  size: 73545
  timestamp: 1733236278052
- conda: https://prefix.dev/conda-forge/noarch/jax-0.4.35-pyhd8ed1ab_1.conda
  sha256: 665e96d8a8144f33ea9733746ee3a9c913dd5fa460fb2095592f935cab0753a8
  md5: 8fe7d2b5328189557c539e8a82af00e9
  depends:
  - importlib-metadata >=4.6
  - jaxlib >=0.4.34,<=0.4.35
  - ml_dtypes >=0.4.0
  - numpy >=1.24
  - opt-einsum
  - python >=3.10
  - scipy >=1.10
  constrains:
  - cudnn >=9.2.1.18
  license: Apache-2.0
  license_family: APACHE
  purls:
  - pkg:pypi/jax?source=hash-mapping
  size: 1430482
  timestamp: 1733731330348
- conda: https://prefix.dev/conda-forge/linux-64/jaxlib-0.4.35-cpu_py310h430587c_0.conda
  sha256: 5b62a246c89cd7f945aee8e3e9a30c7da33cebace23567b8ba25316ff65925b8
  md5: ab1fcddcb6dd3a5d38379c2478486153
  depends:
  - __glibc >=2.17,<3.0.a0
  - libabseil * cxx17*
  - libabseil >=20240722.0,<20240723.0a0
  - libgcc >=13
  - libgrpc >=1.67.1,<1.68.0a0
  - libstdcxx >=13
  - libzlib >=1.3.1,<2.0a0
  - ml_dtypes >=0.2.0
  - numpy >=1.19,<3
  - openssl >=3.4.0,<4.0a0
  - python >=3.10,<3.11.0a0
  - python_abi 3.10.* *_cp310
  - scipy >=1.9
  constrains:
  - jax >=0.4.35
  license: Apache-2.0
  license_family: APACHE
  purls:
  - pkg:pypi/jaxlib?source=hash-mapping
  size: 58074734
  timestamp: 1733953456717
- conda: https://prefix.dev/conda-forge/osx-arm64/jaxlib-0.4.35-cpu_py310h604521f_0.conda
  sha256: 2ce46bea8bb00296197ab797e40ecdcbc5c644ad8f9b4138105a7545f49bda11
  md5: e4262fb94e8b250726bd302056a88cbc
  depends:
  - __osx >=11.0
  - libabseil * cxx17*
  - libabseil >=20240722.0,<20240723.0a0
  - libcxx >=17
  - libgrpc >=1.67.1,<1.68.0a0
  - libzlib >=1.3.1,<2.0a0
  - ml_dtypes >=0.2.0
  - numpy >=1.19,<3
  - openssl >=3.4.0,<4.0a0
  - python >=3.10,<3.11.0a0
  - python >=3.10,<3.11.0a0 *_cpython
  - python_abi 3.10.* *_cp310
  - scipy >=1.9
  constrains:
  - jax >=0.4.35
  license: Apache-2.0
  license_family: APACHE
  purls:
  - pkg:pypi/jaxlib?source=hash-mapping
  size: 45461434
  timestamp: 1733950221343
- conda: https://prefix.dev/conda-forge/noarch/jedi-0.19.2-pyhd8ed1ab_1.conda
  sha256: 92c4d217e2dc68983f724aa983cca5464dcb929c566627b26a2511159667dba8
  md5: a4f4c5dc9b80bc50e0d3dc4e6e8f1bd9
  depends:
  - parso >=0.8.3,<0.9.0
  - python >=3.9
  license: Apache-2.0 AND MIT
  purls:
  - pkg:pypi/jedi?source=hash-mapping
  size: 843646
  timestamp: 1733300981994
- conda: https://prefix.dev/conda-forge/noarch/jinja2-3.1.5-pyhd8ed1ab_0.conda
  sha256: 98977694b9ecaa3218662f843425f39501f81973c450f995eec68f1803ed71c3
  md5: 2752a6ed44105bfb18c9bef1177d9dcd
  depends:
  - markupsafe >=2.0
  - python >=3.9
  license: BSD-3-Clause
  license_family: BSD
  purls:
  - pkg:pypi/jinja2?source=hash-mapping
  size: 112561
  timestamp: 1734824044952
- conda: https://prefix.dev/conda-forge/linux-64/keyutils-1.6.1-h166bdaf_0.tar.bz2
  sha256: 150c05a6e538610ca7c43beb3a40d65c90537497a4f6a5f4d15ec0451b6f5ebb
  md5: 30186d27e2c9fa62b45fb1476b7200e3
  depends:
  - libgcc-ng >=10.3.0
  license: LGPL-2.1-or-later
  purls: []
  size: 117831
  timestamp: 1646151697040
- conda: https://prefix.dev/conda-forge/linux-64/krb5-1.21.3-h659f571_0.conda
  sha256: 99df692f7a8a5c27cd14b5fb1374ee55e756631b9c3d659ed3ee60830249b238
  md5: 3f43953b7d3fb3aaa1d0d0723d91e368
  depends:
  - keyutils >=1.6.1,<2.0a0
  - libedit >=3.1.20191231,<3.2.0a0
  - libedit >=3.1.20191231,<4.0a0
  - libgcc-ng >=12
  - libstdcxx-ng >=12
  - openssl >=3.3.1,<4.0a0
  license: MIT
  license_family: MIT
  purls: []
  size: 1370023
  timestamp: 1719463201255
- conda: https://prefix.dev/conda-forge/osx-arm64/krb5-1.21.3-h237132a_0.conda
  sha256: 4442f957c3c77d69d9da3521268cad5d54c9033f1a73f99cde0a3658937b159b
  md5: c6dc8a0fdec13a0565936655c33069a1
  depends:
  - __osx >=11.0
  - libcxx >=16
  - libedit >=3.1.20191231,<3.2.0a0
  - libedit >=3.1.20191231,<4.0a0
  - openssl >=3.3.1,<4.0a0
  license: MIT
  license_family: MIT
  purls: []
  size: 1155530
  timestamp: 1719463474401
- conda: https://prefix.dev/conda-forge/win-64/krb5-1.21.3-hdf4eb48_0.conda
  sha256: 18e8b3430d7d232dad132f574268f56b3eb1a19431d6d5de8c53c29e6c18fa81
  md5: 31aec030344e962fbd7dbbbbd68e60a9
  depends:
  - openssl >=3.3.1,<4.0a0
  - ucrt >=10.0.20348.0
  - vc >=14.2,<15
  - vc14_runtime >=14.29.30139
  license: MIT
  license_family: MIT
  purls: []
  size: 712034
  timestamp: 1719463874284
- conda: https://prefix.dev/conda-forge/linux-64/lcms2-2.16-hb7c19ff_0.conda
  sha256: 5c878d104b461b7ef922abe6320711c0d01772f4cd55de18b674f88547870041
  md5: 51bb7010fc86f70eee639b4bb7a894f5
  depends:
  - libgcc-ng >=12
  - libjpeg-turbo >=3.0.0,<4.0a0
  - libtiff >=4.6.0,<4.8.0a0
  license: MIT
  license_family: MIT
  purls: []
  size: 245247
  timestamp: 1701647787198
- conda: https://prefix.dev/conda-forge/osx-arm64/lcms2-2.16-ha0e7c42_0.conda
  sha256: 151e0c84feb7e0747fabcc85006b8973b22f5abbc3af76a9add0b0ef0320ebe4
  md5: 66f6c134e76fe13cce8a9ea5814b5dd5
  depends:
  - libjpeg-turbo >=3.0.0,<4.0a0
  - libtiff >=4.6.0,<4.8.0a0
  license: MIT
  license_family: MIT
  purls: []
  size: 211959
  timestamp: 1701647962657
- conda: https://prefix.dev/conda-forge/win-64/lcms2-2.16-h67d730c_0.conda
  sha256: f9fd9e80e46358a57d9bb97b1e37a03da4022143b019aa3c4476d8a7795de290
  md5: d3592435917b62a8becff3a60db674f6
  depends:
  - libjpeg-turbo >=3.0.0,<4.0a0
  - libtiff >=4.6.0,<4.8.0a0
  - ucrt >=10.0.20348.0
  - vc >=14.2,<15
  - vc14_runtime >=14.29.30139
  license: MIT
  license_family: MIT
  purls: []
  size: 507632
  timestamp: 1701648249706
- conda: https://prefix.dev/conda-forge/linux-64/ld_impl_linux-64-2.43-h712a8e2_2.conda
  sha256: 7c91cea91b13f4314d125d1bedb9d03a29ebbd5080ccdea70260363424646dbe
  md5: 048b02e3962f066da18efe3a21b77672
  depends:
  - __glibc >=2.17,<3.0.a0
  constrains:
  - binutils_impl_linux-64 2.43
  license: GPL-3.0-only
  license_family: GPL
  purls: []
  size: 669211
  timestamp: 1729655358674
- conda: https://prefix.dev/conda-forge/linux-64/lerc-4.0.0-h27087fc_0.tar.bz2
  sha256: cb55f36dcd898203927133280ae1dc643368af041a48bcf7c026acb7c47b0c12
  md5: 76bbff344f0134279f225174e9064c8f
  depends:
  - libgcc-ng >=12
  - libstdcxx-ng >=12
  license: Apache-2.0
  license_family: Apache
  purls: []
  size: 281798
  timestamp: 1657977462600
- conda: https://prefix.dev/conda-forge/osx-arm64/lerc-4.0.0-h9a09cb3_0.tar.bz2
  sha256: 6f068bb53dfb6147d3147d981bb851bb5477e769407ad4e6a68edf482fdcb958
  md5: de462d5aacda3b30721b512c5da4e742
  depends:
  - libcxx >=13.0.1
  license: Apache-2.0
  license_family: Apache
  purls: []
  size: 215721
  timestamp: 1657977558796
- conda: https://prefix.dev/conda-forge/win-64/lerc-4.0.0-h63175ca_0.tar.bz2
  sha256: f4f39d7f6a2f9b407f8fb567a6c25755270421731d70f0ff331f5de4fa367488
  md5: 1900cb3cab5055833cfddb0ba233b074
  depends:
  - vc >=14.2,<15
  - vs2015_runtime >=14.29.30037
  license: Apache-2.0
  license_family: Apache
  purls: []
  size: 194365
  timestamp: 1657977692274
- conda: https://prefix.dev/conda-forge/linux-64/libabseil-20240722.0-cxx17_hbbce691_4.conda
  sha256: 143a586aa67d50622ef703de57b9d43f44945836d6568e0e7aa174bd8c45e0d4
  md5: 488f260ccda0afaf08acb286db439c2f
  depends:
  - __glibc >=2.17,<3.0.a0
  - libgcc >=13
  - libstdcxx >=13
  constrains:
  - libabseil-static =20240722.0=cxx17*
  - abseil-cpp =20240722.0
  license: Apache-2.0
  license_family: Apache
  purls: []
  size: 1311599
  timestamp: 1736008414161
- conda: https://prefix.dev/conda-forge/osx-arm64/libabseil-20240722.0-cxx17_h07bc746_4.conda
  sha256: 05fa5e5e908962b9c5aba95f962e2ca81d9599c4715aebe5e4ddb72b309d1770
  md5: c2d95bd7aa8d564a9bd7eca5e571a5b3
  depends:
  - __osx >=11.0
  - libcxx >=18
  constrains:
  - libabseil-static =20240722.0=cxx17*
  - abseil-cpp =20240722.0
  license: Apache-2.0
  license_family: Apache
  purls: []
  size: 1178260
  timestamp: 1736008642885
- conda: https://prefix.dev/conda-forge/win-64/libabseil-20240722.0-cxx17_h4eb7d71_4.conda
  sha256: 846eacff96d36060fe5f7b351e4df6fafae56bf34cc6426497f12b5c13f317cf
  md5: c57ee7f404d1aa84deb3e15852bec6fa
  depends:
  - ucrt >=10.0.20348.0
  - vc >=14.2,<15
  - vc14_runtime >=14.29.30139
  constrains:
  - abseil-cpp =20240722.0
  - libabseil-static =20240722.0=cxx17*
  license: Apache-2.0
  license_family: Apache
  purls: []
  size: 1784929
  timestamp: 1736008778245
- conda: https://prefix.dev/conda-forge/linux-64/libarrow-18.1.0-hd595efa_7_cpu.conda
  build_number: 7
  sha256: 554ffa338264c1dc34d95adb7eb856d50a2f25e7fa303a1a51e4372301b7c96f
  md5: 08d4aff5ee6dee9a1b9ab13fca927697
  depends:
  - __glibc >=2.17,<3.0.a0
  - aws-crt-cpp >=0.29.7,<0.29.8.0a0
  - aws-sdk-cpp >=1.11.458,<1.11.459.0a0
  - azure-core-cpp >=1.14.0,<1.14.1.0a0
  - azure-identity-cpp >=1.10.0,<1.10.1.0a0
  - azure-storage-blobs-cpp >=12.13.0,<12.13.1.0a0
  - azure-storage-files-datalake-cpp >=12.12.0,<12.12.1.0a0
  - bzip2 >=1.0.8,<2.0a0
  - gflags >=2.2.2,<2.3.0a0
  - glog >=0.7.1,<0.8.0a0
  - libabseil * cxx17*
  - libabseil >=20240722.0,<20240723.0a0
  - libbrotlidec >=1.1.0,<1.2.0a0
  - libbrotlienc >=1.1.0,<1.2.0a0
  - libgcc >=13
  - libgoogle-cloud >=2.33.0,<2.34.0a0
  - libgoogle-cloud-storage >=2.33.0,<2.34.0a0
  - libre2-11 >=2024.7.2
  - libstdcxx >=13
  - libutf8proc >=2.9.0,<2.10.0a0
  - libzlib >=1.3.1,<2.0a0
  - lz4-c >=1.10.0,<1.11.0a0
  - orc >=2.0.3,<2.0.4.0a0
  - re2
  - snappy >=1.2.1,<1.3.0a0
  - zstd >=1.5.6,<1.6.0a0
  constrains:
  - arrow-cpp <0.0a0
  - parquet-cpp <0.0a0
  - apache-arrow-proc =*=cpu
  license: Apache-2.0
  license_family: APACHE
  purls: []
  size: 8770256
  timestamp: 1735684696564
- conda: https://prefix.dev/conda-forge/osx-arm64/libarrow-18.1.0-h0ad35bc_7_cpu.conda
  build_number: 7
  sha256: 4fbdd8bb89d912bf03f10f9373a8d96a1cdd7a7851e107393418a3d2715bc27e
  md5: 4ba2173203f44bbf03d19aaba6ed07d3
  depends:
  - __osx >=11.0
  - aws-crt-cpp >=0.29.7,<0.29.8.0a0
  - aws-sdk-cpp >=1.11.458,<1.11.459.0a0
  - azure-core-cpp >=1.14.0,<1.14.1.0a0
  - azure-identity-cpp >=1.10.0,<1.10.1.0a0
  - azure-storage-blobs-cpp >=12.13.0,<12.13.1.0a0
  - azure-storage-files-datalake-cpp >=12.12.0,<12.12.1.0a0
  - bzip2 >=1.0.8,<2.0a0
  - glog >=0.7.1,<0.8.0a0
  - libabseil * cxx17*
  - libabseil >=20240722.0,<20240723.0a0
  - libbrotlidec >=1.1.0,<1.2.0a0
  - libbrotlienc >=1.1.0,<1.2.0a0
  - libcxx >=18
  - libgoogle-cloud >=2.33.0,<2.34.0a0
  - libgoogle-cloud-storage >=2.33.0,<2.34.0a0
  - libre2-11 >=2024.7.2
  - libutf8proc >=2.9.0,<2.10.0a0
  - libzlib >=1.3.1,<2.0a0
  - lz4-c >=1.10.0,<1.11.0a0
  - orc >=2.0.3,<2.0.4.0a0
  - re2
  - snappy >=1.2.1,<1.3.0a0
  - zstd >=1.5.6,<1.6.0a0
  constrains:
  - arrow-cpp <0.0a0
  - parquet-cpp <0.0a0
  - apache-arrow-proc =*=cpu
  license: Apache-2.0
  license_family: APACHE
  purls: []
  size: 5506699
  timestamp: 1735682962976
- conda: https://prefix.dev/conda-forge/win-64/libarrow-18.1.0-he01b112_7_cpu.conda
  build_number: 7
  sha256: b995701632370977fc7e20fe9d9222314f0d67fac0a2ea606685414d48d46588
  md5: 422fb7333012e97c2659c43558f1ed65
  depends:
  - aws-crt-cpp >=0.29.7,<0.29.8.0a0
  - aws-sdk-cpp >=1.11.458,<1.11.459.0a0
  - bzip2 >=1.0.8,<2.0a0
  - libabseil * cxx17*
  - libabseil >=20240722.0,<20240723.0a0
  - libbrotlidec >=1.1.0,<1.2.0a0
  - libbrotlienc >=1.1.0,<1.2.0a0
  - libcrc32c >=1.1.2,<1.2.0a0
  - libcurl >=8.11.1,<9.0a0
  - libgoogle-cloud >=2.33.0,<2.34.0a0
  - libgoogle-cloud-storage >=2.33.0,<2.34.0a0
  - libre2-11 >=2024.7.2
  - libutf8proc >=2.9.0,<2.10.0a0
  - libzlib >=1.3.1,<2.0a0
  - lz4-c >=1.10.0,<1.11.0a0
  - orc >=2.0.3,<2.0.4.0a0
  - re2
  - snappy >=1.2.1,<1.3.0a0
  - ucrt >=10.0.20348.0
  - vc >=14.3,<15
  - vc14_runtime >=14.42.34433
  - zstd >=1.5.6,<1.6.0a0
  constrains:
  - apache-arrow-proc =*=cpu
  - arrow-cpp <0.0a0
  - parquet-cpp <0.0a0
  license: Apache-2.0
  license_family: APACHE
  purls: []
  size: 5303299
  timestamp: 1735686839461
- conda: https://prefix.dev/conda-forge/linux-64/libarrow-acero-18.1.0-hcb10f89_7_cpu.conda
  build_number: 7
  sha256: 87ea5d6a84d922d73975dce8661fccf257e72e755175b12c30e1181a34e37987
  md5: 12d84228204c56fec6ed113288014d11
  depends:
  - __glibc >=2.17,<3.0.a0
  - libarrow 18.1.0 hd595efa_7_cpu
  - libgcc >=13
  - libstdcxx >=13
  license: Apache-2.0
  license_family: APACHE
  purls: []
  size: 612463
  timestamp: 1735684749868
- conda: https://prefix.dev/conda-forge/osx-arm64/libarrow-acero-18.1.0-hf07054f_7_cpu.conda
  build_number: 7
  sha256: 86e20cebfdb4f335e98265c1b88f5053bf3e3648768a317856295846bfdbf2b4
  md5: 3eaf71fe987de13061db795e03bb1a1c
  depends:
  - __osx >=11.0
  - libarrow 18.1.0 h0ad35bc_7_cpu
  - libcxx >=18
  license: Apache-2.0
  license_family: APACHE
  purls: []
  size: 485185
  timestamp: 1735683071232
- conda: https://prefix.dev/conda-forge/win-64/libarrow-acero-18.1.0-h7d8d6a5_7_cpu.conda
  build_number: 7
  sha256: e9f8e3f5bbef3251ca5a16a40ea6237af9f5d6372afc3adfeed11b9cc42caa41
  md5: 6fd4586665caaf723fb8334eb40ae6da
  depends:
  - libarrow 18.1.0 he01b112_7_cpu
  - ucrt >=10.0.20348.0
  - vc >=14.3,<15
  - vc14_runtime >=14.42.34433
  license: Apache-2.0
  license_family: APACHE
  purls: []
  size: 447461
  timestamp: 1735686912086
- conda: https://prefix.dev/conda-forge/linux-64/libarrow-dataset-18.1.0-hcb10f89_7_cpu.conda
  build_number: 7
  sha256: 99c12511fba79c7947f78d676eae5857659084f687f375f68bc20bd4cddb0a0e
  md5: 0a81eb63d7cd150f598c752e86388d57
  depends:
  - __glibc >=2.17,<3.0.a0
  - libarrow 18.1.0 hd595efa_7_cpu
  - libarrow-acero 18.1.0 hcb10f89_7_cpu
  - libgcc >=13
  - libparquet 18.1.0 h081d1f1_7_cpu
  - libstdcxx >=13
  license: Apache-2.0
  license_family: APACHE
  purls: []
  size: 587497
  timestamp: 1735684880531
- conda: https://prefix.dev/conda-forge/osx-arm64/libarrow-dataset-18.1.0-hf07054f_7_cpu.conda
  build_number: 7
  sha256: 52c5c4e9cd5f2ac91dcebb6a920ab2536febcea116ff8767e5439329d7da820b
  md5: 97a2d3606682d94f7d73112e9ad684ae
  depends:
  - __osx >=11.0
  - libarrow 18.1.0 h0ad35bc_7_cpu
  - libarrow-acero 18.1.0 hf07054f_7_cpu
  - libcxx >=18
  - libparquet 18.1.0 h636d7b7_7_cpu
  license: Apache-2.0
  license_family: APACHE
  purls: []
  size: 491237
  timestamp: 1735684688308
- conda: https://prefix.dev/conda-forge/win-64/libarrow-dataset-18.1.0-h7d8d6a5_7_cpu.conda
  build_number: 7
  sha256: ee32fc23819e10c58e9be6620d2ad6153d8b326f84cbd134aafe6a60a5d00c88
  md5: ea567b6a24c3eb4f2b3ed8f8314cae99
  depends:
  - libarrow 18.1.0 he01b112_7_cpu
  - libarrow-acero 18.1.0 h7d8d6a5_7_cpu
  - libparquet 18.1.0 ha850022_7_cpu
  - ucrt >=10.0.20348.0
  - vc >=14.3,<15
  - vc14_runtime >=14.42.34433
  license: Apache-2.0
  license_family: APACHE
  purls: []
  size: 435269
  timestamp: 1735687174564
- conda: https://prefix.dev/conda-forge/linux-64/libarrow-substrait-18.1.0-h08228c5_7_cpu.conda
  build_number: 7
  sha256: 53ea53a06e137c2f81ebfdff3f978babb8b59e31f705a19b57056ec8754c1abf
  md5: e128def53c133e8a23ac00cd4a479335
  depends:
  - __glibc >=2.17,<3.0.a0
  - libabseil * cxx17*
  - libabseil >=20240722.0,<20240723.0a0
  - libarrow 18.1.0 hd595efa_7_cpu
  - libarrow-acero 18.1.0 hcb10f89_7_cpu
  - libarrow-dataset 18.1.0 hcb10f89_7_cpu
  - libgcc >=13
  - libprotobuf >=5.28.3,<5.28.4.0a0
  - libstdcxx >=13
  license: Apache-2.0
  license_family: APACHE
  purls: []
  size: 521861
  timestamp: 1735684940668
- conda: https://prefix.dev/conda-forge/osx-arm64/libarrow-substrait-18.1.0-h4239455_7_cpu.conda
  build_number: 7
  sha256: a45bbdd6932aed972d6c6ce30a7439aa8ec9d9b8ee5affb350d41e50abdc0127
  md5: 91927747173f65695e441346c7145e26
  depends:
  - __osx >=11.0
  - libabseil * cxx17*
  - libabseil >=20240722.0,<20240723.0a0
  - libarrow 18.1.0 h0ad35bc_7_cpu
  - libarrow-acero 18.1.0 hf07054f_7_cpu
  - libarrow-dataset 18.1.0 hf07054f_7_cpu
  - libcxx >=18
  - libprotobuf >=5.28.3,<5.28.4.0a0
  license: Apache-2.0
  license_family: APACHE
  purls: []
  size: 452385
  timestamp: 1735684993831
- conda: https://prefix.dev/conda-forge/win-64/libarrow-substrait-18.1.0-h3dbecdf_7_cpu.conda
  build_number: 7
  sha256: 600548a5ef61ae4f3ea41fd2a02878fdf9a6ebf1223ff4f18c67a3063910513e
  md5: bdeede0a6516f2a1a7f29c2ff8e2885d
  depends:
  - libabseil * cxx17*
  - libabseil >=20240722.0,<20240723.0a0
  - libarrow 18.1.0 he01b112_7_cpu
  - libarrow-acero 18.1.0 h7d8d6a5_7_cpu
  - libarrow-dataset 18.1.0 h7d8d6a5_7_cpu
  - libprotobuf >=5.28.3,<5.28.4.0a0
  - ucrt >=10.0.20348.0
  - vc >=14.3,<15
  - vc14_runtime >=14.42.34433
  license: Apache-2.0
  license_family: APACHE
  purls: []
  size: 365444
  timestamp: 1735687288606
- conda: https://prefix.dev/conda-forge/linux-64/libblas-3.9.0-26_linux64_openblas.conda
  build_number: 26
  sha256: 30bd658682b124243f8e52d8edf8a19e7be1bc31e4fe4baec30a64002dc8cd0c
  md5: ac52800af2e0c0e7dac770b435ce768a
  depends:
  - libopenblas >=0.3.28,<0.3.29.0a0
  - libopenblas >=0.3.28,<1.0a0
  constrains:
  - libcblas 3.9.0 26_linux64_openblas
  - liblapack 3.9.0 26_linux64_openblas
  - liblapacke 3.9.0 26_linux64_openblas
  - blas * openblas
  license: BSD-3-Clause
  license_family: BSD
  purls: []
  size: 16393
  timestamp: 1734432564346
- conda: https://prefix.dev/conda-forge/osx-arm64/libblas-3.9.0-26_osxarm64_openblas.conda
  build_number: 26
  sha256: 597f9c3779caa979c8c6abbb3ba8c7191b84e1a910d6b0d10e5faf35284c450c
  md5: 21be102c9ae80a67ba7de23b129aa7f6
  depends:
  - libopenblas >=0.3.28,<0.3.29.0a0
  - libopenblas >=0.3.28,<1.0a0
  constrains:
  - liblapack 3.9.0 26_osxarm64_openblas
  - liblapacke 3.9.0 26_osxarm64_openblas
  - libcblas 3.9.0 26_osxarm64_openblas
  - blas * openblas
  license: BSD-3-Clause
  license_family: BSD
  purls: []
  size: 16714
  timestamp: 1734433054681
- conda: https://prefix.dev/conda-forge/win-64/libblas-3.9.0-26_win64_mkl.conda
  build_number: 26
  sha256: d631993a5cf5b8d3201f881084fce7ff6a26cd49883e189bf582cd0b7975c80a
  md5: ecfe732dbad1be001826fdb7e5e891b5
  depends:
  - mkl 2024.2.2 h66d3029_15
  constrains:
  - liblapacke 3.9.0 26_win64_mkl
  - liblapack 3.9.0 26_win64_mkl
  - blas * mkl
  - libcblas 3.9.0 26_win64_mkl
  license: BSD-3-Clause
  license_family: BSD
  purls: []
  size: 3733122
  timestamp: 1734432745507
- conda: https://prefix.dev/conda-forge/linux-64/libbrotlicommon-1.1.0-hb9d3cd8_2.conda
  sha256: d9db2de60ea917298e658143354a530e9ca5f9c63471c65cf47ab39fd2f429e3
  md5: 41b599ed2b02abcfdd84302bff174b23
  depends:
  - __glibc >=2.17,<3.0.a0
  - libgcc >=13
  license: MIT
  license_family: MIT
  purls: []
  size: 68851
  timestamp: 1725267660471
- conda: https://prefix.dev/conda-forge/osx-arm64/libbrotlicommon-1.1.0-hd74edd7_2.conda
  sha256: 839dacb741bdbb25e58f42088a2001b649f4f12195aeb700b5ddfca3267749e5
  md5: d0bf1dff146b799b319ea0434b93f779
  depends:
  - __osx >=11.0
  license: MIT
  license_family: MIT
  purls: []
  size: 68426
  timestamp: 1725267943211
- conda: https://prefix.dev/conda-forge/win-64/libbrotlicommon-1.1.0-h2466b09_2.conda
  sha256: 33e8851c6cc8e2d93059792cd65445bfe6be47e4782f826f01593898ec95764c
  md5: f7dc9a8f21d74eab46456df301da2972
  depends:
  - ucrt >=10.0.20348.0
  - vc >=14.2,<15
  - vc14_runtime >=14.29.30139
  license: MIT
  license_family: MIT
  purls: []
  size: 70526
  timestamp: 1725268159739
- conda: https://prefix.dev/conda-forge/linux-64/libbrotlidec-1.1.0-hb9d3cd8_2.conda
  sha256: 2892d512cad096cb03f1b66361deeab58b64e15ba525d6592bb6d609e7045edf
  md5: 9566f0bd264fbd463002e759b8a82401
  depends:
  - __glibc >=2.17,<3.0.a0
  - libbrotlicommon 1.1.0 hb9d3cd8_2
  - libgcc >=13
  license: MIT
  license_family: MIT
  purls: []
  size: 32696
  timestamp: 1725267669305
- conda: https://prefix.dev/conda-forge/osx-arm64/libbrotlidec-1.1.0-hd74edd7_2.conda
  sha256: 6c6862eb274f21a7c0b60e5345467a12e6dda8b9af4438c66d496a2c1a538264
  md5: 55e66e68ce55523a6811633dd1ac74e2
  depends:
  - __osx >=11.0
  - libbrotlicommon 1.1.0 hd74edd7_2
  license: MIT
  license_family: MIT
  purls: []
  size: 28378
  timestamp: 1725267980316
- conda: https://prefix.dev/conda-forge/win-64/libbrotlidec-1.1.0-h2466b09_2.conda
  sha256: 234fc92f4c4f1cf22f6464b2b15bfc872fa583c74bf3ab9539ff38892c43612f
  md5: 9bae75ce723fa34e98e239d21d752a7e
  depends:
  - libbrotlicommon 1.1.0 h2466b09_2
  - ucrt >=10.0.20348.0
  - vc >=14.2,<15
  - vc14_runtime >=14.29.30139
  license: MIT
  license_family: MIT
  purls: []
  size: 32685
  timestamp: 1725268208844
- conda: https://prefix.dev/conda-forge/linux-64/libbrotlienc-1.1.0-hb9d3cd8_2.conda
  sha256: 779f58174e99de3600e939fa46eddb453ec5d3c60bb46cdaa8b4c127224dbf29
  md5: 06f70867945ea6a84d35836af780f1de
  depends:
  - __glibc >=2.17,<3.0.a0
  - libbrotlicommon 1.1.0 hb9d3cd8_2
  - libgcc >=13
  license: MIT
  license_family: MIT
  purls: []
  size: 281750
  timestamp: 1725267679782
- conda: https://prefix.dev/conda-forge/osx-arm64/libbrotlienc-1.1.0-hd74edd7_2.conda
  sha256: eeb1eb0d58b9d02bc1b98dc0a058f104ab168eb2f7d1c7bfa0570a12cfcdb7b7
  md5: 4f3a434504c67b2c42565c0b85c1885c
  depends:
  - __osx >=11.0
  - libbrotlicommon 1.1.0 hd74edd7_2
  license: MIT
  license_family: MIT
  purls: []
  size: 279644
  timestamp: 1725268003553
- conda: https://prefix.dev/conda-forge/win-64/libbrotlienc-1.1.0-h2466b09_2.conda
  sha256: 3d0dd7ef505962f107b7ea8f894e0b3dd01bf46852b362c8a7fc136b039bc9e1
  md5: 85741a24d97954a991e55e34bc55990b
  depends:
  - libbrotlicommon 1.1.0 h2466b09_2
  - ucrt >=10.0.20348.0
  - vc >=14.2,<15
  - vc14_runtime >=14.29.30139
  license: MIT
  license_family: MIT
  purls: []
  size: 245929
  timestamp: 1725268238259
- conda: https://prefix.dev/conda-forge/linux-64/libcblas-3.9.0-26_linux64_openblas.conda
  build_number: 26
  sha256: 9c74e536c9bc868e356ffd43f81c2cb398aec84b40fcadc312315b164a5500ee
  md5: ebcc5f37a435aa3c19640533c82f8d76
  depends:
  - libblas 3.9.0 26_linux64_openblas
  constrains:
  - liblapack 3.9.0 26_linux64_openblas
  - liblapacke 3.9.0 26_linux64_openblas
  - blas * openblas
  license: BSD-3-Clause
  license_family: BSD
  purls: []
  size: 16336
  timestamp: 1734432570482
- conda: https://prefix.dev/conda-forge/osx-arm64/libcblas-3.9.0-26_osxarm64_openblas.conda
  build_number: 26
  sha256: 27a29ef6b2fd2179bc3a0bb9db351f078ba140ca10485dca147c399639f84c93
  md5: a0e9980fe12d42f6d0c0ec009f67e948
  depends:
  - libblas 3.9.0 26_osxarm64_openblas
  constrains:
  - liblapack 3.9.0 26_osxarm64_openblas
  - liblapacke 3.9.0 26_osxarm64_openblas
  - blas * openblas
  license: BSD-3-Clause
  license_family: BSD
  purls: []
  size: 16628
  timestamp: 1734433061517
- conda: https://prefix.dev/conda-forge/win-64/libcblas-3.9.0-26_win64_mkl.conda
  build_number: 26
  sha256: 66699c4f84fd36b67a34a7ac59fb86e73ee0c5b3c3502441041c8dd51f0a7d49
  md5: 652f3adcb9d329050a325416edb14246
  depends:
  - libblas 3.9.0 26_win64_mkl
  constrains:
  - liblapacke 3.9.0 26_win64_mkl
  - liblapack 3.9.0 26_win64_mkl
  - blas * mkl
  license: BSD-3-Clause
  license_family: BSD
  purls: []
  size: 3732146
  timestamp: 1734432785653
- conda: https://prefix.dev/conda-forge/linux-64/libcrc32c-1.1.2-h9c3ff4c_0.tar.bz2
  sha256: fd1d153962764433fe6233f34a72cdeed5dcf8a883a85769e8295ce940b5b0c5
  md5: c965a5aa0d5c1c37ffc62dff36e28400
  depends:
  - libgcc-ng >=9.4.0
  - libstdcxx-ng >=9.4.0
  license: BSD-3-Clause
  license_family: BSD
  purls: []
  size: 20440
  timestamp: 1633683576494
- conda: https://prefix.dev/conda-forge/osx-arm64/libcrc32c-1.1.2-hbdafb3b_0.tar.bz2
  sha256: 58477b67cc719060b5b069ba57161e20ba69b8695d154a719cb4b60caf577929
  md5: 32bd82a6a625ea6ce090a81c3d34edeb
  depends:
  - libcxx >=11.1.0
  license: BSD-3-Clause
  license_family: BSD
  purls: []
  size: 18765
  timestamp: 1633683992603
- conda: https://prefix.dev/conda-forge/win-64/libcrc32c-1.1.2-h0e60522_0.tar.bz2
  sha256: 75e60fbe436ba8a11c170c89af5213e8bec0418f88b7771ab7e3d9710b70c54e
  md5: cd4cc2d0c610c8cb5419ccc979f2d6ce
  depends:
  - vc >=14.1,<15.0a0
  - vs2015_runtime >=14.16.27012
  license: BSD-3-Clause
  license_family: BSD
  purls: []
  size: 25694
  timestamp: 1633684287072
- conda: https://prefix.dev/conda-forge/linux-64/libcublas-12.6.4.1-hbd13f7d_0.conda
  sha256: 99ac5f733effaabf30db0f9bf69f8969597834251cbe2ecff4b682806c0ad97b
  md5: c7124adbde472a7052dc42e3fc8310db
  depends:
  - __glibc >=2.17,<3.0.a0
  - cuda-nvrtc
  - cuda-version >=12.6,<12.7.0a0
  - libgcc >=13
  - libstdcxx >=13
  license: LicenseRef-NVIDIA-End-User-License-Agreement
  purls: []
  size: 267981139
  timestamp: 1732133541796
- conda: https://prefix.dev/conda-forge/win-64/libcublas-12.6.4.1-he0c23c2_0.conda
  sha256: 1638aee3474fabdee03cf02383d1b3be4a5257a427909692adad9cab454a5ff6
  md5: 6ec858b74ad405f09d11ea4ab6251499
  depends:
  - cuda-nvrtc
  - cuda-version >=12.6,<12.7.0a0
  - ucrt >=10.0.20348.0
  - vc >=14.2,<15
  - vc14_runtime >=14.29.30139
  license: LicenseRef-NVIDIA-End-User-License-Agreement
  purls: []
  size: 301165909
  timestamp: 1732133805459
- conda: https://prefix.dev/conda-forge/linux-64/libcufft-11.3.0.4-hbd13f7d_0.conda
  sha256: fc64a2611a15db7baef61efee2059f090b8f866d06b8f65808c8d2ee191cf7db
  md5: a296940fa2e0448d066d03bf6b586772
  depends:
  - __glibc >=2.17,<3.0.a0
  - cuda-version >=12.6,<12.7.0a0
  - libgcc >=13
  - libstdcxx >=13
  license: LicenseRef-NVIDIA-End-User-License-Agreement
  purls: []
  size: 163772747
  timestamp: 1727808246058
- conda: https://prefix.dev/conda-forge/win-64/libcufft-11.3.0.4-he0c23c2_0.conda
  sha256: a72d075612577d3e2c52df0072b73dc29244ddcfde92ea91b7ccfbe847840117
  md5: 6c008913bfc99685ebda59c47dc69200
  depends:
  - cuda-version >=12.6,<12.7.0a0
  - ucrt >=10.0.20348.0
  - vc >=14.2,<15
  - vc14_runtime >=14.29.30139
  license: LicenseRef-NVIDIA-End-User-License-Agreement
  purls: []
  size: 163447085
  timestamp: 1727808389092
- conda: https://prefix.dev/conda-forge/linux-64/libcurand-10.3.7.77-hbd13f7d_0.conda
  sha256: 58ee962804a9df475638e0e83f1116bfbf00a5e4681ed180eb872990d49d7902
  md5: d8b8a1e6e6205447289cd09212c914ac
  depends:
  - __glibc >=2.17,<3.0.a0
  - cuda-version >=12.6,<12.7.0a0
  - libgcc >=13
  - libstdcxx >=13
  license: LicenseRef-NVIDIA-End-User-License-Agreement
  purls: []
  size: 41790488
  timestamp: 1727807993172
- conda: https://prefix.dev/conda-forge/win-64/libcurand-10.3.7.77-he0c23c2_0.conda
  sha256: f912ca0d687859b66c7ee8cf3ee7ce470df755e324c3170a8aa7a416b528b011
  md5: 45fed84e6ddab8bfcd93b194fae9626a
  depends:
  - cuda-version >=12.6,<12.7.0a0
  - ucrt >=10.0.20348.0
  - vc >=14.2,<15
  - vc14_runtime >=14.29.30139
  license: LicenseRef-NVIDIA-End-User-License-Agreement
  purls: []
  size: 43727889
  timestamp: 1727808369048
- conda: https://prefix.dev/conda-forge/linux-64/libcurl-8.11.1-h332b0f4_0.conda
  sha256: 3cd4075b2a7b5562e46c8ec626f6f9ca57aeecaa94ff7df57eca26daa94c9906
  md5: 2b3e0081006dc21e8bf53a91c83a055c
  depends:
  - __glibc >=2.17,<3.0.a0
  - krb5 >=1.21.3,<1.22.0a0
  - libgcc >=13
  - libnghttp2 >=1.64.0,<2.0a0
  - libssh2 >=1.11.1,<2.0a0
  - libzlib >=1.3.1,<2.0a0
  - openssl >=3.4.0,<4.0a0
  - zstd >=1.5.6,<1.6.0a0
  license: curl
  license_family: MIT
  purls: []
  size: 423011
  timestamp: 1733999897624
- conda: https://prefix.dev/conda-forge/osx-arm64/libcurl-8.11.1-h73640d1_0.conda
  sha256: f47c35938144c23278987c7d12096f6a42d7c850ffc277222b032073412383b6
  md5: 46d7524cabfdd199bffe63f8f19a552b
  depends:
  - __osx >=11.0
  - krb5 >=1.21.3,<1.22.0a0
  - libnghttp2 >=1.64.0,<2.0a0
  - libssh2 >=1.11.1,<2.0a0
  - libzlib >=1.3.1,<2.0a0
  - openssl >=3.4.0,<4.0a0
  - zstd >=1.5.6,<1.6.0a0
  license: curl
  license_family: MIT
  purls: []
  size: 385098
  timestamp: 1734000160270
- conda: https://prefix.dev/conda-forge/win-64/libcurl-8.11.1-h88aaa65_0.conda
  sha256: 1a67f01da0e35296c6d1fdf6baddc45ad3cc2114132ff4638052eb7cf258aab2
  md5: 071d3f18dba5a6a13c6bb70cdb42678f
  depends:
  - krb5 >=1.21.3,<1.22.0a0
  - libssh2 >=1.11.1,<2.0a0
  - libzlib >=1.3.1,<2.0a0
  - ucrt >=10.0.20348.0
  - vc >=14.2,<15
  - vc14_runtime >=14.29.30139
  license: curl
  license_family: MIT
  purls: []
  size: 349553
  timestamp: 1734000095720
- conda: https://prefix.dev/conda-forge/linux-64/libcusolver-11.7.1.2-hbd13f7d_0.conda
  sha256: 3de5457807dd30f9509863324cfbe9d74d20f477dfeb5ed7de68bbb3da4064bd
  md5: 035db50d5e949de81e015df72a834e79
  depends:
  - __glibc >=2.17,<3.0.a0
  - cuda-version >=12.6,<12.7.0a0
  - libcublas >=12.6.3.3,<12.7.0a0
  - libcusparse >=12.5.4.2,<12.6.0a0
  - libgcc >=13
  - libnvjitlink >=12.6.77,<12.7.0a0
  - libstdcxx >=13
  license: LicenseRef-NVIDIA-End-User-License-Agreement
  purls: []
  size: 100482680
  timestamp: 1727816156921
- conda: https://prefix.dev/conda-forge/win-64/libcusolver-11.7.1.2-he0c23c2_0.conda
  sha256: 6e9b812f95fb9498eabeb336136f5655cd7f5802b6f94284719f6c05d64d46a9
  md5: 4a5afb2e1c3ec09bfd891b57ef2eb98b
  depends:
  - cuda-version >=12.6,<12.7.0a0
  - libcublas >=12.6.3.3,<12.7.0a0
  - libcusparse >=12.5.4.2,<12.6.0a0
  - libnvjitlink >=12.6.77,<12.7.0a0
  - ucrt >=10.0.20348.0
  - vc >=14.2,<15
  - vc14_runtime >=14.29.30139
  license: LicenseRef-NVIDIA-End-User-License-Agreement
  purls: []
  size: 95730312
  timestamp: 1727816713108
- conda: https://prefix.dev/conda-forge/linux-64/libcusparse-12.5.4.2-hbd13f7d_0.conda
  sha256: 9db5d983d102c20f2cecc494ea22d84c44df37d373982815fc2eb669bf0bd376
  md5: 8186e9de34f321aa34965c1cb72c0c26
  depends:
  - __glibc >=2.17,<3.0.a0
  - cuda-version >=12.6,<12.7.0a0
  - libgcc >=13
  - libnvjitlink >=12.6.77,<12.7.0a0
  - libstdcxx >=13
  license: LicenseRef-NVIDIA-End-User-License-Agreement
  purls: []
  size: 124403455
  timestamp: 1727811455861
- conda: https://prefix.dev/conda-forge/win-64/libcusparse-12.5.4.2-he0c23c2_0.conda
  sha256: d3f5924397f12cca678807d8507af073803a7db25cf1658ce09a8f47692a59a1
  md5: 22144b496a855eae2ccbf754ff37b690
  depends:
  - cuda-version >=12.6,<12.7.0a0
  - libnvjitlink >=12.6.77,<12.7.0a0
  - ucrt >=10.0.20348.0
  - vc >=14.2,<15
  - vc14_runtime >=14.29.30139
  license: LicenseRef-NVIDIA-End-User-License-Agreement
  purls: []
  size: 122556064
  timestamp: 1727811617684
- conda: https://prefix.dev/conda-forge/osx-arm64/libcxx-19.1.6-ha82da77_1.conda
  sha256: 2b2443404503cd862385fd2f2a2c73f9624686fd1e5a45050b4034cfc06904ec
  md5: ce5252d8db110cdb4ae4173d0a63c7c5
  depends:
  - __osx >=11.0
  license: Apache-2.0 WITH LLVM-exception
  license_family: Apache
  purls: []
  size: 520992
  timestamp: 1734494699681
- conda: https://prefix.dev/conda-forge/linux-64/libdeflate-1.23-h4ddbbb0_0.conda
  sha256: 511d801626d02f4247a04fff957cc6e9ec4cc7e8622bd9acd076bcdc5de5fe66
  md5: 8dfae1d2e74767e9ce36d5fa0d8605db
  depends:
  - __glibc >=2.17,<3.0.a0
  - libgcc >=13
  license: MIT
  license_family: MIT
  purls: []
  size: 72255
  timestamp: 1734373823254
- conda: https://prefix.dev/conda-forge/osx-arm64/libdeflate-1.23-hec38601_0.conda
  sha256: 887c02deaed6d583459eba6367023e36d8761085b2f7126e389424f57155da53
  md5: 1d8b9588be14e71df38c525767a1ac30
  depends:
  - __osx >=11.0
  license: MIT
  license_family: MIT
  purls: []
  size: 54132
  timestamp: 1734373971372
- conda: https://prefix.dev/conda-forge/win-64/libdeflate-1.23-h9062f6e_0.conda
  sha256: 96c47725a8258159295996ea2758fa0ff9bea330e72b59641642e16be8427ce8
  md5: a9624935147a25b06013099d3038e467
  depends:
  - ucrt >=10.0.20348.0
  - vc >=14.2,<15
  - vc14_runtime >=14.29.30139
  license: MIT
  license_family: MIT
  purls: []
  size: 155723
  timestamp: 1734374084110
- conda: https://prefix.dev/conda-forge/linux-64/libedit-3.1.20240808-pl5321h7949ede_0.conda
  sha256: 4d0d69ddf9cc7d724a1ccf3a9852e44c8aea9825692582bac2c4e8d21ec95ccd
  md5: 8247f80f3dc464d9322e85007e307fe8
  depends:
  - ncurses
  - __glibc >=2.17,<3.0.a0
  - libgcc >=13
  - ncurses >=6.5,<7.0a0
  license: BSD-2-Clause
  license_family: BSD
  purls: []
  size: 134657
  timestamp: 1736191912705
- conda: https://prefix.dev/conda-forge/osx-arm64/libedit-3.1.20240808-pl5321hafb1f1b_0.conda
  sha256: fb934d7a03279ec8eae4bf1913ac9058fcf6fed35290d8ffa6e04157f396a3b1
  md5: af89aa84ffb5ee551ce0c137b951a3b5
  depends:
  - ncurses
  - __osx >=11.0
  - ncurses >=6.5,<7.0a0
  license: BSD-2-Clause
  license_family: BSD
  purls: []
  size: 107634
  timestamp: 1736192034117
- conda: https://prefix.dev/conda-forge/linux-64/libev-4.33-hd590300_2.conda
  sha256: 1cd6048169fa0395af74ed5d8f1716e22c19a81a8a36f934c110ca3ad4dd27b4
  md5: 172bf1cd1ff8629f2b1179945ed45055
  depends:
  - libgcc-ng >=12
  license: BSD-2-Clause
  license_family: BSD
  purls: []
  size: 112766
  timestamp: 1702146165126
- conda: https://prefix.dev/conda-forge/osx-arm64/libev-4.33-h93a5062_2.conda
  sha256: 95cecb3902fbe0399c3a7e67a5bed1db813e5ab0e22f4023a5e0f722f2cc214f
  md5: 36d33e440c31857372a72137f78bacf5
  license: BSD-2-Clause
  license_family: BSD
  purls: []
  size: 107458
  timestamp: 1702146414478
- conda: https://prefix.dev/conda-forge/linux-64/libevent-2.1.12-hf998b51_1.conda
  sha256: 2e14399d81fb348e9d231a82ca4d816bf855206923759b69ad006ba482764131
  md5: a1cfcc585f0c42bf8d5546bb1dfb668d
  depends:
  - libgcc-ng >=12
  - openssl >=3.1.1,<4.0a0
  license: BSD-3-Clause
  license_family: BSD
  purls: []
  size: 427426
  timestamp: 1685725977222
- conda: https://prefix.dev/conda-forge/osx-arm64/libevent-2.1.12-h2757513_1.conda
  sha256: 8c136d7586259bb5c0d2b913aaadc5b9737787ae4f40e3ad1beaf96c80b919b7
  md5: 1a109764bff3bdc7bdd84088347d71dc
  depends:
  - openssl >=3.1.1,<4.0a0
  license: BSD-3-Clause
  license_family: BSD
  purls: []
  size: 368167
  timestamp: 1685726248899
- conda: https://prefix.dev/conda-forge/win-64/libevent-2.1.12-h3671451_1.conda
  sha256: af03882afb7a7135288becf340c2f0cf8aa8221138a9a7b108aaeb308a486da1
  md5: 25efbd786caceef438be46da78a7b5ef
  depends:
  - openssl >=3.1.1,<4.0a0
  - ucrt >=10.0.20348.0
  - vc >=14.2,<15
  - vc14_runtime >=14.29.30139
  license: BSD-3-Clause
  license_family: BSD
  purls: []
  size: 410555
  timestamp: 1685726568668
- conda: https://prefix.dev/conda-forge/linux-64/libexpat-2.6.4-h5888daf_0.conda
  sha256: 56541b98447b58e52d824bd59d6382d609e11de1f8adf20b23143e353d2b8d26
  md5: db833e03127376d461e1e13e76f09b6c
  depends:
  - __glibc >=2.17,<3.0.a0
  - libgcc >=13
  constrains:
  - expat 2.6.4.*
  license: MIT
  license_family: MIT
  purls: []
  size: 73304
  timestamp: 1730967041968
- conda: https://prefix.dev/conda-forge/osx-arm64/libexpat-2.6.4-h286801f_0.conda
  sha256: e42ab5ace927ee7c84e3f0f7d813671e1cf3529f5f06ee5899606630498c2745
  md5: 38d2656dd914feb0cab8c629370768bf
  depends:
  - __osx >=11.0
  constrains:
  - expat 2.6.4.*
  license: MIT
  license_family: MIT
  purls: []
  size: 64693
  timestamp: 1730967175868
- conda: https://prefix.dev/conda-forge/win-64/libexpat-2.6.4-he0c23c2_0.conda
  sha256: 0c0447bf20d1013d5603499de93a16b6faa92d7ead870d96305c0f065b6a5a12
  md5: eb383771c680aa792feb529eaf9df82f
  depends:
  - ucrt >=10.0.20348.0
  - vc >=14.2,<15
  - vc14_runtime >=14.29.30139
  constrains:
  - expat 2.6.4.*
  license: MIT
  license_family: MIT
  purls: []
  size: 139068
  timestamp: 1730967442102
- conda: https://prefix.dev/conda-forge/linux-64/libffi-3.4.2-h7f98852_5.tar.bz2
  sha256: ab6e9856c21709b7b517e940ae7028ae0737546122f83c2aa5d692860c3b149e
  md5: d645c6d2ac96843a2bfaccd2d62b3ac3
  depends:
  - libgcc-ng >=9.4.0
  license: MIT
  license_family: MIT
  purls: []
  size: 58292
  timestamp: 1636488182923
- conda: https://prefix.dev/conda-forge/osx-arm64/libffi-3.4.2-h3422bc3_5.tar.bz2
  sha256: 41b3d13efb775e340e4dba549ab5c029611ea6918703096b2eaa9c015c0750ca
  md5: 086914b672be056eb70fd4285b6783b6
  license: MIT
  license_family: MIT
  purls: []
  size: 39020
  timestamp: 1636488587153
- conda: https://prefix.dev/conda-forge/win-64/libffi-3.4.2-h8ffe710_5.tar.bz2
  sha256: 1951ab740f80660e9bc07d2ed3aefb874d78c107264fd810f24a1a6211d4b1a5
  md5: 2c96d1b6915b408893f9472569dee135
  depends:
  - vc >=14.1,<15.0a0
  - vs2015_runtime >=14.16.27012
  license: MIT
  license_family: MIT
  purls: []
  size: 42063
  timestamp: 1636489106777
- conda: https://prefix.dev/conda-forge/linux-64/libgcc-14.2.0-h77fa898_1.conda
  sha256: 53eb8a79365e58849e7b1a068d31f4f9e718dc938d6f2c03e960345739a03569
  md5: 3cb76c3f10d3bc7f1105b2fc9db984df
  depends:
  - _libgcc_mutex 0.1 conda_forge
  - _openmp_mutex >=4.5
  constrains:
  - libgomp 14.2.0 h77fa898_1
  - libgcc-ng ==14.2.0=*_1
  license: GPL-3.0-only WITH GCC-exception-3.1
  license_family: GPL
  purls: []
  size: 848745
  timestamp: 1729027721139
- conda: https://prefix.dev/conda-forge/win-64/libgcc-14.2.0-h1383e82_1.conda
  sha256: ef840e797714440bb10b69446d815966fff41fdac79f79c4e19c475d81cd375d
  md5: 75fdd34824997a0f9950a703b15d8ac5
  depends:
  - _openmp_mutex >=4.5
  - libwinpthread >=12.0.0.r4.gg4f2fc60ca
  constrains:
  - libgcc-ng ==14.2.0=*_1
  - libgomp 14.2.0 h1383e82_1
  - msys2-conda-epoch <0.0a0
  license: GPL-3.0-only WITH GCC-exception-3.1
  license_family: GPL
  purls: []
  size: 666386
  timestamp: 1729089506769
- conda: https://prefix.dev/conda-forge/linux-64/libgcc-ng-14.2.0-h69a702a_1.conda
  sha256: 3a76969c80e9af8b6e7a55090088bc41da4cffcde9e2c71b17f44d37b7cb87f7
  md5: e39480b9ca41323497b05492a63bc35b
  depends:
  - libgcc 14.2.0 h77fa898_1
  license: GPL-3.0-only WITH GCC-exception-3.1
  license_family: GPL
  purls: []
  size: 54142
  timestamp: 1729027726517
- conda: https://prefix.dev/conda-forge/linux-64/libgfortran-14.2.0-h69a702a_1.conda
  sha256: fc9e7f22a17faf74da904ebfc4d88699013d2992e55505e4aa0eb01770290977
  md5: f1fd30127802683586f768875127a987
  depends:
  - libgfortran5 14.2.0 hd5240d6_1
  constrains:
  - libgfortran-ng ==14.2.0=*_1
  license: GPL-3.0-only WITH GCC-exception-3.1
  license_family: GPL
  purls: []
  size: 53997
  timestamp: 1729027752995
- conda: https://prefix.dev/conda-forge/osx-arm64/libgfortran-5.0.0-13_2_0_hd922786_3.conda
  sha256: 44e541b4821c96b28b27fef5630883a60ce4fee91fd9c79f25a199f8f73f337b
  md5: 4a55d9e169114b2b90d3ec4604cd7bbf
  depends:
  - libgfortran5 13.2.0 hf226fd6_3
  license: GPL-3.0-only WITH GCC-exception-3.1
  license_family: GPL
  purls: []
  size: 110233
  timestamp: 1707330749033
- conda: https://prefix.dev/conda-forge/linux-64/libgfortran5-14.2.0-hd5240d6_1.conda
  sha256: d149a37ca73611e425041f33b9d8dbed6e52ec506fe8cc1fc0ee054bddeb6d5d
  md5: 9822b874ea29af082e5d36098d25427d
  depends:
  - libgcc >=14.2.0
  constrains:
  - libgfortran 14.2.0
  license: GPL-3.0-only WITH GCC-exception-3.1
  license_family: GPL
  purls: []
  size: 1462645
  timestamp: 1729027735353
- conda: https://prefix.dev/conda-forge/osx-arm64/libgfortran5-13.2.0-hf226fd6_3.conda
  sha256: bafc679eedb468a86aa4636061c55966186399ee0a04b605920d208d97ac579a
  md5: 66ac81d54e95c534ae488726c1f698ea
  depends:
  - llvm-openmp >=8.0.0
  constrains:
  - libgfortran 5.0.0 13_2_0_*_3
  license: GPL-3.0-only WITH GCC-exception-3.1
  license_family: GPL
  purls: []
  size: 997381
  timestamp: 1707330687590
- conda: https://prefix.dev/conda-forge/linux-64/libgomp-14.2.0-h77fa898_1.conda
  sha256: 1911c29975ec99b6b906904040c855772ccb265a1c79d5d75c8ceec4ed89cd63
  md5: cc3573974587f12dda90d96e3e55a702
  depends:
  - _libgcc_mutex 0.1 conda_forge
  license: GPL-3.0-only WITH GCC-exception-3.1
  license_family: GPL
  purls: []
  size: 460992
  timestamp: 1729027639220
- conda: https://prefix.dev/conda-forge/win-64/libgomp-14.2.0-h1383e82_1.conda
  sha256: d8739b834608f35775209b032f0c2be752ef187863c7ec847afcebe2f681be4e
  md5: 9e2d4d1214df6f21cba12f6eff4972f9
  depends:
  - libwinpthread >=12.0.0.r4.gg4f2fc60ca
  constrains:
  - msys2-conda-epoch <0.0a0
  license: GPL-3.0-only WITH GCC-exception-3.1
  license_family: GPL
  purls: []
  size: 524249
  timestamp: 1729089441747
- conda: https://prefix.dev/conda-forge/linux-64/libgoogle-cloud-2.33.0-h2b5623c_1.conda
  sha256: ae48ee93e2c226bf682f1e389c2fd51ae7bf77c2ce4b3aee069764f4be1c63f2
  md5: 61829a8dd5f4e2327e707572065bae41
  depends:
  - __glibc >=2.17,<3.0.a0
  - libabseil * cxx17*
  - libabseil >=20240722.0,<20240723.0a0
  - libcurl >=8.11.1,<9.0a0
  - libgcc >=13
  - libgrpc >=1.67.1,<1.68.0a0
  - libprotobuf >=5.28.3,<5.28.4.0a0
  - libstdcxx >=13
  - openssl >=3.4.0,<4.0a0
  constrains:
  - libgoogle-cloud 2.33.0 *_1
  license: Apache-2.0
  license_family: Apache
  purls: []
  size: 1254656
  timestamp: 1735648569457
- conda: https://prefix.dev/conda-forge/osx-arm64/libgoogle-cloud-2.33.0-hdbe95d5_1.conda
  sha256: ce95aca02451694a4154c7770b6addf4fb859abf17912de6ec947da8469a56ce
  md5: 91de1fbab8610974c0094c266bc63435
  depends:
  - __osx >=11.0
  - libabseil * cxx17*
  - libabseil >=20240722.0,<20240723.0a0
  - libcurl >=8.11.1,<9.0a0
  - libcxx >=18
  - libgrpc >=1.67.1,<1.68.0a0
  - libprotobuf >=5.28.3,<5.28.4.0a0
  - openssl >=3.4.0,<4.0a0
  constrains:
  - libgoogle-cloud 2.33.0 *_1
  license: Apache-2.0
  license_family: Apache
  purls: []
  size: 877594
  timestamp: 1735648230965
- conda: https://prefix.dev/conda-forge/win-64/libgoogle-cloud-2.33.0-h95c5cb2_1.conda
  sha256: ff10a5e71ae42c2e29849468b2fe6785bc9bcb1e61db0a40158c6638c28fee90
  md5: 3c63396fe52bd0649c72fec64b92f641
  depends:
  - libabseil * cxx17*
  - libabseil >=20240722.0,<20240723.0a0
  - libcurl >=8.11.1,<9.0a0
  - libgrpc >=1.67.1,<1.68.0a0
  - libprotobuf >=5.28.3,<5.28.4.0a0
  - ucrt >=10.0.20348.0
  - vc >=14.2,<15
  - vc14_runtime >=14.29.30139
  constrains:
  - libgoogle-cloud 2.33.0 *_1
  license: Apache-2.0
  license_family: Apache
  purls: []
  size: 14439
  timestamp: 1735649066152
- conda: https://prefix.dev/conda-forge/linux-64/libgoogle-cloud-storage-2.33.0-h0121fbd_1.conda
  sha256: 41022523320ca8633a6c615710823e596efadb50f06d724e1a0c81e27994f257
  md5: b0cfb5044685a7a9fa43ae669124f0a0
  depends:
  - __glibc >=2.17,<3.0.a0
  - libabseil
  - libcrc32c >=1.1.2,<1.2.0a0
  - libcurl
  - libgcc >=13
  - libgoogle-cloud 2.33.0 h2b5623c_1
  - libstdcxx >=13
  - libzlib >=1.3.1,<2.0a0
  - openssl
  license: Apache-2.0
  license_family: Apache
  purls: []
  size: 784357
  timestamp: 1735648759177
- conda: https://prefix.dev/conda-forge/osx-arm64/libgoogle-cloud-storage-2.33.0-h7081f7f_1.conda
  sha256: c0524a22064bc17f5c037da09ba54cc9e767741ef645178e499750c44bec2531
  md5: af8e51382464d4cc2d0054977c40a732
  depends:
  - __osx >=11.0
  - libabseil
  - libcrc32c >=1.1.2,<1.2.0a0
  - libcurl
  - libcxx >=18
  - libgoogle-cloud 2.33.0 hdbe95d5_1
  - libzlib >=1.3.1,<2.0a0
  - openssl
  license: Apache-2.0
  license_family: Apache
  purls: []
  size: 526963
  timestamp: 1735649222088
- conda: https://prefix.dev/conda-forge/win-64/libgoogle-cloud-storage-2.33.0-he5eb982_1.conda
  sha256: 76a916fba00a4bb395b85e7c2563d5ba325b04febb4f0e0066884ff39c54ec62
  md5: 6ae574bba5f1294487936e5d5f0f4c11
  depends:
  - libabseil
  - libcrc32c >=1.1.2,<1.2.0a0
  - libcurl
  - libgoogle-cloud 2.33.0 h95c5cb2_1
  - libzlib >=1.3.1,<2.0a0
  - ucrt >=10.0.20348.0
  - vc >=14.2,<15
  - vc14_runtime >=14.29.30139
  license: Apache-2.0
  license_family: Apache
  purls: []
  size: 14336
  timestamp: 1735649423845
- conda: https://prefix.dev/conda-forge/linux-64/libgrpc-1.67.1-h25350d4_1.conda
  sha256: 014627485b3cf0ea18e04c0bab07be7fb98722a3aeeb58477acc7e1c3d2f911e
  md5: 0c6497a760b99a926c7c12b74951a39c
  depends:
  - __glibc >=2.17,<3.0.a0
  - c-ares >=1.34.4,<2.0a0
  - libabseil * cxx17*
  - libabseil >=20240722.0,<20240723.0a0
  - libgcc >=13
  - libprotobuf >=5.28.3,<5.28.4.0a0
  - libre2-11 >=2024.7.2
  - libstdcxx >=13
  - libzlib >=1.3.1,<2.0a0
  - openssl >=3.4.0,<4.0a0
  - re2
  constrains:
  - grpc-cpp =1.67.1
  license: Apache-2.0
  license_family: APACHE
  purls: []
  size: 7792251
  timestamp: 1735584856826
- conda: https://prefix.dev/conda-forge/osx-arm64/libgrpc-1.67.1-h0a426d6_1.conda
  sha256: 630edf63981818ff590367cb95fddbed0f5a390464d0952c90ec81de899e84a6
  md5: 8a3cba079d6ac985e7d73c76a678fbb4
  depends:
  - __osx >=11.0
  - c-ares >=1.34.4,<2.0a0
  - libabseil * cxx17*
  - libabseil >=20240722.0,<20240723.0a0
  - libcxx >=18
  - libprotobuf >=5.28.3,<5.28.4.0a0
  - libre2-11 >=2024.7.2
  - libzlib >=1.3.1,<2.0a0
  - openssl >=3.4.0,<4.0a0
  - re2
  constrains:
  - grpc-cpp =1.67.1
  license: Apache-2.0
  license_family: APACHE
  purls: []
  size: 5311706
  timestamp: 1735585137716
- conda: https://prefix.dev/conda-forge/win-64/libgrpc-1.67.1-h0ac93cb_1.conda
  sha256: 4bf4b455fc8c56ac84001d394f93465c0cd42e78d8053a7c99668bba681b0973
  md5: d41dfb3f07ea2f3687e9a2d7db31c506
  depends:
  - c-ares >=1.34.4,<2.0a0
  - libabseil * cxx17*
  - libabseil >=20240722.0,<20240723.0a0
  - libprotobuf >=5.28.3,<5.28.4.0a0
  - libre2-11 >=2024.7.2
  - libzlib >=1.3.1,<2.0a0
  - openssl >=3.4.0,<4.0a0
  - re2
  - ucrt >=10.0.20348.0
  - vc >=14.2,<15
  - vc14_runtime >=14.29.30139
  constrains:
  - grpc-cpp =1.67.1
  license: Apache-2.0
  license_family: APACHE
  purls: []
  size: 17282979
  timestamp: 1735632501670
- conda: https://prefix.dev/conda-forge/linux-64/libhwloc-2.11.2-default_h0d58e46_1001.conda
  sha256: d14c016482e1409ae1c50109a9ff933460a50940d2682e745ab1c172b5282a69
  md5: 804ca9e91bcaea0824a341d55b1684f2
  depends:
  - __glibc >=2.17,<3.0.a0
  - libgcc >=13
  - libstdcxx >=13
  - libxml2 >=2.13.4,<3.0a0
  license: BSD-3-Clause
  license_family: BSD
  purls: []
  size: 2423200
  timestamp: 1731374922090
- conda: https://prefix.dev/conda-forge/win-64/libhwloc-2.11.2-default_ha69328c_1001.conda
  sha256: 850e255997f538d5fb6ed651321141155a33bb781d43d326fc4ff62114dd2842
  md5: b87a0ac5ab6495d8225db5dc72dd21cd
  depends:
  - libwinpthread >=12.0.0.r4.gg4f2fc60ca
  - libxml2 >=2.13.4,<3.0a0
  - ucrt >=10.0.20348.0
  - vc >=14.2,<15
  - vc14_runtime >=14.29.30139
  license: BSD-3-Clause
  license_family: BSD
  purls: []
  size: 2390021
  timestamp: 1731375651179
- conda: https://prefix.dev/conda-forge/linux-64/libiconv-1.17-hd590300_2.conda
  sha256: 8ac2f6a9f186e76539439e50505d98581472fedb347a20e7d1f36429849f05c9
  md5: d66573916ffcf376178462f1b61c941e
  depends:
  - libgcc-ng >=12
  license: LGPL-2.1-only
  purls: []
  size: 705775
  timestamp: 1702682170569
- conda: https://prefix.dev/conda-forge/osx-arm64/libiconv-1.17-h0d3ecfb_2.conda
  sha256: bc7de5097b97bcafcf7deaaed505f7ce02f648aac8eccc0d5a47cc599a1d0304
  md5: 69bda57310071cf6d2b86caf11573d2d
  license: LGPL-2.1-only
  purls: []
  size: 676469
  timestamp: 1702682458114
- conda: https://prefix.dev/conda-forge/win-64/libiconv-1.17-hcfcfb64_2.conda
  sha256: 5f844dd19b046d43174ad80c6ea75b5d504020e3b63cfbc4ace97b8730d35c7b
  md5: e1eb10b1cca179f2baa3601e4efc8712
  depends:
  - ucrt >=10.0.20348.0
  - vc >=14.2,<15
  - vc14_runtime >=14.29.30139
  license: LGPL-2.1-only
  purls: []
  size: 636146
  timestamp: 1702682547199
- conda: https://prefix.dev/conda-forge/linux-64/libjpeg-turbo-3.0.0-hd590300_1.conda
  sha256: b954e09b7e49c2f2433d6f3bb73868eda5e378278b0f8c1dd10a7ef090e14f2f
  md5: ea25936bb4080d843790b586850f82b8
  depends:
  - libgcc-ng >=12
  constrains:
  - jpeg <0.0.0a
  license: IJG AND BSD-3-Clause AND Zlib
  purls: []
  size: 618575
  timestamp: 1694474974816
- conda: https://prefix.dev/conda-forge/osx-arm64/libjpeg-turbo-3.0.0-hb547adb_1.conda
  sha256: a42054eaa38e84fc1e5ab443facac4bbc9d1b6b6f23f54b7bf4f1eb687e1d993
  md5: 3ff1e053dc3a2b8e36b9bfa4256a58d1
  constrains:
  - jpeg <0.0.0a
  license: IJG AND BSD-3-Clause AND Zlib
  purls: []
  size: 547541
  timestamp: 1694475104253
- conda: https://prefix.dev/conda-forge/win-64/libjpeg-turbo-3.0.0-hcfcfb64_1.conda
  sha256: 4e7808e3098b4b4ed7e287f63bb24f9045cc4d95bfd39f0db870fc2837d74dff
  md5: 3f1b948619c45b1ca714d60c7389092c
  depends:
  - ucrt >=10.0.20348.0
  - vc >=14.2,<15
  - vc14_runtime >=14.29.30139
  constrains:
  - jpeg <0.0.0a
  license: IJG AND BSD-3-Clause AND Zlib
  purls: []
  size: 822966
  timestamp: 1694475223854
- conda: https://prefix.dev/conda-forge/linux-64/liblapack-3.9.0-26_linux64_openblas.conda
  build_number: 26
  sha256: b76458c36331376911e0f98fa68109e02f4d5e5ebfffa79587ac69cef748bba1
  md5: 3792604c43695d6a273bc5faaac47d48
  depends:
  - libblas 3.9.0 26_linux64_openblas
  constrains:
  - libcblas 3.9.0 26_linux64_openblas
  - liblapacke 3.9.0 26_linux64_openblas
  - blas * openblas
  license: BSD-3-Clause
  license_family: BSD
  purls: []
  size: 16338
  timestamp: 1734432576650
- conda: https://prefix.dev/conda-forge/osx-arm64/liblapack-3.9.0-26_osxarm64_openblas.conda
  build_number: 26
  sha256: dd6d9a21e672aee4332f019c8229ce70cf5eaf6c2f4cbd1443b105fb66c00dc5
  md5: cebad79038a75cfd28fa90d147a2d34d
  depends:
  - libblas 3.9.0 26_osxarm64_openblas
  constrains:
  - liblapacke 3.9.0 26_osxarm64_openblas
  - libcblas 3.9.0 26_osxarm64_openblas
  - blas * openblas
  license: BSD-3-Clause
  license_family: BSD
  purls: []
  size: 16624
  timestamp: 1734433068120
- conda: https://prefix.dev/conda-forge/win-64/liblapack-3.9.0-26_win64_mkl.conda
  build_number: 26
  sha256: 6701bd162d105531b75d05acf82b4ad9fbc5a24ffbccf8c66efa9e72c386b33c
  md5: 0a717f5fda7279b77bcce671b324408a
  depends:
  - libblas 3.9.0 26_win64_mkl
  constrains:
  - liblapacke 3.9.0 26_win64_mkl
  - blas * mkl
  - libcblas 3.9.0 26_win64_mkl
  license: BSD-3-Clause
  license_family: BSD
  purls: []
  size: 3732160
  timestamp: 1734432822278
- conda: https://prefix.dev/conda-forge/linux-64/libllvm14-14.0.6-hcd5def8_4.conda
  sha256: 225cc7c3b20ac1db1bdb37fa18c95bf8aecef4388e984ab2f7540a9f4382106a
  md5: 73301c133ded2bf71906aa2104edae8b
  depends:
  - libgcc-ng >=12
  - libstdcxx-ng >=12
  - libzlib >=1.2.13,<2.0.0a0
  license: Apache-2.0 WITH LLVM-exception
  license_family: Apache
  purls: []
  size: 31484415
  timestamp: 1690557554081
- conda: https://prefix.dev/conda-forge/osx-arm64/libllvm14-14.0.6-hd1a9a77_4.conda
  sha256: 6f603914fe8633a615f0d2f1383978eb279eeb552079a78449c9fbb43f22a349
  md5: 9f3dce5d26ea56a9000cd74c034582bd
  depends:
  - libcxx >=15
  - libzlib >=1.2.13,<2.0.0a0
  license: Apache-2.0 WITH LLVM-exception
  license_family: Apache
  purls: []
  size: 20571387
  timestamp: 1690559110016
- conda: https://prefix.dev/conda-forge/linux-64/liblzma-5.6.3-hb9d3cd8_1.conda
  sha256: e6e425252f3839e2756e4af1ea2074dffd3396c161bf460629f9dfd6a65f15c6
  md5: 2ecf2f1c7e4e21fcfe6423a51a992d84
  depends:
  - __glibc >=2.17,<3.0.a0
  - libgcc >=13
  license: 0BSD
  purls: []
  size: 111132
  timestamp: 1733407410083
- conda: https://prefix.dev/conda-forge/osx-arm64/liblzma-5.6.3-h39f12f2_1.conda
  sha256: d863b8257406918ffdc50ae65502f2b2d6cede29404d09a094f59509d6a0aaf1
  md5: b2553114a7f5e20ccd02378a77d836aa
  depends:
  - __osx >=11.0
  license: 0BSD
  purls: []
  size: 99129
  timestamp: 1733407496073
- conda: https://prefix.dev/conda-forge/win-64/liblzma-5.6.3-h2466b09_1.conda
  sha256: 24d04bd55adfa44c421c99ce169df38cb1ad2bba5f43151bc847fc802496a1fa
  md5: 015b9c0bd1eef60729ab577a38aaf0b5
  depends:
  - ucrt >=10.0.20348.0
  - vc >=14.2,<15
  - vc14_runtime >=14.29.30139
  license: 0BSD
  purls: []
  size: 104332
  timestamp: 1733407872569
- conda: https://prefix.dev/conda-forge/linux-64/libmpdec-4.0.0-h4bc722e_0.conda
  sha256: d02d1d3304ecaf5c728e515eb7416517a0b118200cd5eacbe829c432d1664070
  md5: aeb98fdeb2e8f25d43ef71fbacbeec80
  depends:
  - __glibc >=2.17,<3.0.a0
  - libgcc-ng >=12
  license: BSD-2-Clause
  license_family: BSD
  purls: []
  size: 89991
  timestamp: 1723817448345
- conda: https://prefix.dev/conda-forge/osx-arm64/libmpdec-4.0.0-h99b78c6_0.conda
  sha256: f7917de9117d3a5fe12a39e185c7ce424f8d5010a6f97b4333e8a1dcb2889d16
  md5: 7476305c35dd9acef48da8f754eedb40
  depends:
  - __osx >=11.0
  license: BSD-2-Clause
  license_family: BSD
  purls: []
  size: 69263
  timestamp: 1723817629767
- conda: https://prefix.dev/conda-forge/win-64/libmpdec-4.0.0-h2466b09_0.conda
  sha256: fc529fc82c7caf51202cc5cec5bb1c2e8d90edbac6d0a4602c966366efe3c7bf
  md5: 74860100b2029e2523cf480804c76b9b
  depends:
  - ucrt >=10.0.20348.0
  - vc >=14.2,<15
  - vc14_runtime >=14.29.30139
  license: BSD-2-Clause
  license_family: BSD
  purls: []
  size: 88657
  timestamp: 1723861474602
- conda: https://prefix.dev/conda-forge/linux-64/libnghttp2-1.64.0-h161d5f1_0.conda
  sha256: b0f2b3695b13a989f75d8fd7f4778e1c7aabe3b36db83f0fe80b2cd812c0e975
  md5: 19e57602824042dfd0446292ef90488b
  depends:
  - __glibc >=2.17,<3.0.a0
  - c-ares >=1.32.3,<2.0a0
  - libev >=4.33,<4.34.0a0
  - libev >=4.33,<5.0a0
  - libgcc >=13
  - libstdcxx >=13
  - libzlib >=1.3.1,<2.0a0
  - openssl >=3.3.2,<4.0a0
  license: MIT
  license_family: MIT
  purls: []
  size: 647599
  timestamp: 1729571887612
- conda: https://prefix.dev/conda-forge/osx-arm64/libnghttp2-1.64.0-h6d7220d_0.conda
  sha256: 00cc685824f39f51be5233b54e19f45abd60de5d8847f1a56906f8936648b72f
  md5: 3408c02539cee5f1141f9f11450b6a51
  depends:
  - __osx >=11.0
  - c-ares >=1.34.2,<2.0a0
  - libcxx >=17
  - libev >=4.33,<4.34.0a0
  - libev >=4.33,<5.0a0
  - libzlib >=1.3.1,<2.0a0
  - openssl >=3.3.2,<4.0a0
  license: MIT
  license_family: MIT
  purls: []
  size: 566719
  timestamp: 1729572385640
- conda: https://prefix.dev/conda-forge/linux-64/libnsl-2.0.1-hd590300_0.conda
  sha256: 26d77a3bb4dceeedc2a41bd688564fe71bf2d149fdcf117049970bc02ff1add6
  md5: 30fd6e37fe21f86f4bd26d6ee73eeec7
  depends:
  - libgcc-ng >=12
  license: LGPL-2.1-only
  license_family: GPL
  purls: []
  size: 33408
  timestamp: 1697359010159
- conda: https://prefix.dev/conda-forge/linux-64/libnvjitlink-12.6.85-hbd13f7d_0.conda
  sha256: f8af058f7ba2e436f6bbeaabe273a6e88d6193028572769c8402bbee2bdfa95d
  md5: dca2d62b3812922e6976f76c0a401918
  depends:
  - __glibc >=2.17,<3.0.a0
  - cuda-version >=12,<12.7.0a0
  - libgcc >=13
  - libstdcxx >=13
  license: LicenseRef-NVIDIA-End-User-License-Agreement
  purls: []
  size: 15590703
  timestamp: 1732133239776
- conda: https://prefix.dev/conda-forge/win-64/libnvjitlink-12.6.85-he0c23c2_0.conda
  sha256: fd1646332a5aebb43b0e9ae786c57097e0a3c0201cc249983f155530228b1494
  md5: 5066f88e4f76924ce7bd8362dad10c18
  depends:
  - cuda-version >=12,<12.7.0a0
  - ucrt >=10.0.20348.0
  - vc >=14.2,<15
  - vc14_runtime >=14.29.30139
  license: LicenseRef-NVIDIA-End-User-License-Agreement
  purls: []
  size: 13122932
  timestamp: 1732133470361
- conda: https://prefix.dev/conda-forge/linux-64/libopenblas-0.3.28-pthreads_h94d23a6_1.conda
  sha256: 99ba271d8a80a1af2723f2e124ffd91d850074c0389c067e6d96d72a2dbfeabe
  md5: 62857b389e42b36b686331bec0922050
  depends:
  - __glibc >=2.17,<3.0.a0
  - libgcc >=14
  - libgfortran
  - libgfortran5 >=14.2.0
  constrains:
  - openblas >=0.3.28,<0.3.29.0a0
  license: BSD-3-Clause
  license_family: BSD
  purls: []
  size: 5578513
  timestamp: 1730772671118
- conda: https://prefix.dev/conda-forge/osx-arm64/libopenblas-0.3.28-openmp_hf332438_1.conda
  sha256: 62bb669c37a845129096f73d446cdb6bb170e4927f2fea2b661329680dbbc373
  md5: 40803a48d947c8639da6704e9a44d3ce
  depends:
  - __osx >=11.0
  - libgfortran 5.*
  - libgfortran5 >=13.2.0
  - llvm-openmp >=18.1.8
  constrains:
  - openblas >=0.3.28,<0.3.29.0a0
  license: BSD-3-Clause
  license_family: BSD
  purls: []
  size: 4165774
  timestamp: 1730772154295
- conda: https://prefix.dev/conda-forge/linux-64/libparquet-18.1.0-h081d1f1_7_cpu.conda
  build_number: 7
  sha256: 55945b761130f60abdecf1551907ecfd05cb4a5958cf74d855b30c005ecb3592
  md5: b97013ef4e1dd2cf11594f06d5b5e83a
  depends:
  - __glibc >=2.17,<3.0.a0
  - libarrow 18.1.0 hd595efa_7_cpu
  - libgcc >=13
  - libstdcxx >=13
  - libthrift >=0.21.0,<0.21.1.0a0
  - openssl >=3.4.0,<4.0a0
  license: Apache-2.0
  license_family: APACHE
  purls: []
  size: 1205598
  timestamp: 1735684849150
- conda: https://prefix.dev/conda-forge/osx-arm64/libparquet-18.1.0-h636d7b7_7_cpu.conda
  build_number: 7
  sha256: bf42e43542a90edd86ba5aa5fd4543671625f1bc35f62be32688f00e18bae990
  md5: 93de9ba66a20db32a2646d313794b3a8
  depends:
  - __osx >=11.0
  - libarrow 18.1.0 h0ad35bc_7_cpu
  - libcxx >=18
  - libthrift >=0.21.0,<0.21.1.0a0
  - openssl >=3.4.0,<4.0a0
  license: Apache-2.0
  license_family: APACHE
  purls: []
  size: 873251
  timestamp: 1735684582558
- conda: https://prefix.dev/conda-forge/win-64/libparquet-18.1.0-ha850022_7_cpu.conda
  build_number: 7
  sha256: 5b901e940bf1a4e8d9a776c8435713b44e19ab45970acb80ac17e28fa0ce830f
  md5: c6ec79824da8a0cc92fc0f87dedcce12
  depends:
  - libarrow 18.1.0 he01b112_7_cpu
  - libthrift >=0.21.0,<0.21.1.0a0
  - openssl >=3.4.0,<4.0a0
  - ucrt >=10.0.20348.0
  - vc >=14.3,<15
  - vc14_runtime >=14.42.34433
  license: Apache-2.0
  license_family: APACHE
  purls: []
  size: 812887
  timestamp: 1735687117032
- conda: https://prefix.dev/conda-forge/linux-64/libpng-1.6.44-hadc24fc_0.conda
  sha256: e5b14f7a01c2db4362d8591f42f82f336ed48d5e4079e4d1f65d0c2a3637ea78
  md5: f4cc49d7aa68316213e4b12be35308d1
  depends:
  - __glibc >=2.17,<3.0.a0
  - libgcc >=13
  - libzlib >=1.3.1,<2.0a0
  license: zlib-acknowledgement
  purls: []
  size: 290661
  timestamp: 1726234747153
- conda: https://prefix.dev/conda-forge/osx-arm64/libpng-1.6.44-hc14010f_0.conda
  sha256: 38f8759a3eb8060deabd4db41f0f023514d853e46ddcbd0ba21768fc4e563bb1
  md5: fb36e93f0ea6a6f5d2b99984f34b049e
  depends:
  - __osx >=11.0
  - libzlib >=1.3.1,<2.0a0
  license: zlib-acknowledgement
  purls: []
  size: 263385
  timestamp: 1726234714421
- conda: https://prefix.dev/conda-forge/win-64/libpng-1.6.44-h3ca93ac_0.conda
  sha256: 0d3d6ff9225f6918ac225e3839c0d91e5af1da08a4ebf59cac1bfd86018db945
  md5: 639ac6b55a40aa5de7b8c1b4d78f9e81
  depends:
  - libzlib >=1.3.1,<2.0a0
  - ucrt >=10.0.20348.0
  - vc >=14.2,<15
  - vc14_runtime >=14.29.30139
  license: zlib-acknowledgement
  purls: []
  size: 348933
  timestamp: 1726235196095
- conda: https://prefix.dev/conda-forge/linux-64/libprotobuf-5.28.3-h6128344_1.conda
  sha256: 51125ebb8b7152e4a4e69fd2398489c4ec8473195c27cde3cbdf1cb6d18c5493
  md5: d8703f1ffe5a06356f06467f1d0b9464
  depends:
  - __glibc >=2.17,<3.0.a0
  - libabseil * cxx17*
  - libabseil >=20240722.0,<20240723.0a0
  - libgcc >=13
  - libstdcxx >=13
  - libzlib >=1.3.1,<2.0a0
  license: BSD-3-Clause
  license_family: BSD
  purls: []
  size: 2960815
  timestamp: 1735577210663
- conda: https://prefix.dev/conda-forge/osx-arm64/libprotobuf-5.28.3-h3bd63a1_1.conda
  sha256: f58a16b13ad53346903c833e266f83c3d770a43a432659b98710aed85ca885e7
  md5: bdbfea4cf45ae36652c6bbcc2e7ebe91
  depends:
  - __osx >=11.0
  - libabseil * cxx17*
  - libabseil >=20240722.0,<20240723.0a0
  - libcxx >=18
  - libzlib >=1.3.1,<2.0a0
  license: BSD-3-Clause
  license_family: BSD
  purls: []
  size: 2271580
  timestamp: 1735576361997
- conda: https://prefix.dev/conda-forge/win-64/libprotobuf-5.28.3-h8309712_1.conda
  sha256: 78c1b917d50c0317579bd9a5714a6d544d69786fd3228a4201dc4e8710ef6348
  md5: 3be9f2fb7dce19d66d5cf1003a34b0e1
  depends:
  - libabseil * cxx17*
  - libabseil >=20240722.0,<20240723.0a0
  - libzlib >=1.3.1,<2.0a0
  - ucrt >=10.0.20348.0
  - vc >=14.2,<15
  - vc14_runtime >=14.29.30139
  license: BSD-3-Clause
  license_family: BSD
  purls: []
  size: 6172959
  timestamp: 1735577517299
- conda: https://prefix.dev/conda-forge/linux-64/libre2-11-2024.07.02-hbbce691_2.conda
  sha256: 4420f8362c71251892ba1eeb957c5e445e4e1596c0c651c28d0d8b415fe120c7
  md5: b2fede24428726dd867611664fb372e8
  depends:
  - __glibc >=2.17,<3.0.a0
  - libabseil * cxx17*
  - libabseil >=20240722.0,<20240723.0a0
  - libgcc >=13
  - libstdcxx >=13
  constrains:
  - re2 2024.07.02.*
  license: BSD-3-Clause
  license_family: BSD
  purls: []
  size: 209793
  timestamp: 1735541054068
- conda: https://prefix.dev/conda-forge/osx-arm64/libre2-11-2024.07.02-h07bc746_2.conda
  sha256: 112a73ad483353751d4c5d63648c69a4d6fcebf5e1b698a860a3f5124fc3db96
  md5: 6b1e3624d3488016ca4f1ca0c412efaa
  depends:
  - __osx >=11.0
  - libabseil * cxx17*
  - libabseil >=20240722.0,<20240723.0a0
  - libcxx >=18
  constrains:
  - re2 2024.07.02.*
  license: BSD-3-Clause
  license_family: BSD
  purls: []
  size: 167155
  timestamp: 1735541067807
- conda: https://prefix.dev/conda-forge/win-64/libre2-11-2024.07.02-h4eb7d71_2.conda
  sha256: f5bcc036ea1946444dc3adc772dfb045ff9e6d3486e924133ad7d018de651738
  md5: 67612b1af5350b6dcf289db63ec3e685
  depends:
  - libabseil * cxx17*
  - libabseil >=20240722.0,<20240723.0a0
  - ucrt >=10.0.20348.0
  - vc >=14.2,<15
  - vc14_runtime >=14.29.30139
  constrains:
  - re2 2024.07.02.*
  license: BSD-3-Clause
  license_family: BSD
  purls: []
  size: 260655
  timestamp: 1735541391655
- conda: https://prefix.dev/conda-forge/linux-64/libsqlite-3.47.2-hee588c1_0.conda
  sha256: 48af21ebc2cbf358976f1e0f4a0ab9e91dfc83d0ef337cf3837c6f5bc22fb352
  md5: b58da17db24b6e08bcbf8fed2fb8c915
  depends:
  - __glibc >=2.17,<3.0.a0
  - libgcc >=13
  - libzlib >=1.3.1,<2.0a0
  license: Unlicense
  purls: []
  size: 873551
  timestamp: 1733761824646
- conda: https://prefix.dev/conda-forge/osx-arm64/libsqlite-3.47.2-h3f77e49_0.conda
  sha256: f192f3c8973de9ec4c214990715f13b781965247a5cedf9162e7f9e699cfc3c4
  md5: 122d6f29470f1a991e85608e77e56a8a
  depends:
  - __osx >=11.0
  - libzlib >=1.3.1,<2.0a0
  license: Unlicense
  purls: []
  size: 850553
  timestamp: 1733762057506
- conda: https://prefix.dev/conda-forge/win-64/libsqlite-3.47.2-h67fdade_0.conda
  sha256: ecfc0182c3b2e63c870581be1fa0e4dbdfec70d2011cb4f5bde416ece26c41df
  md5: ff00095330e0d35a16bd3bdbd1a2d3e7
  depends:
  - ucrt >=10.0.20348.0
  - vc >=14.2,<15
  - vc14_runtime >=14.29.30139
  license: Unlicense
  purls: []
  size: 891292
  timestamp: 1733762116902
- conda: https://prefix.dev/conda-forge/linux-64/libssh2-1.11.1-hf672d98_0.conda
  sha256: 0407ac9fda2bb67e11e357066eff144c845801d00b5f664efbc48813af1e7bb9
  md5: be2de152d8073ef1c01b7728475f2fe7
  depends:
  - __glibc >=2.17,<3.0.a0
  - libgcc >=13
  - libzlib >=1.3.1,<2.0a0
  - openssl >=3.4.0,<4.0a0
  license: BSD-3-Clause
  license_family: BSD
  purls: []
  size: 304278
  timestamp: 1732349402869
- conda: https://prefix.dev/conda-forge/osx-arm64/libssh2-1.11.1-h9cc3647_0.conda
  sha256: f7047c6ed44bcaeb04432e8c74da87591940d091b0a3940c0d884b7faa8062e9
  md5: ddc7194676c285513706e5fc64f214d7
  depends:
  - libzlib >=1.3.1,<2.0a0
  - openssl >=3.4.0,<4.0a0
  license: BSD-3-Clause
  license_family: BSD
  purls: []
  size: 279028
  timestamp: 1732349599461
- conda: https://prefix.dev/conda-forge/win-64/libssh2-1.11.1-he619c9f_0.conda
  sha256: 4b3256bd2b4e4b3183005d3bd8826d651eccd1a4740b70625afa2b7e7123d191
  md5: af0cbf037dd614c34399b3b3e568c557
  depends:
  - libzlib >=1.3.1,<2.0a0
  - openssl >=3.4.0,<4.0a0
  - ucrt >=10.0.20348.0
  - vc >=14.2,<15
  - vc14_runtime >=14.29.30139
  license: BSD-3-Clause
  license_family: BSD
  purls: []
  size: 291889
  timestamp: 1732349796504
- conda: https://prefix.dev/conda-forge/linux-64/libstdcxx-14.2.0-hc0a3c3a_1.conda
  sha256: 4661af0eb9bdcbb5fb33e5d0023b001ad4be828fccdcc56500059d56f9869462
  md5: 234a5554c53625688d51062645337328
  depends:
  - libgcc 14.2.0 h77fa898_1
  license: GPL-3.0-only WITH GCC-exception-3.1
  license_family: GPL
  purls: []
  size: 3893695
  timestamp: 1729027746910
- conda: https://prefix.dev/conda-forge/linux-64/libstdcxx-ng-14.2.0-h4852527_1.conda
  sha256: 25bb30b827d4f6d6f0522cc0579e431695503822f144043b93c50237017fffd8
  md5: 8371ac6457591af2cf6159439c1fd051
  depends:
  - libstdcxx 14.2.0 hc0a3c3a_1
  license: GPL-3.0-only WITH GCC-exception-3.1
  license_family: GPL
  purls: []
  size: 54105
  timestamp: 1729027780628
- conda: https://prefix.dev/conda-forge/linux-64/libthrift-0.21.0-h0e7cc3e_0.conda
  sha256: ebb395232973c18745b86c9a399a4725b2c39293c9a91b8e59251be013db42f0
  md5: dcb95c0a98ba9ff737f7ae482aef7833
  depends:
  - __glibc >=2.17,<3.0.a0
  - libevent >=2.1.12,<2.1.13.0a0
  - libgcc >=13
  - libstdcxx >=13
  - libzlib >=1.3.1,<2.0a0
  - openssl >=3.3.2,<4.0a0
  license: Apache-2.0
  license_family: APACHE
  purls: []
  size: 425773
  timestamp: 1727205853307
- conda: https://prefix.dev/conda-forge/osx-arm64/libthrift-0.21.0-h64651cc_0.conda
  sha256: 7a6c7d5f58cbbc2ccd6493b4b821639fdb0701b9b04c737a949e8cb6adf1c9ad
  md5: 7ce2bd2f650f8c31ad7ba4c7bfea61b7
  depends:
  - __osx >=11.0
  - libcxx >=17
  - libevent >=2.1.12,<2.1.13.0a0
  - libzlib >=1.3.1,<2.0a0
  - openssl >=3.3.2,<4.0a0
  license: Apache-2.0
  license_family: APACHE
  purls: []
  size: 324342
  timestamp: 1727206096912
- conda: https://prefix.dev/conda-forge/win-64/libthrift-0.21.0-hbe90ef8_0.conda
  sha256: 81ca4873ba09055c307f8777fb7d967b5c26291f38095785ae52caed75946488
  md5: 7699570e1f97de7001a7107aabf2d677
  depends:
  - libevent >=2.1.12,<2.1.13.0a0
  - libzlib >=1.3.1,<2.0a0
  - openssl >=3.3.2,<4.0a0
  - ucrt >=10.0.20348.0
  - vc >=14.2,<15
  - vc14_runtime >=14.29.30139
  license: Apache-2.0
  license_family: APACHE
  purls: []
  size: 633857
  timestamp: 1727206429954
- conda: https://prefix.dev/conda-forge/linux-64/libtiff-4.7.0-hd9ff511_3.conda
  sha256: b224e16b88d76ea95e4af56e2bc638c603bd26a770b98d117d04541d3aafa002
  md5: 0ea6510969e1296cc19966fad481f6de
  depends:
  - __glibc >=2.17,<3.0.a0
  - lerc >=4.0.0,<5.0a0
  - libdeflate >=1.23,<1.24.0a0
  - libgcc >=13
  - libjpeg-turbo >=3.0.0,<4.0a0
  - liblzma >=5.6.3,<6.0a0
  - libstdcxx >=13
  - libwebp-base >=1.4.0,<2.0a0
  - libzlib >=1.3.1,<2.0a0
  - zstd >=1.5.6,<1.6.0a0
  license: HPND
  purls: []
  size: 428173
  timestamp: 1734398813264
- conda: https://prefix.dev/conda-forge/osx-arm64/libtiff-4.7.0-h551f018_3.conda
  sha256: 91417846157e04992801438a496b151df89604b2e7c6775d6f701fcd0cbed5ae
  md5: a5d084a957563e614ec0c0196d890654
  depends:
  - __osx >=11.0
  - lerc >=4.0.0,<5.0a0
  - libcxx >=18
  - libdeflate >=1.23,<1.24.0a0
  - libjpeg-turbo >=3.0.0,<4.0a0
  - liblzma >=5.6.3,<6.0a0
  - libwebp-base >=1.4.0,<2.0a0
  - libzlib >=1.3.1,<2.0a0
  - zstd >=1.5.6,<1.6.0a0
  license: HPND
  purls: []
  size: 370600
  timestamp: 1734398863052
- conda: https://prefix.dev/conda-forge/win-64/libtiff-4.7.0-h797046b_3.conda
  sha256: c363a8baba4ce12b8f01f0ab74fe8b0dc83facd89c6604f4a191084923682768
  md5: defed79ff7a9164ad40320e3f116a138
  depends:
  - lerc >=4.0.0,<5.0a0
  - libdeflate >=1.23,<1.24.0a0
  - libjpeg-turbo >=3.0.0,<4.0a0
  - liblzma >=5.6.3,<6.0a0
  - libzlib >=1.3.1,<2.0a0
  - ucrt >=10.0.20348.0
  - vc >=14.2,<15
  - vc14_runtime >=14.29.30139
  - zstd >=1.5.6,<1.6.0a0
  license: HPND
  purls: []
  size: 978878
  timestamp: 1734399004259
- conda: https://prefix.dev/conda-forge/linux-64/libtorch-2.5.1-cpu_mkl_he8ec5d7_108.conda
  sha256: 96e04252aa1a64c8a50fcccb6e36a0f53f54b7eb9a61b2e1930191b67cce655c
  md5: a070bb62918bea542fbb092c2abd7004
  depends:
  - __glibc >=2.17,<3.0.a0
  - _openmp_mutex >=4.5
  - libabseil * cxx17*
  - libabseil >=20240722.0,<20240723.0a0
  - libcblas >=3.9.0,<4.0a0
  - libgcc >=13
  - libprotobuf >=5.28.3,<5.28.4.0a0
  - libstdcxx >=13
  - libuv >=1.49.2,<2.0a0
  - mkl >=2024.2.2,<2025.0a0
  - sleef >=3.7,<4.0a0
  constrains:
  - pytorch-cpu ==2.5.1
  - pytorch 2.5.1 cpu_mkl_*_108
  - pytorch-gpu ==99999999
  license: BSD-3-Clause
  license_family: BSD
  purls: []
  size: 53384470
  timestamp: 1736088424107
- conda: https://prefix.dev/conda-forge/osx-arm64/libtorch-2.5.1-cpu_generic_hb579fdd_8.conda
  sha256: 3e1306ca33285261dcb950ebba397dfe47ad36ae66d451746f107f5f9484fc12
  md5: fcd141fc3b6e5df95f175360c32c09eb
  depends:
  - __osx >=11.0
  - libabseil * cxx17*
  - libabseil >=20240722.0,<20240723.0a0
  - libcblas >=3.9.0,<4.0a0
  - libcxx >=18
  - liblapack >=3.9.0,<4.0a0
  - libprotobuf >=5.28.3,<5.28.4.0a0
  - libuv >=1.49.2,<2.0a0
  - llvm-openmp >=18.1.8
  - numpy >=1.19,<3
  - python >=3.10,<3.11.0a0 *_cpython
  - python_abi 3.10.* *_cp310
  - sleef >=3.7,<4.0a0
  constrains:
  - pytorch 2.5.1 cpu_generic_*_8
  - pytorch-gpu ==99999999
  - pytorch-cpu ==2.5.1
  license: BSD-3-Clause
  license_family: BSD
  purls: []
  size: 28266322
  timestamp: 1736093877602
- conda: https://prefix.dev/conda-forge/linux-64/libutf8proc-2.9.0-hb9d3cd8_1.conda
  sha256: 9794e6388e780c3310d46f773bbc924d4053375c3fcdb07a704b57f4616db928
  md5: 1e936bd23d737aac62a18e9a1e7f8b18
  depends:
  - __glibc >=2.17,<3.0.a0
  - libgcc >=13
  license: MIT
  license_family: MIT
  purls: []
  size: 81500
  timestamp: 1732868419835
- conda: https://prefix.dev/conda-forge/osx-arm64/libutf8proc-2.9.0-h5505292_1.conda
  sha256: ea88f06e97ef8fa2490f7594f8885bb542577226edf8abba3144302d951a53c2
  md5: f777470d31c78cd0abe1903a2fda436f
  depends:
  - __osx >=11.0
  license: MIT
  license_family: MIT
  purls: []
  size: 83000
  timestamp: 1732868631531
- conda: https://prefix.dev/conda-forge/win-64/libutf8proc-2.9.0-h2466b09_1.conda
  sha256: 19386d93341d8fa3800033a7555ab00b9fef1db1dbd0a50b6e547b532860b603
  md5: 6f35a14d54f6fe4d013005cf56031842
  depends:
  - ucrt >=10.0.20348.0
  - vc >=14.2,<15
  - vc14_runtime >=14.29.30139
  license: MIT
  license_family: MIT
  purls: []
  size: 84392
  timestamp: 1732868780863
- conda: https://prefix.dev/conda-forge/linux-64/libuuid-2.38.1-h0b41bf4_0.conda
  sha256: 787eb542f055a2b3de553614b25f09eefb0a0931b0c87dbcce6efdfd92f04f18
  md5: 40b61aab5c7ba9ff276c41cfffe6b80b
  depends:
  - libgcc-ng >=12
  license: BSD-3-Clause
  license_family: BSD
  purls: []
  size: 33601
  timestamp: 1680112270483
- conda: https://prefix.dev/conda-forge/linux-64/libuv-1.49.2-hb9d3cd8_0.conda
  sha256: a35cd81cd1a9add11024097da83cc06b0aae83186fe4124b77710876f37d8f31
  md5: 070e3c9ddab77e38799d5c30b109c633
  depends:
  - __glibc >=2.17,<3.0.a0
  - libgcc >=13
  license: MIT
  license_family: MIT
  purls: []
  size: 884647
  timestamp: 1729322566955
- conda: https://prefix.dev/conda-forge/osx-arm64/libuv-1.49.2-h7ab814d_0.conda
  sha256: 0e5176af1e788ad5006cf261c4ea5a288a935fda48993b0240ddd2e562dc3d02
  md5: 4bc348e3a1a74d20a3f9beb866d75e0a
  depends:
  - __osx >=11.0
  license: MIT
  license_family: MIT
  purls: []
  size: 410500
  timestamp: 1729322654121
- conda: https://prefix.dev/conda-forge/linux-64/libwebp-base-1.5.0-h851e524_0.conda
  sha256: c45283fd3e90df5f0bd3dbcd31f59cdd2b001d424cf30a07223655413b158eaf
  md5: 63f790534398730f59e1b899c3644d4a
  depends:
  - __glibc >=2.17,<3.0.a0
  - libgcc >=13
  constrains:
  - libwebp 1.5.0
  license: BSD-3-Clause
  license_family: BSD
  purls: []
  size: 429973
  timestamp: 1734777489810
- conda: https://prefix.dev/conda-forge/osx-arm64/libwebp-base-1.5.0-h2471fea_0.conda
  sha256: f8bdb876b4bc8cb5df47c28af29188de8911c3fea4b799a33743500149de3f4a
  md5: 569466afeb84f90d5bb88c11cc23d746
  depends:
  - __osx >=11.0
  constrains:
  - libwebp 1.5.0
  license: BSD-3-Clause
  license_family: BSD
  purls: []
  size: 290013
  timestamp: 1734777593617
- conda: https://prefix.dev/conda-forge/win-64/libwebp-base-1.5.0-h3b0e114_0.conda
  sha256: 1d75274614e83a5750b8b94f7bad2fc0564c2312ff407e697d99152ed095576f
  md5: 33f7313967072c6e6d8f865f5493c7ae
  depends:
  - ucrt >=10.0.20348.0
  - vc >=14.2,<15
  - vc14_runtime >=14.29.30139
  constrains:
  - libwebp 1.5.0
  license: BSD-3-Clause
  license_family: BSD
  purls: []
  size: 273661
  timestamp: 1734777665516
- conda: https://prefix.dev/conda-forge/win-64/libwinpthread-12.0.0.r4.gg4f2fc60ca-h57928b3_8.conda
  sha256: 6d5e158813ab8d553fbb0fedd0abe7bf92970b0be3a9ddf12da0f6cbad78f506
  md5: 03cccbba200ee0523bde1f3dad60b1f3
  depends:
  - ucrt
  constrains:
  - pthreads-win32 <0.0a0
  - msys2-conda-epoch <0.0a0
  license: MIT AND BSD-3-Clause-Clear
  purls: []
  size: 35433
  timestamp: 1724681489463
- conda: https://prefix.dev/conda-forge/linux-64/libxcb-1.17.0-h8a09558_0.conda
  sha256: 666c0c431b23c6cec6e492840b176dde533d48b7e6fb8883f5071223433776aa
  md5: 92ed62436b625154323d40d5f2f11dd7
  depends:
  - __glibc >=2.17,<3.0.a0
  - libgcc >=13
  - pthread-stubs
  - xorg-libxau >=1.0.11,<2.0a0
  - xorg-libxdmcp
  license: MIT
  license_family: MIT
  purls: []
  size: 395888
  timestamp: 1727278577118
- conda: https://prefix.dev/conda-forge/osx-arm64/libxcb-1.17.0-hdb1d25a_0.conda
  sha256: bd3816218924b1e43b275863e21a3e13a5db4a6da74cca8e60bc3c213eb62f71
  md5: af523aae2eca6dfa1c8eec693f5b9a79
  depends:
  - __osx >=11.0
  - pthread-stubs
  - xorg-libxau >=1.0.11,<2.0a0
  - xorg-libxdmcp
  license: MIT
  license_family: MIT
  purls: []
  size: 323658
  timestamp: 1727278733917
- conda: https://prefix.dev/conda-forge/win-64/libxcb-1.17.0-h0e4246c_0.conda
  sha256: 08dec73df0e161c96765468847298a420933a36bc4f09b50e062df8793290737
  md5: a69bbf778a462da324489976c84cfc8c
  depends:
  - libgcc >=13
  - libwinpthread >=12.0.0.r4.gg4f2fc60ca
  - pthread-stubs
  - ucrt >=10.0.20348.0
  - xorg-libxau >=1.0.11,<2.0a0
  - xorg-libxdmcp
  license: MIT
  license_family: MIT
  purls: []
  size: 1208687
  timestamp: 1727279378819
- conda: https://prefix.dev/conda-forge/linux-64/libxcrypt-4.4.36-hd590300_1.conda
  sha256: 6ae68e0b86423ef188196fff6207ed0c8195dd84273cb5623b85aa08033a410c
  md5: 5aa797f8787fe7a17d1b0821485b5adc
  depends:
  - libgcc-ng >=12
  license: LGPL-2.1-or-later
  purls: []
  size: 100393
  timestamp: 1702724383534
- conda: https://prefix.dev/conda-forge/linux-64/libxml2-2.13.5-h0d44e9d_1.conda
  sha256: 306e18aa647d8208ad2cd0e62d84933222b2fbe93d2d53cd5283d2256b1d54de
  md5: f5b05674697ae7d2c5932766695945e1
  depends:
  - __glibc >=2.17,<3.0.a0
  - libgcc >=13
  - libiconv >=1.17,<2.0a0
  - liblzma >=5.6.3,<6.0a0
  - libzlib >=1.3.1,<2.0a0
  constrains:
  - icu <0.0a0
  license: MIT
  license_family: MIT
  purls: []
  size: 689993
  timestamp: 1733443678322
- conda: https://prefix.dev/conda-forge/osx-arm64/libxml2-2.13.5-h178c5d8_1.conda
  sha256: d7af3f25a4cece170502acd38f2dafbea4521f373f46dcb28a37fbe6ac2da544
  md5: 3dc3cff0eca1640a6acbbfab2f78139e
  depends:
  - __osx >=11.0
  - icu >=75.1,<76.0a0
  - libiconv >=1.17,<2.0a0
  - liblzma >=5.6.3,<6.0a0
  - libzlib >=1.3.1,<2.0a0
  license: MIT
  license_family: MIT
  purls: []
  size: 582898
  timestamp: 1733443841584
- conda: https://prefix.dev/conda-forge/win-64/libxml2-2.13.5-he286e8c_1.conda
  sha256: 084dd4dde342f13c43ee418d153ac5b2610f95be029073a15fa9dda22b130d06
  md5: 77eaa84f90fc90643c5a0be0aa9bdd1b
  depends:
  - libiconv >=1.17,<2.0a0
  - libzlib >=1.3.1,<2.0a0
  - ucrt >=10.0.20348.0
  - vc >=14.2,<15
  - vc14_runtime >=14.29.30139
  license: MIT
  license_family: MIT
  purls: []
  size: 1612294
  timestamp: 1733443909984
- conda: https://prefix.dev/conda-forge/linux-64/libzlib-1.3.1-hb9d3cd8_2.conda
  sha256: d4bfe88d7cb447768e31650f06257995601f89076080e76df55e3112d4e47dc4
  md5: edb0dca6bc32e4f4789199455a1dbeb8
  depends:
  - __glibc >=2.17,<3.0.a0
  - libgcc >=13
  constrains:
  - zlib 1.3.1 *_2
  license: Zlib
  license_family: Other
  purls: []
  size: 60963
  timestamp: 1727963148474
- conda: https://prefix.dev/conda-forge/osx-arm64/libzlib-1.3.1-h8359307_2.conda
  sha256: ce34669eadaba351cd54910743e6a2261b67009624dbc7daeeafdef93616711b
  md5: 369964e85dc26bfe78f41399b366c435
  depends:
  - __osx >=11.0
  constrains:
  - zlib 1.3.1 *_2
  license: Zlib
  license_family: Other
  purls: []
  size: 46438
  timestamp: 1727963202283
- conda: https://prefix.dev/conda-forge/win-64/libzlib-1.3.1-h2466b09_2.conda
  sha256: ba945c6493449bed0e6e29883c4943817f7c79cbff52b83360f7b341277c6402
  md5: 41fbfac52c601159df6c01f875de31b9
  depends:
  - ucrt >=10.0.20348.0
  - vc >=14.2,<15
  - vc14_runtime >=14.29.30139
  constrains:
  - zlib 1.3.1 *_2
  license: Zlib
  license_family: Other
  purls: []
  size: 55476
  timestamp: 1727963768015
- conda: https://prefix.dev/conda-forge/linux-64/llvm-openmp-19.1.6-h024ca30_0.conda
  sha256: 9e385c2a8169d951cf153221fb7fbb3dc8f1e5ac77371edee7329f8721dbe1ae
  md5: 96e42ccbd3c067c1713ff5f2d2169247
  depends:
  - __glibc >=2.17,<3.0.a0
  constrains:
  - openmp 19.1.6|19.1.6.*
  license: Apache-2.0 WITH LLVM-exception
  license_family: APACHE
  purls: []
  size: 3201572
  timestamp: 1734520399290
- conda: https://prefix.dev/conda-forge/osx-arm64/llvm-openmp-19.1.6-hdb05f8b_0.conda
  sha256: a0f3e9139ab16f0a67b9d2bbabc15b78977168f4a5b5503fed4962dcb9a96102
  md5: 34fdeffa0555a1a56f38839415cc066c
  depends:
  - __osx >=11.0
  constrains:
  - openmp 19.1.6|19.1.6.*
  license: Apache-2.0 WITH LLVM-exception
  license_family: APACHE
  purls: []
  size: 281251
  timestamp: 1734520462311
- conda: https://prefix.dev/conda-forge/linux-64/llvmlite-0.43.0-py310h1a6248f_1.conda
  sha256: 071ce1a0fed522a19990b1cb49cba01d5b03f0e851a1ea0c364622267e32bca1
  md5: 8153f0ba820cca5bae3101d1bc178d95
  depends:
  - __glibc >=2.17,<3.0.a0
  - libgcc >=13
  - libllvm14 >=14.0.6,<14.1.0a0
  - libstdcxx >=13
  - libzlib >=1.3.1,<2.0a0
  - python >=3.10,<3.11.0a0
  - python_abi 3.10.* *_cp310
  license: BSD-2-Clause
  license_family: BSD
  purls:
  - pkg:pypi/llvmlite?source=hash-mapping
  size: 3379851
  timestamp: 1725305141536
- conda: https://prefix.dev/conda-forge/osx-arm64/llvmlite-0.43.0-py310h9fcfb1b_1.conda
  sha256: e14de4383b9b7ddbe80c0033d74583d57f90817f0916ed10d4daa7cc0b07500f
  md5: 68a060bfb18c7de4537dfb79cb2a90a7
  depends:
  - __osx >=11.0
  - libcxx >=17
  - libllvm14 >=14.0.6,<14.1.0a0
  - libzlib >=1.3.1,<2.0a0
  - python >=3.10,<3.11.0a0
  - python >=3.10,<3.11.0a0 *_cpython
  - python_abi 3.10.* *_cp310
  license: BSD-2-Clause
  license_family: BSD
  purls:
  - pkg:pypi/llvmlite?source=hash-mapping
  size: 305736
  timestamp: 1725305540839
- conda: https://prefix.dev/conda-forge/win-64/llvmlite-0.43.0-py310h0288bfe_1.conda
  sha256: 3eed3f0b475d698ff947b8d97b4d8e73fd047ee80b416f5c6c052d74afd25971
  md5: f8adf34c61cc1e8f532f7d7f5c04c34f
  depends:
  - libzlib >=1.3.1,<2.0a0
  - python >=3.10,<3.11.0a0
  - python_abi 3.10.* *_cp310
  - ucrt >=10.0.20348.0
  - vc >=14.2,<15
  - vc14_runtime >=14.29.30139
  - vs2015_runtime
  license: BSD-2-Clause
  license_family: BSD
  purls:
  - pkg:pypi/llvmlite?source=hash-mapping
  size: 17050042
  timestamp: 1725305419951
- conda: https://prefix.dev/conda-forge/noarch/locket-1.0.0-pyhd8ed1ab_0.tar.bz2
  sha256: 9afe0b5cfa418e8bdb30d8917c5a6cec10372b037924916f1f85b9f4899a67a6
  md5: 91e27ef3d05cc772ce627e51cff111c4
  depends:
  - python >=2.7,!=3.0.*,!=3.1.*,!=3.2.*,!=3.3.*
  license: BSD-2-Clause
  license_family: BSD
  purls:
  - pkg:pypi/locket?source=hash-mapping
  size: 8250
  timestamp: 1650660473123
- conda: https://prefix.dev/conda-forge/linux-64/lz4-4.3.3-py310h80b8a69_2.conda
  sha256: 7a1807e906846b633e0e2aeba720edf4f98df8d6bb886ddcc091fa0e3a622139
  md5: 2b8aa03bc9deca99d7e5d26ce27bb93d
  depends:
  - __glibc >=2.17,<3.0.a0
  - libgcc >=13
  - lz4-c >=1.10.0,<1.11.0a0
  - python >=3.10,<3.11.0a0
  - python_abi 3.10.* *_cp310
  license: BSD-3-Clause
  license_family: BSD
  purls:
  - pkg:pypi/lz4?source=hash-mapping
  size: 37364
  timestamp: 1733474410247
- conda: https://prefix.dev/conda-forge/osx-arm64/lz4-4.3.3-py310hedecf87_2.conda
  sha256: 821f9c9c433c208b02ba74c13c29bbe6905424df4d0719fda21cda7772a63f3a
  md5: 20b4807d8bc4dede3533bb43f340d46e
  depends:
  - __osx >=11.0
  - lz4-c >=1.10.0,<1.11.0a0
  - python >=3.10,<3.11.0a0
  - python >=3.10,<3.11.0a0 *_cpython
  - python_abi 3.10.* *_cp310
  license: BSD-3-Clause
  license_family: BSD
  purls:
  - pkg:pypi/lz4?source=hash-mapping
  size: 102597
  timestamp: 1733474460262
- conda: https://prefix.dev/conda-forge/win-64/lz4-4.3.3-py310hd8baafb_2.conda
  sha256: 778a895ab9909274dc57b7bc16cbf8f1e3980bccb7bb0111f16e3aec6b1c39d8
  md5: 3546f20f09fb9d3f5eaf764f87fb79f0
  depends:
  - lz4-c >=1.10.0,<1.11.0a0
  - python >=3.10,<3.11.0a0
  - python_abi 3.10.* *_cp310
  - ucrt >=10.0.20348.0
  - vc >=14.2,<15
  - vc14_runtime >=14.29.30139
  license: BSD-3-Clause
  license_family: BSD
  purls:
  - pkg:pypi/lz4?source=hash-mapping
  size: 39891
  timestamp: 1733474751459
- conda: https://prefix.dev/conda-forge/linux-64/lz4-c-1.10.0-h5888daf_1.conda
  sha256: 47326f811392a5fd3055f0f773036c392d26fdb32e4d8e7a8197eed951489346
  md5: 9de5350a85c4a20c685259b889aa6393
  depends:
  - __glibc >=2.17,<3.0.a0
  - libgcc >=13
  - libstdcxx >=13
  license: BSD-2-Clause
  license_family: BSD
  purls: []
  size: 167055
  timestamp: 1733741040117
- conda: https://prefix.dev/conda-forge/osx-arm64/lz4-c-1.10.0-h286801f_1.conda
  sha256: 94d3e2a485dab8bdfdd4837880bde3dd0d701e2b97d6134b8806b7c8e69c8652
  md5: 01511afc6cc1909c5303cf31be17b44f
  depends:
  - __osx >=11.0
  - libcxx >=18
  license: BSD-2-Clause
  license_family: BSD
  purls: []
  size: 148824
  timestamp: 1733741047892
- conda: https://prefix.dev/conda-forge/win-64/lz4-c-1.10.0-h2466b09_1.conda
  sha256: 632cf3bdaf7a7aeb846de310b6044d90917728c73c77f138f08aa9438fc4d6b5
  md5: 0b69331897a92fac3d8923549d48d092
  depends:
  - ucrt >=10.0.20348.0
  - vc >=14.2,<15
  - vc14_runtime >=14.29.30139
  license: BSD-2-Clause
  license_family: BSD
  purls: []
  size: 139891
  timestamp: 1733741168264
- conda: https://prefix.dev/conda-forge/noarch/markdown-it-py-3.0.0-pyhd8ed1ab_1.conda
  sha256: 0fbacdfb31e55964152b24d5567e9a9996e1e7902fb08eb7d91b5fd6ce60803a
  md5: fee3164ac23dfca50cfcc8b85ddefb81
  depends:
  - mdurl >=0.1,<1
  - python >=3.9
  license: MIT
  license_family: MIT
  purls:
  - pkg:pypi/markdown-it-py?source=hash-mapping
  size: 64430
  timestamp: 1733250550053
- conda: https://prefix.dev/conda-forge/linux-64/markupsafe-3.0.2-py310h89163eb_1.conda
  sha256: 0bed20ec27dcbcaf04f02b2345358e1161fb338f8423a4ada1cf0f4d46918741
  md5: 8ce3f0332fd6de0d737e2911d329523f
  depends:
  - __glibc >=2.17,<3.0.a0
  - libgcc >=13
  - python >=3.10,<3.11.0a0
  - python_abi 3.10.* *_cp310
  constrains:
  - jinja2 >=3.0.0
  license: BSD-3-Clause
  license_family: BSD
  purls:
  - pkg:pypi/markupsafe?source=hash-mapping
  size: 23091
  timestamp: 1733219814479
- conda: https://prefix.dev/conda-forge/linux-64/markupsafe-3.0.2-py313h8060acc_1.conda
  sha256: d812caf52efcea7c9fd0eafb21d45dadfd0516812f667b928bee50e87634fae5
  md5: 21b62c55924f01b6eef6827167b46acb
  depends:
  - __glibc >=2.17,<3.0.a0
  - libgcc >=13
  - python >=3.13,<3.14.0a0
  - python_abi 3.13.* *_cp313
  constrains:
  - jinja2 >=3.0.0
  license: BSD-3-Clause
  license_family: BSD
  purls:
  - pkg:pypi/markupsafe?source=hash-mapping
  size: 24856
  timestamp: 1733219782830
- conda: https://prefix.dev/conda-forge/osx-arm64/markupsafe-3.0.2-py310hc74094e_1.conda
  sha256: d907e2b7264ae060c0b79ad4accd7b79a59d43ca75c3ba107e534cd0d58115b5
  md5: f6483697076f2711e6a54031a54314b6
  depends:
  - __osx >=11.0
  - python >=3.10,<3.11.0a0
  - python >=3.10,<3.11.0a0 *_cpython
  - python_abi 3.10.* *_cp310
  constrains:
  - jinja2 >=3.0.0
  license: BSD-3-Clause
  license_family: BSD
  purls:
  - pkg:pypi/markupsafe?source=hash-mapping
  size: 22681
  timestamp: 1733219957702
- conda: https://prefix.dev/conda-forge/osx-arm64/markupsafe-3.0.2-py313ha9b7d5b_1.conda
  sha256: 81759af8a9872c8926af3aa59dc4986eee90a0956d1ec820b42ac4f949a71211
  md5: 3acf05d8e42ff0d99820d2d889776fff
  depends:
  - __osx >=11.0
  - python >=3.13,<3.14.0a0
  - python >=3.13,<3.14.0a0 *_cp313
  - python_abi 3.13.* *_cp313
  constrains:
  - jinja2 >=3.0.0
  license: BSD-3-Clause
  license_family: BSD
  purls:
  - pkg:pypi/markupsafe?source=hash-mapping
  size: 24757
  timestamp: 1733219916634
- conda: https://prefix.dev/conda-forge/win-64/markupsafe-3.0.2-py310h38315fa_1.conda
  sha256: deb8505b7ef76d363174d133e2ff814ae75b91ac4c3ae5550a7686897392f4d0
  md5: 79dfc050ae5a7dd4e63e392c984e2576
  depends:
  - python >=3.10,<3.11.0a0
  - python_abi 3.10.* *_cp310
  - ucrt >=10.0.20348.0
  - vc >=14.2,<15
  - vc14_runtime >=14.29.30139
  constrains:
  - jinja2 >=3.0.0
  license: BSD-3-Clause
  license_family: BSD
  purls:
  - pkg:pypi/markupsafe?source=hash-mapping
  size: 25941
  timestamp: 1733220087179
- conda: https://prefix.dev/conda-forge/win-64/markupsafe-3.0.2-py313hb4c8b1a_1.conda
  sha256: f16cb398915f52d582bcea69a16cf69a56dab6ea2fab6f069da9c2c10f09534c
  md5: ec9ecf6ee4cceb73a0c9a8cdfdf58bed
  depends:
  - python >=3.13,<3.14.0a0
  - python_abi 3.13.* *_cp313
  - ucrt >=10.0.20348.0
  - vc >=14.2,<15
  - vc14_runtime >=14.29.30139
  constrains:
  - jinja2 >=3.0.0
  license: BSD-3-Clause
  license_family: BSD
  purls:
  - pkg:pypi/markupsafe?source=hash-mapping
  size: 27930
  timestamp: 1733220059655
- conda: https://prefix.dev/conda-forge/noarch/matplotlib-inline-0.1.7-pyhd8ed1ab_1.conda
  sha256: 69b7dc7131703d3d60da9b0faa6dd8acbf6f6c396224cf6aef3e855b8c0c41c6
  md5: af6ab708897df59bd6e7283ceab1b56b
  depends:
  - python >=3.9
  - traitlets
  license: BSD-3-Clause
  license_family: BSD
  purls:
  - pkg:pypi/matplotlib-inline?source=hash-mapping
  size: 14467
  timestamp: 1733417051523
- conda: https://prefix.dev/conda-forge/noarch/mccabe-0.7.0-pyhd8ed1ab_1.conda
  sha256: 9b0037171dad0100f0296699a11ae7d355237b55f42f9094aebc0f41512d96a1
  md5: 827064ddfe0de2917fb29f1da4f8f533
  depends:
  - python >=3.9
  license: MIT
  license_family: MIT
  purls:
  - pkg:pypi/mccabe?source=hash-mapping
  size: 12934
  timestamp: 1733216573915
- conda: https://prefix.dev/conda-forge/noarch/mdit-py-plugins-0.4.2-pyhd8ed1ab_1.conda
  sha256: c63ed79d9745109c0a70397713b0c07f06e7d3561abcb122cfc80a141ab3b449
  md5: af2060041d4f3250a7eb6ab3ec0e549b
  depends:
  - markdown-it-py >=1.0.0,<4.0.0
  - python >=3.9
  license: MIT
  license_family: MIT
  purls:
  - pkg:pypi/mdit-py-plugins?source=hash-mapping
  size: 42180
  timestamp: 1733854816517
- conda: https://prefix.dev/conda-forge/noarch/mdurl-0.1.2-pyhd8ed1ab_1.conda
  sha256: 78c1bbe1723449c52b7a9df1af2ee5f005209f67e40b6e1d3c7619127c43b1c7
  md5: 592132998493b3ff25fd7479396e8351
  depends:
  - python >=3.9
  license: MIT
  license_family: MIT
  purls:
  - pkg:pypi/mdurl?source=hash-mapping
  size: 14465
  timestamp: 1733255681319
- conda: https://prefix.dev/conda-forge/linux-64/mkl-2024.2.2-ha957f24_16.conda
  sha256: 77906b0acead8f86b489da46f53916e624897338770dbf70b04b8f673c9273c1
  md5: 1459379c79dda834673426504d52b319
  depends:
  - _openmp_mutex * *_llvm
  - _openmp_mutex >=4.5
  - llvm-openmp >=19.1.2
  - tbb 2021.*
  license: LicenseRef-IntelSimplifiedSoftwareOct2022
  license_family: Proprietary
  purls: []
  size: 124718448
  timestamp: 1730231808335
- conda: https://prefix.dev/conda-forge/win-64/mkl-2024.2.2-h66d3029_15.conda
  sha256: 20e52b0389586d0b914a49cd286c5ccc9c47949bed60ca6df004d1d295f2edbd
  md5: 302dff2807f2927b3e9e0d19d60121de
  depends:
  - intel-openmp 2024.*
  - tbb 2021.*
  license: LicenseRef-IntelSimplifiedSoftwareOct2022
  license_family: Proprietary
  purls: []
  size: 103106385
  timestamp: 1730232843711
- conda: https://prefix.dev/conda-forge/linux-64/ml_dtypes-0.5.0-py310h5eaa309_0.conda
  sha256: a4899aba9d82ed20d5c3fcbd8714d438e4000b0250c40816b95a5df64066f8dc
  md5: 431846c13cf7b44ef56d6a6be8143727
  depends:
  - __glibc >=2.17,<3.0.a0
  - libgcc >=13
  - libstdcxx >=13
  - numpy >=1.19,<3
  - python >=3.10,<3.11.0a0
  - python_abi 3.10.* *_cp310
  license: MPL-2.0 AND Apache-2.0
  purls:
  - pkg:pypi/ml-dtypes?source=hash-mapping
  size: 285598
  timestamp: 1726376467402
- conda: https://prefix.dev/conda-forge/osx-arm64/ml_dtypes-0.5.0-py310hfd37619_0.conda
  sha256: 5bf79855b2275914899f69003c58ed06dd1832dc1f026975a8d17ffa5576047c
  md5: ddb5c62069a0a72ddb076f63e99a9475
  depends:
  - __osx >=11.0
  - libcxx >=17
  - numpy >=1.19,<3
  - python >=3.10,<3.11.0a0
  - python >=3.10,<3.11.0a0 *_cpython
  - python_abi 3.10.* *_cp310
  license: MPL-2.0 AND Apache-2.0
  purls:
  - pkg:pypi/ml-dtypes?source=hash-mapping
  size: 201729
  timestamp: 1726376542680
- conda: https://prefix.dev/conda-forge/linux-64/mpc-1.3.1-h24ddda3_1.conda
  sha256: 1bf794ddf2c8b3a3e14ae182577c624fa92dea975537accff4bc7e5fea085212
  md5: aa14b9a5196a6d8dd364164b7ce56acf
  depends:
  - __glibc >=2.17,<3.0.a0
  - gmp >=6.3.0,<7.0a0
  - libgcc >=13
  - mpfr >=4.2.1,<5.0a0
  license: LGPL-3.0-or-later
  license_family: LGPL
  purls: []
  size: 116777
  timestamp: 1725629179524
- conda: https://prefix.dev/conda-forge/osx-arm64/mpc-1.3.1-h8f1351a_1.conda
  sha256: 2700899ad03302a1751dbf2bca135407e470dd83ac897ab91dd8675d4300f158
  md5: a5635df796b71f6ca400fc7026f50701
  depends:
  - __osx >=11.0
  - gmp >=6.3.0,<7.0a0
  - mpfr >=4.2.1,<5.0a0
  license: LGPL-3.0-or-later
  license_family: LGPL
  purls: []
  size: 104766
  timestamp: 1725629165420
- conda: https://prefix.dev/conda-forge/linux-64/mpfr-4.2.1-h90cbb55_3.conda
  sha256: f25d2474dd557ca66c6231c8f5ace5af312efde1ba8290a6ea5e1732a4e669c0
  md5: 2eeb50cab6652538eee8fc0bc3340c81
  depends:
  - __glibc >=2.17,<3.0.a0
  - gmp >=6.3.0,<7.0a0
  - libgcc >=13
  license: LGPL-3.0-only
  license_family: LGPL
  purls: []
  size: 634751
  timestamp: 1725746740014
- conda: https://prefix.dev/conda-forge/osx-arm64/mpfr-4.2.1-hb693164_3.conda
  sha256: 4463e4e2aba7668e37a1b8532859191b4477a6f3602a5d6b4d64ad4c4baaeac5
  md5: 4e4ea852d54cc2b869842de5044662fb
  depends:
  - __osx >=11.0
  - gmp >=6.3.0,<7.0a0
  license: LGPL-3.0-only
  license_family: LGPL
  purls: []
  size: 345517
  timestamp: 1725746730583
- conda: https://prefix.dev/conda-forge/noarch/mpmath-1.3.0-pyhd8ed1ab_1.conda
  sha256: 7d7aa3fcd6f42b76bd711182f3776a02bef09a68c5f117d66b712a6d81368692
  md5: 3585aa87c43ab15b167b574cd73b057b
  depends:
  - python >=3.9
  license: BSD-3-Clause
  license_family: BSD
  purls:
  - pkg:pypi/mpmath?source=hash-mapping
  size: 439705
  timestamp: 1733302781386
- conda: https://prefix.dev/conda-forge/linux-64/msgpack-python-1.1.0-py310h3788b33_0.conda
  sha256: 73ca5f0c7d0727a57dcc3c402823ce3aa159ca075210be83078fcc485971e259
  md5: 6b586fb03d84e5bfbb1a8a3d9e2c9b60
  depends:
  - __glibc >=2.17,<3.0.a0
  - libgcc >=13
  - libstdcxx >=13
  - python >=3.10,<3.11.0a0
  - python_abi 3.10.* *_cp310
  license: Apache-2.0
  license_family: Apache
  purls:
  - pkg:pypi/msgpack?source=hash-mapping
  size: 98083
  timestamp: 1725975111763
- conda: https://prefix.dev/conda-forge/osx-arm64/msgpack-python-1.1.0-py310h7306fd8_0.conda
  sha256: 4736de9b2a239b202749881c8fa690dc5c882198cc2a2a8460567f0b9994e98e
  md5: 85b4e3f64bf1fdc6f7d210a7c34037f9
  depends:
  - __osx >=11.0
  - libcxx >=17
  - python >=3.10,<3.11.0a0
  - python >=3.10,<3.11.0a0 *_cpython
  - python_abi 3.10.* *_cp310
  license: Apache-2.0
  license_family: Apache
  purls:
  - pkg:pypi/msgpack?source=hash-mapping
  size: 84604
  timestamp: 1725975212736
- conda: https://prefix.dev/conda-forge/win-64/msgpack-python-1.1.0-py310hc19bc0b_0.conda
  sha256: db5c3d5e2d28ba0e4e1633f6d52079f0e397bdb60a6f58a2fa942e88071182d2
  md5: 2cfcbd596afd76879de4824c2c24f4a2
  depends:
  - python >=3.10,<3.11.0a0
  - python_abi 3.10.* *_cp310
  - ucrt >=10.0.20348.0
  - vc >=14.2,<15
  - vc14_runtime >=14.29.30139
  license: Apache-2.0
  license_family: Apache
  purls:
  - pkg:pypi/msgpack?source=hash-mapping
  size: 82057
  timestamp: 1725975615063
- conda: https://prefix.dev/conda-forge/noarch/mypy_extensions-1.0.0-pyha770c72_1.conda
  sha256: 1895f47b7d68581a6facde5cb13ab8c2764c2e53a76bd746f8f98910dc4e08fe
  md5: 29097e7ea634a45cc5386b95cac6568f
  depends:
  - python >=3.9
  license: MIT
  license_family: MIT
  purls:
  - pkg:pypi/mypy-extensions?source=hash-mapping
  size: 10854
  timestamp: 1733230986902
- conda: https://prefix.dev/conda-forge/noarch/myst-parser-4.0.0-pyhd8ed1ab_1.conda
  sha256: 9d93483bf59b4d550577b40e2bc3f39e81fdcb34533f03a6da05b0adad34526e
  md5: fbc398f13e5f5a90f9065eaa5d91a28f
  depends:
  - docutils >=0.19,<0.22
  - jinja2
  - markdown-it-py >=3.0.0,<4.0.0
  - mdit-py-plugins >=0.4.1,<1
  - python >=3.10
  - pyyaml
  - sphinx >=7,<9
  license: MIT
  license_family: MIT
  purls:
  - pkg:pypi/myst-parser?source=hash-mapping
  size: 72901
  timestamp: 1734472043484
- conda: https://prefix.dev/conda-forge/linux-64/ncurses-6.5-he02047a_1.conda
  sha256: 6a1d5d8634c1a07913f1c525db6455918cbc589d745fac46d9d6e30340c8731a
  md5: 70caf8bb6cf39a0b6b7efc885f51c0fe
  depends:
  - __glibc >=2.17,<3.0.a0
  - libgcc-ng >=12
  license: X11 AND BSD-3-Clause
  purls: []
  size: 889086
  timestamp: 1724658547447
- conda: https://prefix.dev/conda-forge/osx-arm64/ncurses-6.5-h7bae524_1.conda
  sha256: 27d0b9ff78ad46e1f3a6c96c479ab44beda5f96def88e2fe626e0a49429d8afc
  md5: cb2b0ea909b97b3d70cd3921d1445e1a
  depends:
  - __osx >=11.0
  license: X11 AND BSD-3-Clause
  purls: []
  size: 802321
  timestamp: 1724658775723
- conda: https://prefix.dev/conda-forge/noarch/networkx-3.4.2-pyh267e887_2.conda
  sha256: 39625cd0c9747fa5c46a9a90683b8997d8b9649881b3dc88336b13b7bdd60117
  md5: fd40bf7f7f4bc4b647dc8512053d9873
  depends:
  - python >=3.10
  - python
  constrains:
  - numpy >=1.24
  - scipy >=1.10,!=1.11.0,!=1.11.1
  - matplotlib >=3.7
  - pandas >=2.0
  license: BSD-3-Clause
  license_family: BSD
  purls: []
  size: 1265008
  timestamp: 1731521053408
- conda: https://prefix.dev/conda-forge/noarch/nodeenv-1.9.1-pyhd8ed1ab_1.conda
  sha256: 3636eec0e60466a00069b47ce94b6d88b01419b6577d8e393da44bb5bc8d3468
  md5: 7ba3f09fceae6a120d664217e58fe686
  depends:
  - python >=3.9
  - setuptools
  license: BSD-3-Clause
  license_family: BSD
  purls:
  - pkg:pypi/nodeenv?source=hash-mapping
  size: 34574
  timestamp: 1734112236147
- conda: https://prefix.dev/conda-forge/linux-64/nodejs-22.12.0-hf235a45_0.conda
  sha256: 1a519b80bc3d5afddeccb593711df2e60ac48ecf3e903f7bdc279f64f7210fc4
  md5: 30458a23bf5568d2bc0e1fed6a4e2b12
  depends:
  - __glibc >=2.28,<3.0.a0
  - icu >=75.1,<76.0a0
  - libgcc >=13
  - libstdcxx >=13
  - libuv >=1.49.2,<2.0a0
  - libzlib >=1.3.1,<2.0a0
  - openssl >=3.4.0,<4.0a0
  - zlib
  license: MIT
  license_family: MIT
  purls: []
  size: 21796933
  timestamp: 1734113054756
- conda: https://prefix.dev/conda-forge/osx-arm64/nodejs-22.12.0-h02a13b7_0.conda
  sha256: 0d6f31cf19a3671aa7a6473392447801b4231ec832c8526b9a975b5c01930343
  md5: 293e451c0590d9029036f58aa109bc5d
  depends:
  - __osx >=11.0
  - icu >=75.1,<76.0a0
  - libcxx >=18
  - libuv >=1.49.2,<2.0a0
  - libzlib >=1.3.1,<2.0a0
  - openssl >=3.4.0,<4.0a0
  - zlib
  license: MIT
  license_family: MIT
  purls: []
  size: 15429539
  timestamp: 1734125056499
- conda: https://prefix.dev/conda-forge/win-64/nodejs-22.12.0-hfeaa22a_0.conda
  sha256: 43d728b5d56ffeea5e95308218d7045acabcd318ced6ad4f2e89f295666aadda
  md5: 4e1fa4ec4147ec961f75a3b6f7a558af
  license: MIT
  license_family: MIT
  purls: []
  size: 26256775
  timestamp: 1734108943224
- conda: https://prefix.dev/conda-forge/noarch/nodejs-wheel-22.12.0-pyhd8ed1ab_0.conda
  sha256: fe6b3e568d1ac8dd41a02e3c3ab938cbc70a34a9f19f18894c0fb386a2e680e7
  md5: 0c0b2dd84667461e950e9297de8aceb9
  depends:
  - nodejs
  - python >=3.9
  license: MIT
  license_family: MIT
  purls:
  - pkg:pypi/nodejs-wheel-binaries?source=hash-mapping
  size: 11797
  timestamp: 1734322201782
- conda: https://prefix.dev/conda-forge/noarch/nomkl-1.0-h5ca1d4c_0.tar.bz2
  sha256: d38542a151a90417065c1a234866f97fd1ea82a81de75ecb725955ab78f88b4b
  md5: 9a66894dfd07c4510beb6b3f9672ccc0
  constrains:
  - mkl <0.a0
  license: BSD-3-Clause
  license_family: BSD
  purls: []
  size: 3843
  timestamp: 1582593857545
- conda: https://prefix.dev/conda-forge/linux-64/numba-0.60.0-py310h5dc88bb_0.conda
  sha256: c76c5baa087c2be3374bdb5eee37caf0c70f390c02a48aeb5e4337b600e5e319
  md5: 73e2e2c0ffad216572ce01952ff0099c
  depends:
  - _openmp_mutex >=4.5
  - libgcc-ng >=12
  - libstdcxx-ng >=12
  - llvmlite >=0.43.0,<0.44.0a0
  - numpy >=1.19,<3
  - numpy >=1.22.3,<2.1
  - python >=3.10,<3.11.0a0
  - python_abi 3.10.* *_cp310
  constrains:
  - cuda-version >=11.2
  - libopenblas !=0.3.6
  - scipy >=1.0
  - tbb >=2021.6.0
  - cuda-python >=11.6
  - cudatoolkit >=11.2
  license: BSD-2-Clause
  license_family: BSD
  purls:
  - pkg:pypi/numba?source=hash-mapping
  size: 4376821
  timestamp: 1718888164099
- conda: https://prefix.dev/conda-forge/osx-arm64/numba-0.60.0-py310h0628f0e_0.conda
  sha256: e2f17dfeaa7723df84b744108c3cf17fb68d12dff46d91612612a1a820ca6910
  md5: 830470caad249f1877e622820dca4e2a
  depends:
  - __osx >=11.0
  - libcxx >=16
  - llvm-openmp >=16.0.6
  - llvm-openmp >=18.1.7
  - llvmlite >=0.43.0,<0.44.0a0
  - numpy >=1.19,<3
  - numpy >=1.22.3,<2.1
  - python >=3.10,<3.11.0a0
  - python >=3.10,<3.11.0a0 *_cpython
  - python_abi 3.10.* *_cp310
  constrains:
  - cuda-python >=11.6
  - scipy >=1.0
  - tbb >=2021.6.0
  - cuda-version >=11.2
  - cudatoolkit >=11.2
  - libopenblas >=0.3.18, !=0.3.20
  license: BSD-2-Clause
  license_family: BSD
  purls:
  - pkg:pypi/numba?source=hash-mapping
  size: 4357036
  timestamp: 1718888347041
- conda: https://prefix.dev/conda-forge/win-64/numba-0.60.0-py310h7793332_0.conda
  sha256: 65cbc4fd3e29bb98f68fc694640546f37929c4766def46796579d7488ef9b714
  md5: 7bf58dbea05720f25c5b1fe99cac026c
  depends:
  - llvmlite >=0.43.0,<0.44.0a0
  - numpy >=1.19,<3
  - numpy >=1.22.3,<2.1
  - python >=3.10,<3.11.0a0
  - python_abi 3.10.* *_cp310
  - ucrt >=10.0.20348.0
  - vc >=14.2,<15
  - vc14_runtime >=14.29.30139
  constrains:
  - cudatoolkit >=11.2
  - cuda-python >=11.6
  - scipy >=1.0
  - cuda-version >=11.2
  - libopenblas !=0.3.6
  - tbb >=2021.6.0
  license: BSD-2-Clause
  license_family: BSD
  purls:
  - pkg:pypi/numba?source=hash-mapping
  size: 4370592
  timestamp: 1718888808848
- conda: https://prefix.dev/conda-forge/linux-64/numpy-2.0.2-py310hd6e36ab_1.conda
  sha256: e62a7ea73120834e711becbd5c844ac5aba5b5a3a689a5335a1a0221214c43f2
  md5: 57358466a280269a77f9539010a9d888
  depends:
  - __glibc >=2.17,<3.0.a0
  - libblas >=3.9.0,<4.0a0
  - libcblas >=3.9.0,<4.0a0
  - libgcc >=13
  - liblapack >=3.9.0,<4.0a0
  - libstdcxx >=13
  - python >=3.10,<3.11.0a0
  - python_abi 3.10.* *_cp310
  constrains:
  - numpy-base <0a0
  license: BSD-3-Clause
  license_family: BSD
  purls:
  - pkg:pypi/numpy?source=hash-mapping
  size: 7767225
  timestamp: 1732314820024
- conda: https://prefix.dev/conda-forge/linux-64/numpy-2.2.1-py310h5851e9f_0.conda
  sha256: 40d29714ef11d22f5c452ff856e03f47d9824c1ee1bf19f46c4a473dcd1b7cd8
  md5: d38cb65becc66134ed42a02e6155e8e0
  depends:
  - __glibc >=2.17,<3.0.a0
  - libblas >=3.9.0,<4.0a0
  - libcblas >=3.9.0,<4.0a0
  - libgcc >=13
  - liblapack >=3.9.0,<4.0a0
  - libstdcxx >=13
  - python >=3.10,<3.11.0a0
  - python_abi 3.10.* *_cp310
  constrains:
  - numpy-base <0a0
  license: BSD-3-Clause
  license_family: BSD
  purls:
  - pkg:pypi/numpy?source=hash-mapping
  size: 7912254
  timestamp: 1734904849824
- conda: https://prefix.dev/conda-forge/linux-64/numpy-2.2.1-py313hb30382a_0.conda
  sha256: 53c5baea29d111126b6dbe969ac1c36d481740f0f91babe6cfd121b8d9d8e67f
  md5: bacc73d89e22828efedf31fdc4b54b4e
  depends:
  - __glibc >=2.17,<3.0.a0
  - libblas >=3.9.0,<4.0a0
  - libcblas >=3.9.0,<4.0a0
  - libgcc >=13
  - liblapack >=3.9.0,<4.0a0
  - libstdcxx >=13
  - python >=3.13,<3.14.0a0
  - python_abi 3.13.* *_cp313
  constrains:
  - numpy-base <0a0
  license: BSD-3-Clause
  license_family: BSD
  purls:
  - pkg:pypi/numpy?source=hash-mapping
  size: 8478406
  timestamp: 1734904713763
- conda: https://prefix.dev/conda-forge/osx-arm64/numpy-2.0.2-py310h530be0a_1.conda
  sha256: 54fcdfc53cfc55538dc4c3e8f47af421e697a4ce66ef051c98f50413137a6689
  md5: 0200a832a125f14d5a20cc0512ebc575
  depends:
  - __osx >=11.0
  - libblas >=3.9.0,<4.0a0
  - libcblas >=3.9.0,<4.0a0
  - libcxx >=18
  - liblapack >=3.9.0,<4.0a0
  - python >=3.10,<3.11.0a0
  - python >=3.10,<3.11.0a0 *_cpython
  - python_abi 3.10.* *_cp310
  constrains:
  - numpy-base <0a0
  license: BSD-3-Clause
  license_family: BSD
  purls:
  - pkg:pypi/numpy?source=hash-mapping
  size: 5754771
  timestamp: 1732314704107
- conda: https://prefix.dev/conda-forge/osx-arm64/numpy-2.2.1-py310ha1ddda0_0.conda
  sha256: 256d88d6620977edcda48b617217257e42ceb9b72d3a55297d1c92e455fe0ccb
  md5: ba32b5714d7cac97145b2d015d30c9b8
  depends:
  - __osx >=11.0
  - libblas >=3.9.0,<4.0a0
  - libcblas >=3.9.0,<4.0a0
  - libcxx >=18
  - liblapack >=3.9.0,<4.0a0
  - python >=3.10,<3.11.0a0
  - python >=3.10,<3.11.0a0 *_cpython
  - python_abi 3.10.* *_cp310
  constrains:
  - numpy-base <0a0
  license: BSD-3-Clause
  license_family: BSD
  purls:
  - pkg:pypi/numpy?source=hash-mapping
  size: 5929029
  timestamp: 1734904776467
- conda: https://prefix.dev/conda-forge/osx-arm64/numpy-2.2.1-py313ha4a2180_0.conda
  sha256: c6dafb68d407bd4f34a8e178fe37be0c0c6533e6408a066d2cfcdccd6eb63402
  md5: 186189cd83b1b95e73a805a268bc7a98
  depends:
  - __osx >=11.0
  - libblas >=3.9.0,<4.0a0
  - libcblas >=3.9.0,<4.0a0
  - libcxx >=18
  - liblapack >=3.9.0,<4.0a0
  - python >=3.13,<3.14.0a0
  - python >=3.13,<3.14.0a0 *_cp313
  - python_abi 3.13.* *_cp313
  constrains:
  - numpy-base <0a0
  license: BSD-3-Clause
  license_family: BSD
  purls:
  - pkg:pypi/numpy?source=hash-mapping
  size: 6513050
  timestamp: 1734904817005
- conda: https://prefix.dev/conda-forge/win-64/numpy-2.0.2-py310h1ec8c79_1.conda
  sha256: 2537e8dadd1656d49f55b7f2422bef745a60a308fcf879f2d74dc8338aecb4bb
  md5: 4f2239328935b02e9024e25dc21840c3
  depends:
  - libblas >=3.9.0,<4.0a0
  - libcblas >=3.9.0,<4.0a0
  - liblapack >=3.9.0,<4.0a0
  - python >=3.10,<3.11.0a0
  - python_abi 3.10.* *_cp310
  - ucrt >=10.0.20348.0
  - vc >=14.2,<15
  - vc14_runtime >=14.29.30139
  constrains:
  - numpy-base <0a0
  license: BSD-3-Clause
  license_family: BSD
  purls:
  - pkg:pypi/numpy?source=hash-mapping
  size: 6372921
  timestamp: 1732315310731
- conda: https://prefix.dev/conda-forge/win-64/numpy-2.2.1-py310hb9d903e_0.conda
  sha256: 942ec24291d65e00e718765016b1f6b6be9bc5f09137dc14c21e047b94a09d30
  md5: 25361f25ec68789cea29b14b412970e8
  depends:
  - libblas >=3.9.0,<4.0a0
  - libcblas >=3.9.0,<4.0a0
  - liblapack >=3.9.0,<4.0a0
  - python >=3.10,<3.11.0a0
  - python_abi 3.10.* *_cp310
  - ucrt >=10.0.20348.0
  - vc >=14.2,<15
  - vc14_runtime >=14.29.30139
  constrains:
  - numpy-base <0a0
  license: BSD-3-Clause
  license_family: BSD
  purls:
  - pkg:pypi/numpy?source=hash-mapping
  size: 6420026
  timestamp: 1734905273023
- conda: https://prefix.dev/conda-forge/win-64/numpy-2.2.1-py313hd65a2fa_0.conda
  sha256: a49b54335d97b674bc09dacce0b232cf748e730500dcc45172f8dd9db3c0fb99
  md5: 80b2f22cec897016e76261aea177fde8
  depends:
  - libblas >=3.9.0,<4.0a0
  - libcblas >=3.9.0,<4.0a0
  - liblapack >=3.9.0,<4.0a0
  - python >=3.13,<3.14.0a0
  - python_abi 3.13.* *_cp313
  - ucrt >=10.0.20348.0
  - vc >=14.2,<15
  - vc14_runtime >=14.29.30139
  constrains:
  - numpy-base <0a0
  license: BSD-3-Clause
  license_family: BSD
  purls:
  - pkg:pypi/numpy?source=hash-mapping
  size: 7147174
  timestamp: 1734905243335
- conda: https://prefix.dev/conda-forge/noarch/numpydoc-1.8.0-pyhd8ed1ab_1.conda
  sha256: d836860163b027622cb59b96b92824dd75196a37d599e8ae69733b31769989a9
  md5: 5af206d64d18d6c8dfb3122b4d9e643b
  depends:
  - python >=3.9
  - sphinx >=6
  - tabulate >=0.8.10
  - tomli >=1.1.0
  license: BSD-3-Clause
  license_family: BSD
  purls:
  - pkg:pypi/numpydoc?source=hash-mapping
  size: 58041
  timestamp: 1733650959971
- conda: https://prefix.dev/conda-forge/linux-64/openjpeg-2.5.3-h5fbd93e_0.conda
  sha256: 5bee706ea5ba453ed7fd9da7da8380dd88b865c8d30b5aaec14d2b6dd32dbc39
  md5: 9e5816bc95d285c115a3ebc2f8563564
  depends:
  - __glibc >=2.17,<3.0.a0
  - libgcc >=13
  - libpng >=1.6.44,<1.7.0a0
  - libstdcxx >=13
  - libtiff >=4.7.0,<4.8.0a0
  - libzlib >=1.3.1,<2.0a0
  license: BSD-2-Clause
  license_family: BSD
  purls: []
  size: 342988
  timestamp: 1733816638720
- conda: https://prefix.dev/conda-forge/osx-arm64/openjpeg-2.5.3-h8a3d83b_0.conda
  sha256: 1d59bc72ca7faac06d349c1a280f5cfb8a57ee5896f1e24225a997189d7418c7
  md5: 4b71d78648dbcf68ce8bf22bb07ff838
  depends:
  - __osx >=11.0
  - libcxx >=18
  - libpng >=1.6.44,<1.7.0a0
  - libtiff >=4.7.0,<4.8.0a0
  - libzlib >=1.3.1,<2.0a0
  license: BSD-2-Clause
  license_family: BSD
  purls: []
  size: 319362
  timestamp: 1733816781741
- conda: https://prefix.dev/conda-forge/win-64/openjpeg-2.5.3-h4d64b90_0.conda
  sha256: 410175815df192f57a07c29a6b3fdd4231937173face9e63f0830c1234272ce3
  md5: fc050366dd0b8313eb797ed1ffef3a29
  depends:
  - libpng >=1.6.44,<1.7.0a0
  - libtiff >=4.7.0,<4.8.0a0
  - libzlib >=1.3.1,<2.0a0
  - ucrt >=10.0.20348.0
  - vc >=14.2,<15
  - vc14_runtime >=14.29.30139
  license: BSD-2-Clause
  license_family: BSD
  purls: []
  size: 240148
  timestamp: 1733817010335
- conda: https://prefix.dev/conda-forge/linux-64/openssl-3.4.0-h7b32b05_1.conda
  sha256: f62f6bca4a33ca5109b6d571b052a394d836956d21b25b7ffd03376abf7a481f
  md5: 4ce6875f75469b2757a65e10a5d05e31
  depends:
  - __glibc >=2.17,<3.0.a0
  - ca-certificates
  - libgcc >=13
  license: Apache-2.0
  license_family: Apache
  purls: []
  size: 2937158
  timestamp: 1736086387286
- conda: https://prefix.dev/conda-forge/osx-arm64/openssl-3.4.0-h81ee809_1.conda
  sha256: 97772762abc70b3a537683ca9fc3ff3d6099eb64e4aba3b9c99e6fce48422d21
  md5: 22f971393637480bda8c679f374d8861
  depends:
  - __osx >=11.0
  - ca-certificates
  license: Apache-2.0
  license_family: Apache
  purls: []
  size: 2936415
  timestamp: 1736086108693
- conda: https://prefix.dev/conda-forge/win-64/openssl-3.4.0-ha4e3fda_1.conda
  sha256: 519a06eaab7c878fbebb8cab98ea4a4465eafb1e9ed8c6ce67226068a80a92f0
  md5: fb45308ba8bfe1abf1f4a27bad24a743
  depends:
  - ca-certificates
  - ucrt >=10.0.20348.0
  - vc >=14.2,<15
  - vc14_runtime >=14.29.30139
  license: Apache-2.0
  license_family: Apache
  purls: []
  size: 8462960
  timestamp: 1736088436984
- conda: https://prefix.dev/conda-forge/noarch/opt-einsum-3.4.0-hd8ed1ab_1.conda
  sha256: 8db3d841c72f184de69e1237b900a2d79c742e30e8378973814543bf987b6bc6
  md5: b94f689d8b1ce7dd212946e0331037ad
  depends:
  - opt_einsum >=3.4.0,<3.4.1.0a0
  license: MIT
  license_family: MIT
  purls: []
  size: 6558
  timestamp: 1733688054327
- conda: https://prefix.dev/conda-forge/noarch/opt_einsum-3.4.0-pyhd8ed1ab_1.conda
  sha256: af71aabb2bfa4b2c89b7b06403e5cec23b418452cae9f9772bd7ac3f9ea1ff44
  md5: 52919815cd35c4e1a0298af658ccda04
  depends:
  - python >=3.9
  license: MIT
  license_family: MIT
  purls:
  - pkg:pypi/opt-einsum?source=hash-mapping
  size: 62479
  timestamp: 1733688053334
- conda: https://prefix.dev/conda-forge/linux-64/orc-2.0.3-h12ee42a_2.conda
  sha256: dff5cc8023905782c86b3459055f26d4b97890e403b0698477c9fed15d8669cc
  md5: 4f6f9f3f80354ad185e276c120eac3f0
  depends:
  - __glibc >=2.17,<3.0.a0
  - libgcc >=13
  - libprotobuf >=5.28.3,<5.28.4.0a0
  - libstdcxx >=13
  - libzlib >=1.3.1,<2.0a0
  - lz4-c >=1.10.0,<1.11.0a0
  - snappy >=1.2.1,<1.3.0a0
  - tzdata
  - zstd >=1.5.6,<1.6.0a0
  license: Apache-2.0
  license_family: Apache
  purls: []
  size: 1188881
  timestamp: 1735630209320
- conda: https://prefix.dev/conda-forge/osx-arm64/orc-2.0.3-h0ff2369_2.conda
  sha256: cca330695f3bdb8c0e46350c29cd4af3345865544e36f1d7c9ba9190ad22f5f4
  md5: 24b1897c0d24afbb70704ba998793b78
  depends:
  - __osx >=11.0
  - libcxx >=18
  - libprotobuf >=5.28.3,<5.28.4.0a0
  - libzlib >=1.3.1,<2.0a0
  - lz4-c >=1.10.0,<1.11.0a0
  - snappy >=1.2.1,<1.3.0a0
  - tzdata
  - zstd >=1.5.6,<1.6.0a0
  license: Apache-2.0
  license_family: Apache
  purls: []
  size: 438520
  timestamp: 1735630624140
- conda: https://prefix.dev/conda-forge/win-64/orc-2.0.3-haf104fe_2.conda
  sha256: 35522ebcdd10f9d8600cbffa99efd59053bf2148965cfbb4575680e61c1d41dd
  md5: c8abacd8bdb242c9ba9c9a6c7ec09b01
  depends:
  - libprotobuf >=5.28.3,<5.28.4.0a0
  - libzlib >=1.3.1,<2.0a0
  - lz4-c >=1.10.0,<1.11.0a0
  - snappy >=1.2.1,<1.3.0a0
  - tzdata
  - ucrt >=10.0.20348.0
  - vc >=14.2,<15
  - vc14_runtime >=14.29.30139
  - zstd >=1.5.6,<1.6.0a0
  license: Apache-2.0
  license_family: Apache
  purls: []
  size: 902551
  timestamp: 1735630416110
- conda: https://prefix.dev/conda-forge/noarch/packaging-24.2-pyhd8ed1ab_2.conda
  sha256: da157b19bcd398b9804c5c52fc000fcb8ab0525bdb9c70f95beaa0bb42f85af1
  md5: 3bfed7e6228ebf2f7b9eaa47f1b4e2aa
  depends:
  - python >=3.8
  license: Apache-2.0
  license_family: APACHE
  purls:
  - pkg:pypi/packaging?source=hash-mapping
  size: 60164
  timestamp: 1733203368787
- conda: https://prefix.dev/conda-forge/linux-64/pandas-2.2.3-py310h5eaa309_1.conda
  sha256: d772223fd1ca882717ec6db55a13a6be9439c64ca3532231855ce7834599b8a5
  md5: e67778e1cac3bca3b3300f6164f7ffb9
  depends:
  - __glibc >=2.17,<3.0.a0
  - libgcc >=13
  - libstdcxx >=13
  - numpy >=1.19,<3
  - numpy >=1.22.4
  - python >=3.10,<3.11.0a0
  - python-dateutil >=2.8.1
  - python-tzdata >=2022a
  - python_abi 3.10.* *_cp310
  - pytz >=2020.1,<2024.2
  license: BSD-3-Clause
  license_family: BSD
  purls:
  - pkg:pypi/pandas?source=hash-mapping
  size: 13014228
  timestamp: 1726878893275
- conda: https://prefix.dev/conda-forge/osx-arm64/pandas-2.2.3-py310hfd37619_1.conda
  sha256: f4e4c0016c56089d22850e16c44c7e912d6368fd43374a92d8de6a1da9a85b47
  md5: 7bc53f11058c93444968c99f1600f73c
  depends:
  - __osx >=11.0
  - libcxx >=17
  - numpy >=1.19,<3
  - numpy >=1.22.4
  - python >=3.10,<3.11.0a0
  - python >=3.10,<3.11.0a0 *_cpython
  - python-dateutil >=2.8.1
  - python-tzdata >=2022a
  - python_abi 3.10.* *_cp310
  - pytz >=2020.1,<2024.2
  license: BSD-3-Clause
  license_family: BSD
  purls:
  - pkg:pypi/pandas?source=hash-mapping
  size: 12024352
  timestamp: 1726878958127
- conda: https://prefix.dev/conda-forge/win-64/pandas-2.2.3-py310hb4db72f_1.conda
  sha256: 1fa40b4a351f1eb7a878d1f25f6bec71664699cd4a39c8ed5e2221f53ecca0c4
  md5: 565b3f19282642a23e5ff9bbfb01569c
  depends:
  - numpy >=1.19,<3
  - numpy >=1.22.4
  - python >=3.10,<3.11.0a0
  - python-dateutil >=2.8.1
  - python-tzdata >=2022a
  - python_abi 3.10.* *_cp310
  - pytz >=2020.1,<2024.2
  - ucrt >=10.0.20348.0
  - vc >=14.2,<15
  - vc14_runtime >=14.29.30139
  license: BSD-3-Clause
  license_family: BSD
  purls:
  - pkg:pypi/pandas?source=hash-mapping
  size: 11810567
  timestamp: 1726879420659
- conda: https://prefix.dev/conda-forge/noarch/parso-0.8.4-pyhd8ed1ab_1.conda
  sha256: 17131120c10401a99205fc6fe436e7903c0fa092f1b3e80452927ab377239bcc
  md5: 5c092057b6badd30f75b06244ecd01c9
  depends:
  - python >=3.9
  license: MIT
  license_family: MIT
  purls:
  - pkg:pypi/parso?source=hash-mapping
  size: 75295
  timestamp: 1733271352153
- conda: https://prefix.dev/conda-forge/noarch/partd-1.4.2-pyhd8ed1ab_0.conda
  sha256: 472fc587c63ec4f6eba0cc0b06008a6371e0a08a5986de3cf4e8024a47b4fe6c
  md5: 0badf9c54e24cecfb0ad2f99d680c163
  depends:
  - locket
  - python >=3.9
  - toolz
  license: BSD-3-Clause
  license_family: BSD
  purls:
  - pkg:pypi/partd?source=hash-mapping
  size: 20884
  timestamp: 1715026639309
- conda: https://prefix.dev/conda-forge/noarch/pexpect-4.9.0-pyhd8ed1ab_1.conda
  sha256: 202af1de83b585d36445dc1fda94266697341994d1a3328fabde4989e1b3d07a
  md5: d0d408b1f18883a944376da5cf8101ea
  depends:
  - ptyprocess >=0.5
  - python >=3.9
  license: ISC
  purls:
  - pkg:pypi/pexpect?source=hash-mapping
  size: 53561
  timestamp: 1733302019362
- conda: https://prefix.dev/conda-forge/noarch/pickleshare-0.7.5-pyhd8ed1ab_1004.conda
  sha256: e2ac3d66c367dada209fc6da43e645672364b9fd5f9d28b9f016e24b81af475b
  md5: 11a9d1d09a3615fc07c3faf79bc0b943
  depends:
  - python >=3.9
  license: MIT
  license_family: MIT
  purls:
  - pkg:pypi/pickleshare?source=hash-mapping
  size: 11748
  timestamp: 1733327448200
- conda: https://prefix.dev/conda-forge/linux-64/pillow-11.1.0-py310h7e6dc6c_0.conda
  sha256: e11d694b7c12b6a76624e8c3e48892924668a97ec26f353ce37b0648bd12ad87
  md5: 14d300b9e1504748e70cc6499a7b4d25
  depends:
  - __glibc >=2.17,<3.0.a0
  - freetype >=2.12.1,<3.0a0
  - lcms2 >=2.16,<3.0a0
  - libgcc >=13
  - libjpeg-turbo >=3.0.0,<4.0a0
  - libtiff >=4.7.0,<4.8.0a0
  - libwebp-base >=1.5.0,<2.0a0
  - libxcb >=1.17.0,<2.0a0
  - libzlib >=1.3.1,<2.0a0
  - openjpeg >=2.5.3,<3.0a0
  - python >=3.10,<3.11.0a0
  - python_abi 3.10.* *_cp310
  - tk >=8.6.13,<8.7.0a0
  license: HPND
  purls:
  - pkg:pypi/pillow?source=hash-mapping
  size: 42419230
  timestamp: 1735929858736
- conda: https://prefix.dev/conda-forge/osx-arm64/pillow-11.1.0-py310h61efb56_0.conda
  sha256: 7eb1bf423326ae0d372504cab421994f248e882daab6750ed5ea5df4fbb9858f
  md5: 72579fcac27a82e99c2c115c6718dd06
  depends:
  - __osx >=11.0
  - freetype >=2.12.1,<3.0a0
  - lcms2 >=2.16,<3.0a0
  - libjpeg-turbo >=3.0.0,<4.0a0
  - libtiff >=4.7.0,<4.8.0a0
  - libwebp-base >=1.5.0,<2.0a0
  - libxcb >=1.17.0,<2.0a0
  - libzlib >=1.3.1,<2.0a0
  - openjpeg >=2.5.3,<3.0a0
  - python >=3.10,<3.11.0a0
  - python >=3.10,<3.11.0a0 *_cpython
  - python_abi 3.10.* *_cp310
  - tk >=8.6.13,<8.7.0a0
  license: HPND
  purls:
  - pkg:pypi/pillow?source=hash-mapping
  size: 41772845
  timestamp: 1735929952853
- conda: https://prefix.dev/conda-forge/win-64/pillow-11.1.0-py310h9595edc_0.conda
  sha256: a4cf9c10ecdc2ad2bbedce6eb76ba7d193e8be66f4424cfbbabfe53668b0d8bb
  md5: 67a38507ac20bd85226fe6dd7ed87462
  depends:
  - freetype >=2.12.1,<3.0a0
  - lcms2 >=2.16,<3.0a0
  - libjpeg-turbo >=3.0.0,<4.0a0
  - libtiff >=4.7.0,<4.8.0a0
  - libwebp-base >=1.5.0,<2.0a0
  - libxcb >=1.17.0,<2.0a0
  - libzlib >=1.3.1,<2.0a0
  - openjpeg >=2.5.3,<3.0a0
  - python >=3.10,<3.11.0a0
  - python_abi 3.10.* *_cp310
  - tk >=8.6.13,<8.7.0a0
  - ucrt >=10.0.20348.0
  - vc >=14.2,<15
  - vc14_runtime >=14.29.30139
  license: HPND
  purls:
  - pkg:pypi/pillow?source=hash-mapping
  size: 41777634
  timestamp: 1735930357220
- conda: https://prefix.dev/conda-forge/noarch/platformdirs-4.3.6-pyhd8ed1ab_1.conda
  sha256: bb50f6499e8bc1d1a26f17716c97984671121608dc0c3ecd34858112bce59a27
  md5: 577852c7e53901ddccc7e6a9959ddebe
  depends:
  - python >=3.9
  license: MIT
  license_family: MIT
  purls:
  - pkg:pypi/platformdirs?source=hash-mapping
  size: 20448
  timestamp: 1733232756001
- conda: https://prefix.dev/conda-forge/noarch/pluggy-1.5.0-pyhd8ed1ab_1.conda
  sha256: 122433fc5318816b8c69283aaf267c73d87aa2d09ce39f64c9805c9a3b264819
  md5: e9dcbce5f45f9ee500e728ae58b605b6
  depends:
  - python >=3.9
  license: MIT
  license_family: MIT
  purls:
  - pkg:pypi/pluggy?source=hash-mapping
  size: 23595
  timestamp: 1733222855563
- conda: https://prefix.dev/conda-forge/noarch/pre-commit-4.0.1-pyha770c72_1.conda
  sha256: 3cfe4c777f1bb3f869cefd732357c7c657df7f0bba5c11cd64ced21e0b0a2b5b
  md5: d0ea6ed474bf7f6db88fc85e6dc809b1
  depends:
  - cfgv >=2.0.0
  - identify >=1.0.0
  - nodeenv >=0.11.1
  - python >=3.9
  - pyyaml >=5.1
  - virtualenv >=20.10.0
  license: MIT
  license_family: MIT
  purls:
  - pkg:pypi/pre-commit?source=hash-mapping
  size: 193591
  timestamp: 1734267205422
- conda: https://prefix.dev/conda-forge/noarch/prompt-toolkit-3.0.48-pyha770c72_1.conda
  sha256: 79fb7d1eeb490d4cc1b79f781bb59fe302ae38cf0a30907ecde75a7d399796cc
  md5: 368d4aa48358439e07a97ae237491785
  depends:
  - python >=3.9
  - wcwidth
  constrains:
  - prompt_toolkit 3.0.48
  license: BSD-3-Clause
  license_family: BSD
  purls:
  - pkg:pypi/prompt-toolkit?source=hash-mapping
  size: 269848
  timestamp: 1733302634979
- conda: https://prefix.dev/conda-forge/linux-64/psutil-6.1.1-py310ha75aee5_0.conda
  sha256: a643a57e5338fb3a154c5d57fdc72d80170cf7868f20acbbeedde014195f0d92
  md5: 00838ea1d4e87b1e6e2552bba98cc899
  depends:
  - __glibc >=2.17,<3.0.a0
  - libgcc >=13
  - python >=3.10,<3.11.0a0
  - python_abi 3.10.* *_cp310
  license: BSD-3-Clause
  license_family: BSD
  purls:
  - pkg:pypi/psutil?source=hash-mapping
  size: 368620
  timestamp: 1735327493685
- conda: https://prefix.dev/conda-forge/osx-arm64/psutil-6.1.1-py310h078409c_0.conda
  sha256: a8a418b53bfe69a31def05121555934901d3c805c91cef0badc8de4a493f89dd
  md5: e10b828242dd64d38a8970c112093bbb
  depends:
  - __osx >=11.0
  - python >=3.10,<3.11.0a0
  - python >=3.10,<3.11.0a0 *_cpython
  - python_abi 3.10.* *_cp310
  license: BSD-3-Clause
  license_family: BSD
  purls:
  - pkg:pypi/psutil?source=hash-mapping
  size: 376278
  timestamp: 1735327563376
- conda: https://prefix.dev/conda-forge/win-64/psutil-6.1.1-py310ha8f682b_0.conda
  sha256: 88ed52584b3d838ec10c10ad445823bb9b52a0002071e79c9bb63433ff934026
  md5: e7da623f94edbf9c66f816bee03432a2
  depends:
  - python >=3.10,<3.11.0a0
  - python_abi 3.10.* *_cp310
  - ucrt >=10.0.20348.0
  - vc >=14.2,<15
  - vc14_runtime >=14.29.30139
  license: BSD-3-Clause
  license_family: BSD
  purls:
  - pkg:pypi/psutil?source=hash-mapping
  size: 386297
  timestamp: 1735327974109
- conda: https://prefix.dev/conda-forge/linux-64/pthread-stubs-0.4-hb9d3cd8_1002.conda
  sha256: 9c88f8c64590e9567c6c80823f0328e58d3b1efb0e1c539c0315ceca764e0973
  md5: b3c17d95b5a10c6e64a21fa17573e70e
  depends:
  - __glibc >=2.17,<3.0.a0
  - libgcc >=13
  license: MIT
  license_family: MIT
  purls: []
  size: 8252
  timestamp: 1726802366959
- conda: https://prefix.dev/conda-forge/osx-arm64/pthread-stubs-0.4-hd74edd7_1002.conda
  sha256: 8ed65e17fbb0ca944bfb8093b60086e3f9dd678c3448b5de212017394c247ee3
  md5: 415816daf82e0b23a736a069a75e9da7
  depends:
  - __osx >=11.0
  license: MIT
  license_family: MIT
  purls: []
  size: 8381
  timestamp: 1726802424786
- conda: https://prefix.dev/conda-forge/win-64/pthread-stubs-0.4-h0e40799_1002.conda
  sha256: 7e446bafb4d692792310ed022fe284e848c6a868c861655a92435af7368bae7b
  md5: 3c8f2573569bb816483e5cf57efbbe29
  depends:
  - libgcc >=13
  - libwinpthread >=12.0.0.r4.gg4f2fc60ca
  - ucrt >=10.0.20348.0
  license: MIT
  license_family: MIT
  purls: []
  size: 9389
  timestamp: 1726802555076
- conda: https://prefix.dev/conda-forge/noarch/ptyprocess-0.7.0-pyhd8ed1ab_1.conda
  sha256: a7713dfe30faf17508ec359e0bc7e0983f5d94682492469bd462cdaae9c64d83
  md5: 7d9daffbb8d8e0af0f769dbbcd173a54
  depends:
  - python >=3.9
  license: ISC
  purls:
  - pkg:pypi/ptyprocess?source=hash-mapping
  size: 19457
  timestamp: 1733302371990
- conda: https://prefix.dev/conda-forge/noarch/pure_eval-0.2.3-pyhd8ed1ab_1.conda
  sha256: 71bd24600d14bb171a6321d523486f6a06f855e75e547fa0cb2a0953b02047f0
  md5: 3bfdfb8dbcdc4af1ae3f9a8eb3948f04
  depends:
  - python >=3.9
  license: MIT
  license_family: MIT
  purls:
  - pkg:pypi/pure-eval?source=hash-mapping
  size: 16668
  timestamp: 1733569518868
- conda: https://prefix.dev/conda-forge/linux-64/pyarrow-18.1.0-py310hff52083_0.conda
  sha256: 2cc58382b4f03b7b13cde2478f274393679a90b2b9ae53ede5e1d8d6fca8b725
  md5: b1bf2dce4ffc87e1d551d725e8f57e07
  depends:
  - libarrow-acero 18.1.0.*
  - libarrow-dataset 18.1.0.*
  - libarrow-substrait 18.1.0.*
  - libparquet 18.1.0.*
  - pyarrow-core 18.1.0 *_0_*
  - python >=3.10,<3.11.0a0
  - python_abi 3.10.* *_cp310
  license: Apache-2.0
  license_family: APACHE
  purls: []
  size: 25169
  timestamp: 1732610724262
- conda: https://prefix.dev/conda-forge/osx-arm64/pyarrow-18.1.0-py310hb6292c7_0.conda
  sha256: 5b7af521c075b706c9ec4df7f68e368daa015b4e0790c8b1deddca3ffaed5475
  md5: 753691b585ec3e968cc803aa599e204c
  depends:
  - libarrow-acero 18.1.0.*
  - libarrow-dataset 18.1.0.*
  - libarrow-substrait 18.1.0.*
  - libparquet 18.1.0.*
  - pyarrow-core 18.1.0 *_0_*
  - python >=3.10,<3.11.0a0
  - python_abi 3.10.* *_cp310
  license: Apache-2.0
  license_family: APACHE
  purls: []
  size: 25411
  timestamp: 1732611138365
- conda: https://prefix.dev/conda-forge/win-64/pyarrow-18.1.0-py310h5588dad_0.conda
  sha256: 3ac8f4f39ee66a4c478e3d8f622c026075dd093c8d3576e34ad2f0d0f3bde2e4
  md5: 0a9a667f2223be8615637cc24d0049d8
  depends:
  - libarrow-acero 18.1.0.*
  - libarrow-dataset 18.1.0.*
  - libarrow-substrait 18.1.0.*
  - libparquet 18.1.0.*
  - pyarrow-core 18.1.0 *_0_*
  - python >=3.10,<3.11.0a0
  - python_abi 3.10.* *_cp310
  license: Apache-2.0
  license_family: APACHE
  purls: []
  size: 25680
  timestamp: 1732652490895
- conda: https://prefix.dev/conda-forge/linux-64/pyarrow-core-18.1.0-py310hac404ae_0_cpu.conda
  sha256: 48981393e1b392ecdad11a5f17a8a1e0325a53c1007a3e37d5ad85db0a354678
  md5: 9a961ac46dd84a82ab3f3fa31833f062
  depends:
  - __glibc >=2.17,<3.0.a0
  - libarrow 18.1.0.* *cpu
  - libgcc >=13
  - libstdcxx >=13
  - libzlib >=1.3.1,<2.0a0
  - python >=3.10,<3.11.0a0
  - python_abi 3.10.* *_cp310
  constrains:
  - numpy >=1.21,<3
  - apache-arrow-proc =*=cpu
  license: Apache-2.0
  license_family: APACHE
  purls:
  - pkg:pypi/pyarrow?source=hash-mapping
  size: 4544985
  timestamp: 1732610569678
- conda: https://prefix.dev/conda-forge/osx-arm64/pyarrow-core-18.1.0-py310hc17921c_0_cpu.conda
  sha256: 6ad8406767ea99b8540577587a22855ddc1c98940b10c5b209d7f2959a88b91d
  md5: 71e33ee4b08ae1087a039e116e158fb6
  depends:
  - __osx >=11.0
  - libarrow 18.1.0.* *cpu
  - libcxx >=18
  - libzlib >=1.3.1,<2.0a0
  - python >=3.10,<3.11.0a0
  - python >=3.10,<3.11.0a0 *_cpython
  - python_abi 3.10.* *_cp310
  constrains:
  - numpy >=1.21,<3
  - apache-arrow-proc =*=cpu
  license: Apache-2.0
  license_family: APACHE
  purls:
  - pkg:pypi/pyarrow?source=hash-mapping
  size: 3881631
  timestamp: 1732611103866
- conda: https://prefix.dev/conda-forge/win-64/pyarrow-core-18.1.0-py310h399dd74_0_cpu.conda
  sha256: 4e2c58e5123c3c63e32710ed8809347866d9f8e90b76427ccfa8c92cae673bdb
  md5: 45d9ee9d0b92d4fbbbfe7db44d84d2fe
  depends:
  - libarrow 18.1.0.* *cpu
  - libzlib >=1.3.1,<2.0a0
  - python >=3.10,<3.11.0a0
  - python_abi 3.10.* *_cp310
  - ucrt >=10.0.20348.0
  - vc >=14.2,<15
  - vc14_runtime >=14.29.30139
  constrains:
  - apache-arrow-proc =*=cpu
  - numpy >=1.21,<3
  license: Apache-2.0
  license_family: APACHE
  purls:
  - pkg:pypi/pyarrow?source=hash-mapping
  size: 3425932
  timestamp: 1732651827572
- conda: https://prefix.dev/conda-forge/noarch/pycparser-2.22-pyh29332c3_1.conda
  sha256: 79db7928d13fab2d892592223d7570f5061c192f27b9febd1a418427b719acc6
  md5: 12c566707c80111f9799308d9e265aef
  depends:
  - python >=3.9
  - python
  license: BSD-3-Clause
  license_family: BSD
  purls: []
  size: 110100
  timestamp: 1733195786147
- conda: https://prefix.dev/conda-forge/noarch/pygments-2.19.1-pyhd8ed1ab_0.conda
  sha256: 28a3e3161390a9d23bc02b4419448f8d27679d9e2c250e29849e37749c8de86b
  md5: 232fb4577b6687b2d503ef8e254270c9
  depends:
  - python >=3.9
  license: BSD-2-Clause
  purls:
  - pkg:pypi/pygments?source=hash-mapping
  size: 888600
  timestamp: 1736243563082
- conda: https://prefix.dev/conda-forge/noarch/pylint-3.3.3-pyhd8ed1ab_0.conda
  sha256: a8192c823bfb6cdc57d2e12a8748ac1acb588c960c53e71c763f6359c5602e46
  md5: 5842a1fa3b9b4f9fe7069b9ca5ed068d
  depends:
  - astroid >=3.3.8,<3.4.0-dev0
  - colorama >=0.4.5
  - dill >=0.3.7
  - isort >=4.2.5,<6,!=5.13.0
  - mccabe >=0.6,<0.8
  - platformdirs >=2.2.0
  - python >=3.9
  - tomli >=1.1.0
  - tomlkit >=0.10.1
  - typing_extensions >=3.10.0
  license: GPL-2.0-or-later
  license_family: GPL
  purls:
  - pkg:pypi/pylint?source=hash-mapping
  size: 353049
  timestamp: 1735081352860
- conda: https://prefix.dev/conda-forge/noarch/pysocks-1.7.1-pyh09c184e_7.conda
  sha256: d016e04b0e12063fbee4a2d5fbb9b39a8d191b5a0042f0b8459188aedeabb0ca
  md5: e2fd202833c4a981ce8a65974fe4abd1
  depends:
  - __win
  - python >=3.9
  - win_inet_pton
  license: BSD-3-Clause
  license_family: BSD
  purls:
  - pkg:pypi/pysocks?source=hash-mapping
  size: 21784
  timestamp: 1733217448189
- conda: https://prefix.dev/conda-forge/noarch/pysocks-1.7.1-pyha55dd90_7.conda
  sha256: ba3b032fa52709ce0d9fd388f63d330a026754587a2f461117cac9ab73d8d0d8
  md5: 461219d1a5bd61342293efa2c0c90eac
  depends:
  - __unix
  - python >=3.9
  license: BSD-3-Clause
  license_family: BSD
  purls:
  - pkg:pypi/pysocks?source=hash-mapping
  size: 21085
  timestamp: 1733217331982
- conda: https://prefix.dev/conda-forge/noarch/pytest-8.3.4-pyhd8ed1ab_1.conda
  sha256: 75245ca9d0cbd6d38bb45ec02430189a9d4c21c055c5259739d738a2298d61b3
  md5: 799ed216dc6af62520f32aa39bc1c2bb
  depends:
  - colorama
  - exceptiongroup >=1.0.0rc8
  - iniconfig
  - packaging
  - pluggy <2,>=1.5
  - python >=3.9
  - tomli >=1
  constrains:
  - pytest-faulthandler >=2
  license: MIT
  license_family: MIT
  purls:
  - pkg:pypi/pytest?source=hash-mapping
  size: 259195
  timestamp: 1733217599806
- conda: https://prefix.dev/conda-forge/noarch/pytest-cov-6.0.0-pyhd8ed1ab_1.conda
  sha256: 09acac1974e10a639415be4be326dd21fa6d66ca51a01fb71532263fba6dccf6
  md5: 79963c319d1be62c8fd3e34555816e01
  depends:
  - coverage >=7.5
  - pytest >=4.6
  - python >=3.9
  - toml
  license: MIT
  license_family: MIT
  purls:
  - pkg:pypi/pytest-cov?source=hash-mapping
  size: 26256
  timestamp: 1733223113491
- conda: https://prefix.dev/conda-forge/linux-64/python-3.10.16-he725a3c_1_cpython.conda
  build_number: 1
  sha256: 3f90a2d5062a73cd2dd8a0027718aee1db93f7975b9cfe529e2c9aeec2db262e
  md5: b887811a901b3aa622a92caf03bc8917
  depends:
  - __glibc >=2.17,<3.0.a0
  - bzip2 >=1.0.8,<2.0a0
  - ld_impl_linux-64 >=2.36.1
  - libffi >=3.4,<4.0a0
  - libgcc >=13
  - liblzma >=5.6.3,<6.0a0
  - libnsl >=2.0.1,<2.1.0a0
  - libsqlite >=3.47.0,<4.0a0
  - libuuid >=2.38.1,<3.0a0
  - libxcrypt >=4.4.36
  - libzlib >=1.3.1,<2.0a0
  - ncurses >=6.5,<7.0a0
  - openssl >=3.4.0,<4.0a0
  - readline >=8.2,<9.0a0
  - tk >=8.6.13,<8.7.0a0
  - tzdata
  constrains:
  - python_abi 3.10.* *_cp310
  license: Python-2.0
  purls: []
  size: 25199631
  timestamp: 1733409331823
- conda: https://prefix.dev/conda-forge/linux-64/python-3.13.1-ha99a958_102_cp313.conda
  build_number: 102
  sha256: b10f25c5edc203d15b3f54861bec4868b8200ebc16c8cbc82202e4c8da2b183e
  md5: 6e7535f1d1faf524e9210d2689b3149b
  depends:
  - __glibc >=2.17,<3.0.a0
  - bzip2 >=1.0.8,<2.0a0
  - ld_impl_linux-64 >=2.36.1
  - libexpat >=2.6.4,<3.0a0
  - libffi >=3.4,<4.0a0
  - libgcc >=13
  - liblzma >=5.6.3,<6.0a0
  - libmpdec >=4.0.0,<5.0a0
  - libsqlite >=3.47.0,<4.0a0
  - libuuid >=2.38.1,<3.0a0
  - libzlib >=1.3.1,<2.0a0
  - ncurses >=6.5,<7.0a0
  - openssl >=3.4.0,<4.0a0
  - python_abi 3.13.* *_cp313
  - readline >=8.2,<9.0a0
  - tk >=8.6.13,<8.7.0a0
  - tzdata
  license: Python-2.0
  purls: []
  size: 33263183
  timestamp: 1733436074842
- conda: https://prefix.dev/conda-forge/osx-arm64/python-3.10.16-h870587a_1_cpython.conda
  build_number: 1
  sha256: cd617b15712c4f9316b22c75459311ed106ccb0659c0bf36e281a9162b4e2d95
  md5: 11ce777f54d8a4b821d7f5f159eda36c
  depends:
  - __osx >=11.0
  - bzip2 >=1.0.8,<2.0a0
  - libffi >=3.4,<4.0a0
  - liblzma >=5.6.3,<6.0a0
  - libsqlite >=3.47.0,<4.0a0
  - libzlib >=1.3.1,<2.0a0
  - ncurses >=6.5,<7.0a0
  - openssl >=3.4.0,<4.0a0
  - readline >=8.2,<9.0a0
  - tk >=8.6.13,<8.7.0a0
  - tzdata
  constrains:
  - python_abi 3.10.* *_cp310
  license: Python-2.0
  purls: []
  size: 12372048
  timestamp: 1733408850559
- conda: https://prefix.dev/conda-forge/osx-arm64/python-3.13.1-h4f43103_102_cp313.conda
  build_number: 102
  sha256: 0379adf6bb35ca47036860983701e8f6fae89c028d422f2b9439f3110893bc24
  md5: 8c65c1dfc98312ef8666dbb7c7fc47ca
  depends:
  - __osx >=11.0
  - bzip2 >=1.0.8,<2.0a0
  - libexpat >=2.6.4,<3.0a0
  - libffi >=3.4,<4.0a0
  - liblzma >=5.6.3,<6.0a0
  - libmpdec >=4.0.0,<5.0a0
  - libsqlite >=3.47.0,<4.0a0
  - libzlib >=1.3.1,<2.0a0
  - ncurses >=6.5,<7.0a0
  - openssl >=3.4.0,<4.0a0
  - python_abi 3.13.* *_cp313
  - readline >=8.2,<9.0a0
  - tk >=8.6.13,<8.7.0a0
  - tzdata
  license: Python-2.0
  purls: []
  size: 12905237
  timestamp: 1733433280639
- conda: https://prefix.dev/conda-forge/win-64/python-3.10.16-h37870fc_1_cpython.conda
  build_number: 1
  sha256: 3392db6a7a90864d3fd1ce281859a49e27ee68121b63eece2ae6f1dbb2a8aaf1
  md5: 5c292a7bd9c32a256ba7939b3e6dee03
  depends:
  - bzip2 >=1.0.8,<2.0a0
  - libffi >=3.4,<4.0a0
  - liblzma >=5.6.3,<6.0a0
  - libsqlite >=3.47.0,<4.0a0
  - libzlib >=1.3.1,<2.0a0
  - openssl >=3.4.0,<4.0a0
  - tk >=8.6.13,<8.7.0a0
  - tzdata
  - ucrt >=10.0.20348.0
  - vc >=14.2,<15
  - vc14_runtime >=14.29.30139
  constrains:
  - python_abi 3.10.* *_cp310
  license: Python-2.0
  purls: []
  size: 16061214
  timestamp: 1733408154785
- conda: https://prefix.dev/conda-forge/win-64/python-3.13.1-h071d269_102_cp313.conda
  build_number: 102
  sha256: ee41eda85ebc3a257a3b21a76d255d986b08a285d891e418cbfb70113ee14684
  md5: 70568ba8bbd5f0c7b830e690775eb8b7
  depends:
  - bzip2 >=1.0.8,<2.0a0
  - libexpat >=2.6.4,<3.0a0
  - libffi >=3.4,<4.0a0
  - liblzma >=5.6.3,<6.0a0
  - libmpdec >=4.0.0,<5.0a0
  - libsqlite >=3.47.0,<4.0a0
  - libzlib >=1.3.1,<2.0a0
  - openssl >=3.4.0,<4.0a0
  - python_abi 3.13.* *_cp313
  - tk >=8.6.13,<8.7.0a0
  - tzdata
  - ucrt >=10.0.20348.0
  - vc >=14.2,<15
  - vc14_runtime >=14.29.30139
  license: Python-2.0
  purls: []
  size: 16753813
  timestamp: 1733433028707
- conda: https://prefix.dev/conda-forge/noarch/python-dateutil-2.9.0.post0-pyhff2d567_1.conda
  sha256: a50052536f1ef8516ed11a844f9413661829aa083304dc624c5925298d078d79
  md5: 5ba79d7c71f03c678c8ead841f347d6e
  depends:
  - python >=3.9
  - six >=1.5
  license: Apache-2.0
  license_family: APACHE
  purls:
  - pkg:pypi/python-dateutil?source=hash-mapping
  size: 222505
  timestamp: 1733215763718
- conda: https://prefix.dev/conda-forge/noarch/python-tzdata-2024.2-pyhd8ed1ab_1.conda
  sha256: 57c9a02ec25926fb48edca59b9ede107823e5d5c473b94a0e05cc0b9a193a642
  md5: c0def296b2f6d2dd7b030c2a7f66bb1f
  depends:
  - python >=3.9
  license: Apache-2.0
  license_family: APACHE
  purls:
  - pkg:pypi/tzdata?source=hash-mapping
  size: 142235
  timestamp: 1733235414217
- conda: https://prefix.dev/conda-forge/linux-64/python_abi-3.10-5_cp310.conda
  build_number: 5
  sha256: 074d2f0b31f0333b7e553042b17ea54714b74263f8adda9a68a4bd8c7e219971
  md5: 2921c34715e74b3587b4cff4d36844f9
  constrains:
  - python 3.10.* *_cpython
  license: BSD-3-Clause
  license_family: BSD
  purls: []
  size: 6227
  timestamp: 1723823165457
- conda: https://prefix.dev/conda-forge/linux-64/python_abi-3.13-5_cp313.conda
  build_number: 5
  sha256: 438225b241c5f9bddae6f0178a97f5870a89ecf927dfca54753e689907331442
  md5: 381bbd2a92c863f640a55b6ff3c35161
  constrains:
  - python 3.13.* *_cp313
  license: BSD-3-Clause
  license_family: BSD
  purls: []
  size: 6217
  timestamp: 1723823393322
- conda: https://prefix.dev/conda-forge/osx-arm64/python_abi-3.10-5_cp310.conda
  build_number: 5
  sha256: 15a1e37da3e52c9250eac103858aad494ce23501d72fb78f5a2126046c9a9e2d
  md5: e33836c9096802b29d28981765becbee
  constrains:
  - python 3.10.* *_cpython
  license: BSD-3-Clause
  license_family: BSD
  purls: []
  size: 6324
  timestamp: 1723823147856
- conda: https://prefix.dev/conda-forge/osx-arm64/python_abi-3.13-5_cp313.conda
  build_number: 5
  sha256: 4437198eae80310f40b23ae2f8a9e0a7e5c2b9ae411a8621eb03d87273666199
  md5: b8e82d0a5c1664638f87f63cc5d241fb
  constrains:
  - python 3.13.* *_cp313
  license: BSD-3-Clause
  license_family: BSD
  purls: []
  size: 6322
  timestamp: 1723823058879
- conda: https://prefix.dev/conda-forge/win-64/python_abi-3.10-5_cp310.conda
  build_number: 5
  sha256: 0671bea4d5c5b8618ee7e2b1117d5a90901348ac459db57b654007f1644fa087
  md5: 3c510f4c4383f5fbdb12fdd971b30d49
  constrains:
  - python 3.10.* *_cpython
  license: BSD-3-Clause
  license_family: BSD
  purls: []
  size: 6715
  timestamp: 1723823141288
- conda: https://prefix.dev/conda-forge/win-64/python_abi-3.13-5_cp313.conda
  build_number: 5
  sha256: 0c12cc1b84962444002c699ed21e815fb9f686f950d734332a1b74d07db97756
  md5: 44b4fe6f22b57103afb2299935c8b68e
  constrains:
  - python 3.13.* *_cp313
  license: BSD-3-Clause
  license_family: BSD
  purls: []
  size: 6716
  timestamp: 1723823166911
- conda: https://prefix.dev/conda-forge/linux-64/pytorch-2.5.1-cpu_mkl_py310_h27a6d43_108.conda
  sha256: ebd999d7d1612c87cdd15ecd893be759345712b7471937f9c917690210f419bb
  md5: 9aec633b09fd455e84a637454068bfa8
  depends:
  - __glibc >=2.17,<3.0.a0
  - _openmp_mutex >=4.5
  - filelock
  - fsspec
  - jinja2
  - libabseil * cxx17*
  - libabseil >=20240722.0,<20240723.0a0
  - libcblas >=3.9.0,<4.0a0
  - libgcc >=13
  - libprotobuf >=5.28.3,<5.28.4.0a0
  - libstdcxx >=13
  - libtorch 2.5.1.*
  - libuv >=1.49.2,<2.0a0
  - mkl >=2024.2.2,<2025.0a0
  - networkx
  - numpy >=1.19,<3
  - python >=3.10,<3.11.0a0
  - python_abi 3.10.* *_cp310
  - setuptools
  - sleef >=3.7,<4.0a0
  - sympy >=1.13.1,!=1.13.2
  - typing_extensions
  constrains:
  - pytorch-cpu ==2.5.1
  - pytorch-gpu ==99999999
  license: BSD-3-Clause
  license_family: BSD
  purls:
  - pkg:pypi/torch?source=hash-mapping
  size: 34307765
  timestamp: 1736090964088
- conda: https://prefix.dev/conda-forge/osx-arm64/pytorch-2.5.1-cpu_generic_py310_h3256795_8.conda
  sha256: 2f548d400e5014028b89339889768093730e0cf2e3e5d7c7ece9eddde646a0a2
  md5: 16985e88a59d007aa4d0a8b13f820e7c
  depends:
  - __osx >=11.0
  - filelock
  - fsspec
  - jinja2
  - libabseil * cxx17*
  - libabseil >=20240722.0,<20240723.0a0
  - libcblas >=3.9.0,<4.0a0
  - libcxx >=18
  - liblapack >=3.9.0,<4.0a0
  - libprotobuf >=5.28.3,<5.28.4.0a0
  - libtorch 2.5.1.*
  - libuv >=1.49.2,<2.0a0
  - llvm-openmp >=18.1.8
  - networkx
  - nomkl
  - numpy >=1.19,<3
  - python >=3.10,<3.11.0a0
  - python >=3.10,<3.11.0a0 *_cpython
  - python_abi 3.10.* *_cp310
  - setuptools
  - sleef >=3.7,<4.0a0
  - sympy >=1.13.1,!=1.13.2
  - typing_extensions
  constrains:
  - pytorch-gpu ==99999999
  - pytorch-cpu ==2.5.1
  license: BSD-3-Clause
  license_family: BSD
  purls:
  - pkg:pypi/torch?source=hash-mapping
  size: 22573321
  timestamp: 1736094550662
- conda: https://prefix.dev/conda-forge/noarch/pytz-2024.1-pyhd8ed1ab_0.conda
  sha256: 1a7d6b233f7e6e3bbcbad054c8fd51e690a67b129a899a056a5e45dd9f00cb41
  md5: 3eeeeb9e4827ace8c0c1419c85d590ad
  depends:
  - python >=3.7
  license: MIT
  license_family: MIT
  purls:
  - pkg:pypi/pytz?source=hash-mapping
  size: 188538
  timestamp: 1706886944988
- conda: https://prefix.dev/conda-forge/noarch/pytz-2024.2-pyhd8ed1ab_1.conda
  sha256: 0a7c706b2eb13f7da5692d9ddf1567209964875710b471de6f2743b33d1ba960
  md5: f26ec986456c30f6dff154b670ae140f
  depends:
  - python >=3.9
  license: MIT
  license_family: MIT
  purls:
  - pkg:pypi/pytz?source=hash-mapping
  size: 185890
  timestamp: 1733215766006
- conda: https://prefix.dev/conda-forge/linux-64/pyyaml-6.0.2-py310ha75aee5_1.conda
  sha256: bf6002aef0fd9753fa6de54e82307b2d7e67a1d701dba018869471426078d5d1
  md5: 0d4c5c76ae5f5aac6f0be419963a19dd
  depends:
  - __glibc >=2.17,<3.0.a0
  - libgcc >=13
  - python >=3.10,<3.11.0a0
  - python_abi 3.10.* *_cp310
  - yaml >=0.2.5,<0.3.0a0
  license: MIT
  license_family: MIT
  purls:
  - pkg:pypi/pyyaml?source=hash-mapping
  size: 182609
  timestamp: 1725456280173
- conda: https://prefix.dev/conda-forge/linux-64/pyyaml-6.0.2-py313h536fd9c_1.conda
  sha256: 86ae34bf2bab82c0fff2e31a37318c8977297776436df780a83c6efa5f84749d
  md5: 3789f360de131c345e96fbfc955ca80b
  depends:
  - __glibc >=2.17,<3.0.a0
  - libgcc >=13
  - python >=3.13.0rc1,<3.14.0a0
  - python_abi 3.13.* *_cp313
  - yaml >=0.2.5,<0.3.0a0
  license: MIT
  license_family: MIT
  purls:
  - pkg:pypi/pyyaml?source=hash-mapping
  size: 205855
  timestamp: 1725456273924
- conda: https://prefix.dev/conda-forge/osx-arm64/pyyaml-6.0.2-py310h493c2e1_1.conda
  sha256: 04b7adb2f79264b2556c79924a523f8c5b297dfaa40f01c8b112f06e388001da
  md5: 4b086c01e4c1ae219d1e139893841ae7
  depends:
  - __osx >=11.0
  - python >=3.10,<3.11.0a0
  - python >=3.10,<3.11.0a0 *_cpython
  - python_abi 3.10.* *_cp310
  - yaml >=0.2.5,<0.3.0a0
  license: MIT
  license_family: MIT
  purls:
  - pkg:pypi/pyyaml?source=hash-mapping
  size: 162312
  timestamp: 1725456439220
- conda: https://prefix.dev/conda-forge/osx-arm64/pyyaml-6.0.2-py313h20a7fcf_1.conda
  sha256: f9fbafcf30cfab591c67f7550c0fd58e2bff394b53864dcdc658f5abd27ce5d6
  md5: bf2ddf70a9ce8f899b1082d17cbb3d1d
  depends:
  - __osx >=11.0
  - python >=3.13.0rc1,<3.14.0a0
  - python >=3.13.0rc1,<3.14.0a0 *_cp313
  - python_abi 3.13.* *_cp313
  - yaml >=0.2.5,<0.3.0a0
  license: MIT
  license_family: MIT
  purls:
  - pkg:pypi/pyyaml?source=hash-mapping
  size: 187550
  timestamp: 1725456463634
- conda: https://prefix.dev/conda-forge/win-64/pyyaml-6.0.2-py310ha8f682b_1.conda
  sha256: b30056440fdff1d52e96303f539ba3b4a33c19070993a75cc15c5414cb2a8b1d
  md5: 308f62d05cbcbc633eeab4843def3b51
  depends:
  - python >=3.10,<3.11.0a0
  - python_abi 3.10.* *_cp310
  - ucrt >=10.0.20348.0
  - vc >=14.2,<15
  - vc14_runtime >=14.29.30139
  - yaml >=0.2.5,<0.3.0a0
  license: MIT
  license_family: MIT
  purls:
  - pkg:pypi/pyyaml?source=hash-mapping
  size: 156987
  timestamp: 1725456772886
- conda: https://prefix.dev/conda-forge/win-64/pyyaml-6.0.2-py313ha7868ed_1.conda
  sha256: ffa21c4715aa139d20c96ae7274fbb7de12a546f3332eb8d07cc794741fcbde6
  md5: c1743e5c4c7402a14b515cf276778e59
  depends:
  - python >=3.13.0rc1,<3.14.0a0
  - python_abi 3.13.* *_cp313
  - ucrt >=10.0.20348.0
  - vc >=14.2,<15
  - vc14_runtime >=14.29.30139
  - yaml >=0.2.5,<0.3.0a0
  license: MIT
  license_family: MIT
  purls:
  - pkg:pypi/pyyaml?source=hash-mapping
  size: 181722
  timestamp: 1725456802746
- conda: https://prefix.dev/conda-forge/linux-64/re2-2024.07.02-h9925aae_2.conda
  sha256: d213c44958d49ce7e0d4d5b81afec23640cce5016685dbb2d23571a99caa4474
  md5: e84ddf12bde691e8ec894b00ea829ddf
  depends:
  - libre2-11 2024.07.02 hbbce691_2
  license: BSD-3-Clause
  license_family: BSD
  purls: []
  size: 26786
  timestamp: 1735541074034
- conda: https://prefix.dev/conda-forge/osx-arm64/re2-2024.07.02-h6589ca4_2.conda
  sha256: 4d3799c05f8f662922a0acd129d119774760a3281b883603678e128d1cb307fb
  md5: 7a8b4ad8c58a3408ca89d78788c78178
  depends:
  - libre2-11 2024.07.02 h07bc746_2
  license: BSD-3-Clause
  license_family: BSD
  purls: []
  size: 26861
  timestamp: 1735541088455
- conda: https://prefix.dev/conda-forge/win-64/re2-2024.07.02-haf4117d_2.conda
  sha256: fde3bbe0ade147bf735bf1bb5a15aa26d2cc197bfa026d2964012737f89ed351
  md5: 10980cbe103147435a40288db9f49847
  depends:
  - libre2-11 2024.07.02 h4eb7d71_2
  license: BSD-3-Clause
  license_family: BSD
  purls: []
  size: 214916
  timestamp: 1735541425594
- conda: https://prefix.dev/conda-forge/linux-64/readline-8.2-h8228510_1.conda
  sha256: 5435cf39d039387fbdc977b0a762357ea909a7694d9528ab40f005e9208744d7
  md5: 47d31b792659ce70f470b5c82fdfb7a4
  depends:
  - libgcc-ng >=12
  - ncurses >=6.3,<7.0a0
  license: GPL-3.0-only
  license_family: GPL
  purls: []
  size: 281456
  timestamp: 1679532220005
- conda: https://prefix.dev/conda-forge/osx-arm64/readline-8.2-h92ec313_1.conda
  sha256: a1dfa679ac3f6007362386576a704ad2d0d7a02e98f5d0b115f207a2da63e884
  md5: 8cbb776a2f641b943d413b3e19df71f4
  depends:
  - ncurses >=6.3,<7.0a0
  license: GPL-3.0-only
  license_family: GPL
  purls: []
  size: 250351
  timestamp: 1679532511311
- conda: https://prefix.dev/conda-forge/noarch/requests-2.32.3-pyhd8ed1ab_1.conda
  sha256: d701ca1136197aa121bbbe0e8c18db6b5c94acbd041c2b43c70e5ae104e1d8ad
  md5: a9b9368f3701a417eac9edbcae7cb737
  depends:
  - certifi >=2017.4.17
  - charset-normalizer >=2,<4
  - idna >=2.5,<4
  - python >=3.9
  - urllib3 >=1.21.1,<3
  constrains:
  - chardet >=3.0.2,<6
  license: Apache-2.0
  license_family: APACHE
  purls:
  - pkg:pypi/requests?source=hash-mapping
  size: 58723
  timestamp: 1733217126197
- conda: https://prefix.dev/conda-forge/linux-64/s2n-1.5.10-hb5b8611_0.conda
  sha256: f6d451821fddc26b93f45e9313e1ea15e09e5ef049d4e137413a5225d2a5dfba
  md5: 999f3673f2a011f59287f2969e3749e4
  depends:
  - __glibc >=2.17,<3.0.a0
  - libgcc >=13
  - openssl >=3.4.0,<4.0a0
  license: Apache-2.0
  license_family: Apache
  purls: []
  size: 355142
  timestamp: 1734415467047
- conda: https://prefix.dev/conda-forge/linux-64/scipy-1.15.0-py310hfa6ec8c_0.conda
  sha256: 6d3a2e3a942f8a2b383c9a94a0a06c34b75511adbe93158c20427b659d0cafae
  md5: 5af85973838c580ab7f4f72008c8b237
  depends:
  - __glibc >=2.17,<3.0.a0
  - libblas >=3.9.0,<4.0a0
  - libcblas >=3.9.0,<4.0a0
  - libgcc >=13
  - libgfortran
  - libgfortran5 >=13.3.0
  - liblapack >=3.9.0,<4.0a0
  - libstdcxx >=13
  - numpy <2.3
  - numpy >=1.19,<3
  - numpy >=1.23.5
  - python >=3.10,<3.11.0a0
  - python_abi 3.10.* *_cp310
  license: BSD-3-Clause
  license_family: BSD
  purls:
  - pkg:pypi/scipy?source=hash-mapping
  size: 18405029
  timestamp: 1736010557840
- conda: https://prefix.dev/conda-forge/osx-arm64/scipy-1.15.0-py310hd50a768_0.conda
  sha256: 3a5f5a1f3a9b8c9e0fec02821638c8958de4a579f8637d5a66eeff682deb246d
  md5: b1c91b7bfece72a5bf5f03dc0b7a3055
  depends:
  - __osx >=11.0
  - libblas >=3.9.0,<4.0a0
  - libcblas >=3.9.0,<4.0a0
  - libcxx >=18
  - libgfortran 5.*
  - libgfortran5 >=13.2.0
  - liblapack >=3.9.0,<4.0a0
  - numpy <2.3
  - numpy >=1.19,<3
  - numpy >=1.23.5
  - python >=3.10,<3.11.0a0
  - python >=3.10,<3.11.0a0 *_cpython
  - python_abi 3.10.* *_cp310
  license: BSD-3-Clause
  license_family: BSD
  purls:
  - pkg:pypi/scipy?source=hash-mapping
  size: 15057534
  timestamp: 1736010232496
- conda: https://prefix.dev/conda-forge/win-64/scipy-1.15.0-py310h164493e_0.conda
  sha256: c06c0722006125176005e77a9d739d19eb4003c315b0092fc5358a9005f6abb7
  md5: eb011c11b5f60006cab90584b3a7053d
  depends:
  - libblas >=3.9.0,<4.0a0
  - libcblas >=3.9.0,<4.0a0
  - liblapack >=3.9.0,<4.0a0
  - numpy <2.3
  - numpy >=1.19,<3
  - numpy >=1.23.5
  - python >=3.10,<3.11.0a0
  - python_abi 3.10.* *_cp310
  - ucrt >=10.0.20348.0
  - vc >=14.2,<15
  - vc14_runtime >=14.29.30139
  license: BSD-3-Clause
  license_family: BSD
  purls:
  - pkg:pypi/scipy?source=hash-mapping
  size: 17162281
  timestamp: 1736011322833
- conda: https://prefix.dev/conda-forge/noarch/setuptools-75.6.0-pyhff2d567_1.conda
  sha256: abb12e1dd515b13660aacb5d0fd43835bc2186cab472df25b7716cd65e095111
  md5: fc80f7995e396cbaeabd23cf46c413dc
  depends:
  - python >=3.9
  license: MIT
  license_family: MIT
  purls:
  - pkg:pypi/setuptools?source=hash-mapping
  size: 774252
  timestamp: 1732632769210
- conda: https://prefix.dev/conda-forge/noarch/six-1.17.0-pyhd8ed1ab_0.conda
  sha256: 41db0180680cc67c3fa76544ffd48d6a5679d96f4b71d7498a759e94edc9a2db
  md5: a451d576819089b0d672f18768be0f65
  depends:
  - python >=3.9
  license: MIT
  license_family: MIT
  purls:
  - pkg:pypi/six?source=hash-mapping
  size: 16385
  timestamp: 1733381032766
- conda: https://prefix.dev/conda-forge/linux-64/sleef-3.7-h1b44611_2.conda
  sha256: 38ad951d30052522693d21b247105744c7c6fb7cefcf41edca36f0688322e76d
  md5: 4792f3259c6fdc0b730563a85b211dc0
  depends:
  - __glibc >=2.17,<3.0.a0
  - _openmp_mutex >=4.5
  - libgcc >=13
  - libstdcxx >=13
  license: BSL-1.0
  purls: []
  size: 1919287
  timestamp: 1731180933533
- conda: https://prefix.dev/conda-forge/osx-arm64/sleef-3.7-h8391f65_2.conda
  sha256: 244a788a52c611c91c6b2dc73fdbb4a486261d9d321123d76500a99322bae26a
  md5: 00ecdc12398192a5a3a4aaf3d5d10a7c
  depends:
  - __osx >=11.0
  - libcxx >=18
  - llvm-openmp >=18.1.8
  license: BSL-1.0
  purls: []
  size: 582928
  timestamp: 1731181097813
- conda: https://prefix.dev/conda-forge/linux-64/snappy-1.2.1-h8bd8927_1.conda
  sha256: ec91e86eeb2c6bbf09d51351b851e945185d70661d2ada67204c9a6419d282d3
  md5: 3b3e64af585eadfb52bb90b553db5edf
  depends:
  - __glibc >=2.17,<3.0.a0
  - libgcc >=13
  - libstdcxx >=13
  license: BSD-3-Clause
  license_family: BSD
  purls: []
  size: 42739
  timestamp: 1733501881851
- conda: https://prefix.dev/conda-forge/osx-arm64/snappy-1.2.1-h98b9ce2_1.conda
  sha256: 4242f95b215127a006eb664fe26ed5a82df87e90cbdbc7ce7ff4971f0720997f
  md5: ded86dee325290da2967a3fea3800eb5
  depends:
  - __osx >=11.0
  - libcxx >=18
  license: BSD-3-Clause
  license_family: BSD
  purls: []
  size: 35857
  timestamp: 1733502172664
- conda: https://prefix.dev/conda-forge/win-64/snappy-1.2.1-h500f7fa_1.conda
  sha256: 29753b51803c0396c3cb56e4f11e68c968a2f43b71b648634bef1f9193f9e78b
  md5: e32fb978aaea855ddce624eb8c8eb69a
  depends:
  - ucrt >=10.0.20348.0
  - vc >=14.2,<15
  - vc14_runtime >=14.29.30139
  license: BSD-3-Clause
  license_family: BSD
  purls: []
  size: 59757
  timestamp: 1733502109991
- conda: https://prefix.dev/conda-forge/noarch/snowballstemmer-2.2.0-pyhd8ed1ab_0.tar.bz2
  sha256: a0fd916633252d99efb6223b1050202841fa8d2d53dacca564b0ed77249d3228
  md5: 4d22a9315e78c6827f806065957d566e
  depends:
  - python >=2
  license: BSD-3-Clause
  license_family: BSD
  purls:
  - pkg:pypi/snowballstemmer?source=hash-mapping
  size: 58824
  timestamp: 1637143137377
- conda: https://prefix.dev/conda-forge/noarch/sortedcontainers-2.4.0-pyhd8ed1ab_0.tar.bz2
  sha256: 0cea408397d50c2afb2d25e987ebac4546ae11e549d65b1403d80dc368dfaaa6
  md5: 6d6552722448103793743dabfbda532d
  depends:
  - python >=2.7
  license: Apache-2.0
  license_family: APACHE
  purls:
  - pkg:pypi/sortedcontainers?source=hash-mapping
  size: 26314
  timestamp: 1621217159824
- conda: https://prefix.dev/conda-forge/noarch/soupsieve-2.5-pyhd8ed1ab_1.conda
  sha256: 54ae221033db8fbcd4998ccb07f3c3828b4d77e73b0c72b18c1d6a507059059c
  md5: 3f144b2c34f8cb5a9abd9ed23a39c561
  depends:
  - python >=3.8
  license: MIT
  license_family: MIT
  purls:
  - pkg:pypi/soupsieve?source=hash-mapping
  size: 36754
  timestamp: 1693929424267
- conda: https://prefix.dev/conda-forge/noarch/sparse-0.15.4-pyh267e887_1.conda
  sha256: d6698bdf9411daf3f79f3745b687b18df47b5201e3d1e486fac62722cbe0bc32
  md5: 40d80cd9fa4cc759c6dba19ea96642db
  depends:
  - python >=3.8
  - numpy >=1.17
  - scipy >=0.19
  - numba >=0.49
  - python
  license: BSD-3-Clause
  license_family: BSD
  purls: []
  size: 98181
  timestamp: 1727687215683
- conda: https://prefix.dev/conda-forge/noarch/sphinx-8.1.3-pyhd8ed1ab_1.conda
  sha256: 3228eb332ce159f031d4b7d2e08117df973b0ba3ddcb8f5dbb7f429f71d27ea1
  md5: 1a3281a0dc355c02b5506d87db2d78ac
  depends:
  - alabaster >=0.7.14
  - babel >=2.13
  - colorama >=0.4.6
  - docutils >=0.20,<0.22
  - imagesize >=1.3
  - jinja2 >=3.1
  - packaging >=23.0
  - pygments >=2.17
  - python >=3.10
  - requests >=2.30.0
  - snowballstemmer >=2.2
  - sphinxcontrib-applehelp >=1.0.7
  - sphinxcontrib-devhelp >=1.0.6
  - sphinxcontrib-htmlhelp >=2.0.6
  - sphinxcontrib-jsmath >=1.0.1
  - sphinxcontrib-qthelp >=1.0.6
  - sphinxcontrib-serializinghtml >=1.1.9
  - tomli >=2.0
  license: BSD-2-Clause
  license_family: BSD
  purls:
  - pkg:pypi/sphinx?source=hash-mapping
  size: 1387076
  timestamp: 1733754175386
- conda: https://prefix.dev/conda-forge/noarch/sphinx-autodoc-typehints-3.0.0-pyhd8ed1ab_0.conda
  sha256: aeb036de447e78f2c7d718822d99b7e285d4d96b191afd85aab8a39d5ec19a85
  md5: 243019ab35941dc825817a5ee4fd7ef4
  depends:
  - python >=3.10
  - sphinx >=8.1.3
  license: MIT
  license_family: MIT
  purls:
  - pkg:pypi/sphinx-autodoc-typehints?source=hash-mapping
  size: 23860
  timestamp: 1735917178684
- conda: https://prefix.dev/conda-forge/noarch/sphinx-basic-ng-1.0.0b2-pyhd8ed1ab_2.conda
  sha256: 091293964075ed1905731d09ff2691e053cd9d5335d99501f05683da29de0ee7
  md5: 463d989a8f1506bcf51cc37d7beebdf1
  depends:
  - python >=3.7
  - sphinx >=4.0
  license: MIT
  license_family: MIT
  purls:
  - pkg:pypi/sphinx-basic-ng?source=hash-mapping
  size: 20338
  timestamp: 1727436819491
- conda: https://prefix.dev/conda-forge/noarch/sphinx-copybutton-0.5.2-pyhd8ed1ab_1.conda
  sha256: 8cd892e49cb4d00501bc4439fb0c73ca44905f01a65b2b7fa05ba0e8f3924f19
  md5: bf22cb9c439572760316ce0748af3713
  depends:
  - python >=3.9
  - sphinx >=1.8
  license: MIT
  license_family: MIT
  purls:
  - pkg:pypi/sphinx-copybutton?source=hash-mapping
  size: 17893
  timestamp: 1734573117732
- conda: https://prefix.dev/conda-forge/noarch/sphinxcontrib-applehelp-2.0.0-pyhd8ed1ab_1.conda
  sha256: d7433a344a9ad32a680b881c81b0034bc61618d12c39dd6e3309abeffa9577ba
  md5: 16e3f039c0aa6446513e94ab18a8784b
  depends:
  - python >=3.9
  - sphinx >=5
  license: BSD-2-Clause
  license_family: BSD
  purls:
  - pkg:pypi/sphinxcontrib-applehelp?source=hash-mapping
  size: 29752
  timestamp: 1733754216334
- conda: https://prefix.dev/conda-forge/noarch/sphinxcontrib-devhelp-2.0.0-pyhd8ed1ab_1.conda
  sha256: 55d5076005d20b84b20bee7844e686b7e60eb9f683af04492e598a622b12d53d
  md5: 910f28a05c178feba832f842155cbfff
  depends:
  - python >=3.9
  - sphinx >=5
  license: BSD-2-Clause
  license_family: BSD
  purls:
  - pkg:pypi/sphinxcontrib-devhelp?source=hash-mapping
  size: 24536
  timestamp: 1733754232002
- conda: https://prefix.dev/conda-forge/noarch/sphinxcontrib-htmlhelp-2.1.0-pyhd8ed1ab_1.conda
  sha256: c1492c0262ccf16694bdcd3bb62aa4627878ea8782d5cd3876614ffeb62b3996
  md5: e9fb3fe8a5b758b4aff187d434f94f03
  depends:
  - python >=3.9
  - sphinx >=5
  license: BSD-2-Clause
  license_family: BSD
  purls:
  - pkg:pypi/sphinxcontrib-htmlhelp?source=hash-mapping
  size: 32895
  timestamp: 1733754385092
- conda: https://prefix.dev/conda-forge/noarch/sphinxcontrib-jsmath-1.0.1-pyhd8ed1ab_1.conda
  sha256: 578bef5ec630e5b2b8810d898bbbf79b9ae66d49b7938bcc3efc364e679f2a62
  md5: fa839b5ff59e192f411ccc7dae6588bb
  depends:
  - python >=3.9
  license: BSD-2-Clause
  license_family: BSD
  purls:
  - pkg:pypi/sphinxcontrib-jsmath?source=hash-mapping
  size: 10462
  timestamp: 1733753857224
- conda: https://prefix.dev/conda-forge/noarch/sphinxcontrib-qthelp-2.0.0-pyhd8ed1ab_1.conda
  sha256: c664fefae4acdb5fae973bdde25836faf451f41d04342b64a358f9a7753c92ca
  md5: 00534ebcc0375929b45c3039b5ba7636
  depends:
  - python >=3.9
  - sphinx >=5
  license: BSD-2-Clause
  license_family: BSD
  purls:
  - pkg:pypi/sphinxcontrib-qthelp?source=hash-mapping
  size: 26959
  timestamp: 1733753505008
- conda: https://prefix.dev/conda-forge/noarch/sphinxcontrib-serializinghtml-1.1.10-pyhd8ed1ab_1.conda
  sha256: 64d89ecc0264347486971a94487cb8d7c65bfc0176750cf7502b8a272f4ab557
  md5: 3bc61f7161d28137797e038263c04c54
  depends:
  - python >=3.9
  - sphinx >=5
  license: BSD-2-Clause
  license_family: BSD
  purls:
  - pkg:pypi/sphinxcontrib-serializinghtml?source=hash-mapping
  size: 28669
  timestamp: 1733750596111
- conda: https://prefix.dev/conda-forge/noarch/stack_data-0.6.3-pyhd8ed1ab_1.conda
  sha256: 570da295d421661af487f1595045760526964f41471021056e993e73089e9c41
  md5: b1b505328da7a6b246787df4b5a49fbc
  depends:
  - asttokens
  - executing
  - pure_eval
  - python >=3.9
  license: MIT
  license_family: MIT
  purls:
  - pkg:pypi/stack-data?source=hash-mapping
  size: 26988
  timestamp: 1733569565672
- conda: https://prefix.dev/conda-forge/noarch/sympy-1.13.3-pyh2585a3b_104.conda
  sha256: 35b2620d109c8a01a301222b4f546690316b7ed61d5c0325ec4a317fa27ea8d7
  md5: 68085d736d2b2f54498832b65059875d
  depends:
  - __unix
  - cpython
  - gmpy2 >=2.0.8
  - mpmath >=0.19
  - python >=3.8
  license: BSD-3-Clause
  license_family: BSD
  purls:
  - pkg:pypi/sympy?source=hash-mapping
  size: 4561387
  timestamp: 1728484644967
- conda: https://prefix.dev/conda-forge/noarch/tabulate-0.9.0-pyhd8ed1ab_2.conda
  sha256: 090023bddd40d83468ef86573976af8c514f64119b2bd814ee63a838a542720a
  md5: 959484a66b4b76befcddc4fa97c95567
  depends:
  - python >=3.9
  license: MIT
  license_family: MIT
  purls:
  - pkg:pypi/tabulate?source=hash-mapping
  size: 37554
  timestamp: 1733589854804
- conda: https://prefix.dev/conda-forge/linux-64/tbb-2021.13.0-hceb3a55_1.conda
  sha256: 65463732129899770d54b1fbf30e1bb82fdebda9d7553caf08d23db4590cd691
  md5: ba7726b8df7b9d34ea80e82b097a4893
  depends:
  - __glibc >=2.17,<3.0.a0
  - libgcc >=13
  - libhwloc >=2.11.2,<2.11.3.0a0
  - libstdcxx >=13
  license: Apache-2.0
  license_family: APACHE
  purls: []
  size: 175954
  timestamp: 1732982638805
- conda: https://prefix.dev/conda-forge/win-64/tbb-2021.13.0-h62715c5_1.conda
  sha256: 03cc5442046485b03dd1120d0f49d35a7e522930a2ab82f275e938e17b07b302
  md5: 9190dd0a23d925f7602f9628b3aed511
  depends:
  - libhwloc >=2.11.2,<2.11.3.0a0
  - ucrt >=10.0.20348.0
  - vc >=14.2,<15
  - vc14_runtime >=14.29.30139
  license: Apache-2.0
  license_family: APACHE
  purls: []
  size: 151460
  timestamp: 1732982860332
- conda: https://prefix.dev/conda-forge/noarch/tblib-3.0.0-pyhd8ed1ab_1.conda
  sha256: 6869cd2e043426d30c84d0ff6619f176b39728f9c75dc95dca89db994548bb8a
  md5: 60ce69f73f3e75b21f1c27b1b471320c
  depends:
  - python >=3.9
  license: BSD-2-Clause
  license_family: BSD
  purls:
  - pkg:pypi/tblib?source=hash-mapping
  size: 17421
  timestamp: 1733842487151
- conda: https://prefix.dev/conda-forge/linux-64/tk-8.6.13-noxft_h4845f30_101.conda
  sha256: e0569c9caa68bf476bead1bed3d79650bb080b532c64a4af7d8ca286c08dea4e
  md5: d453b98d9c83e71da0741bb0ff4d76bc
  depends:
  - libgcc-ng >=12
  - libzlib >=1.2.13,<2.0.0a0
  license: TCL
  license_family: BSD
  purls: []
  size: 3318875
  timestamp: 1699202167581
- conda: https://prefix.dev/conda-forge/osx-arm64/tk-8.6.13-h5083fa2_1.conda
  sha256: 72457ad031b4c048e5891f3f6cb27a53cb479db68a52d965f796910e71a403a8
  md5: b50a57ba89c32b62428b71a875291c9b
  depends:
  - libzlib >=1.2.13,<2.0.0a0
  license: TCL
  license_family: BSD
  purls: []
  size: 3145523
  timestamp: 1699202432999
- conda: https://prefix.dev/conda-forge/win-64/tk-8.6.13-h5226925_1.conda
  sha256: 2c4e914f521ccb2718946645108c9bd3fc3216ba69aea20c2c3cedbd8db32bb1
  md5: fc048363eb8f03cd1737600a5d08aafe
  depends:
  - ucrt >=10.0.20348.0
  - vc >=14.2,<15
  - vc14_runtime >=14.29.30139
  license: TCL
  license_family: BSD
  purls: []
  size: 3503410
  timestamp: 1699202577803
- conda: https://prefix.dev/conda-forge/noarch/toml-0.10.2-pyhd8ed1ab_1.conda
  sha256: 34f3a83384ac3ac30aefd1309e69498d8a4aa0bf2d1f21c645f79b180e378938
  md5: b0dd904de08b7db706167240bf37b164
  depends:
  - python >=3.9
  license: MIT
  license_family: MIT
  purls:
  - pkg:pypi/toml?source=hash-mapping
  size: 22132
  timestamp: 1734091907682
- conda: https://prefix.dev/conda-forge/noarch/tomli-2.2.1-pyhd8ed1ab_1.conda
  sha256: 18636339a79656962723077df9a56c0ac7b8a864329eb8f847ee3d38495b863e
  md5: ac944244f1fed2eb49bae07193ae8215
  depends:
  - python >=3.9
  license: MIT
  license_family: MIT
  purls:
  - pkg:pypi/tomli?source=hash-mapping
  size: 19167
  timestamp: 1733256819729
- conda: https://prefix.dev/conda-forge/noarch/tomlkit-0.13.2-pyha770c72_1.conda
  sha256: 986fae65f5568e95dbf858d08d77a0f9cca031345a98550f1d4b51d36d8811e2
  md5: 1d9ab4fc875c52db83f9c9b40af4e2c8
  depends:
  - python >=3.9
  license: MIT
  license_family: MIT
  purls:
  - pkg:pypi/tomlkit?source=hash-mapping
  size: 37372
  timestamp: 1733230836889
- conda: https://prefix.dev/conda-forge/noarch/toolz-1.0.0-pyhd8ed1ab_1.conda
  sha256: eda38f423c33c2eaeca49ed946a8d3bf466cc3364970e083a65eb2fd85258d87
  md5: 40d0ed782a8aaa16ef248e68c06c168d
  depends:
  - python >=3.9
  license: BSD-3-Clause
  license_family: BSD
  purls:
  - pkg:pypi/toolz?source=hash-mapping
  size: 52475
  timestamp: 1733736126261
- conda: https://prefix.dev/conda-forge/linux-64/tornado-6.4.2-py310ha75aee5_0.conda
  sha256: 9c2b86d4e58c8b0e7d13a7f4c440f34e2201bae9cfc1d7e1d30a5bc7ffb1d4c8
  md5: 166d59aab40b9c607b4cc21c03924e9d
  depends:
  - __glibc >=2.17,<3.0.a0
  - libgcc >=13
  - python >=3.10,<3.11.0a0
  - python_abi 3.10.* *_cp310
  license: Apache-2.0
  license_family: Apache
  purls:
  - pkg:pypi/tornado?source=hash-mapping
  size: 650307
  timestamp: 1732616034421
- conda: https://prefix.dev/conda-forge/osx-arm64/tornado-6.4.2-py310h078409c_0.conda
  sha256: 1263e018a20c98c6ff10e830ea5f13855d33f87f751329f3f6d207b182871acc
  md5: 21218c56939379bcfeddd26ea37d3fe7
  depends:
  - __osx >=11.0
  - python >=3.10,<3.11.0a0
  - python >=3.10,<3.11.0a0 *_cpython
  - python_abi 3.10.* *_cp310
  license: Apache-2.0
  license_family: Apache
  purls:
  - pkg:pypi/tornado?source=hash-mapping
  size: 652533
  timestamp: 1732616281463
- conda: https://prefix.dev/conda-forge/win-64/tornado-6.4.2-py310ha8f682b_0.conda
  sha256: 2e5671d0db03961692b3390778ce6aba40702bd57584fa60badf4baa7614679b
  md5: e6819d3a0cae0f1b1838875f858421d1
  depends:
  - python >=3.10,<3.11.0a0
  - python_abi 3.10.* *_cp310
  - ucrt >=10.0.20348.0
  - vc >=14.2,<15
  - vc14_runtime >=14.29.30139
  license: Apache-2.0
  license_family: Apache
  purls:
  - pkg:pypi/tornado?source=hash-mapping
  size: 655262
  timestamp: 1732616377814
- conda: https://prefix.dev/conda-forge/noarch/traitlets-5.14.3-pyhd8ed1ab_1.conda
  sha256: f39a5620c6e8e9e98357507262a7869de2ae8cc07da8b7f84e517c9fd6c2b959
  md5: 019a7385be9af33791c989871317e1ed
  depends:
  - python >=3.9
  license: BSD-3-Clause
  license_family: BSD
  purls:
  - pkg:pypi/traitlets?source=hash-mapping
  size: 110051
  timestamp: 1733367480074
- conda: https://prefix.dev/conda-forge/noarch/typing-extensions-4.12.2-hd8ed1ab_1.conda
  noarch: python
  sha256: c8e9c1c467b5f960b627d7adc1c65fece8e929a3de89967e91ef0f726422fd32
  md5: b6a408c64b78ec7b779a3e5c7a902433
  depends:
  - typing_extensions 4.12.2 pyha770c72_1
  license: PSF-2.0
  license_family: PSF
  purls: []
  size: 10075
  timestamp: 1733188758872
- conda: https://prefix.dev/conda-forge/noarch/typing_extensions-4.12.2-pyha770c72_1.conda
  sha256: 337be7af5af8b2817f115b3b68870208b30c31d3439bec07bfb2d8f4823e3568
  md5: d17f13df8b65464ca316cbc000a3cb64
  depends:
  - python >=3.9
  license: PSF-2.0
  license_family: PSF
  purls:
  - pkg:pypi/typing-extensions?source=hash-mapping
  size: 39637
  timestamp: 1733188758212
- conda: https://prefix.dev/conda-forge/noarch/tzdata-2024b-hc8b5060_0.conda
  sha256: 4fde5c3008bf5d2db82f2b50204464314cc3c91c1d953652f7bd01d9e52aefdf
  md5: 8ac3367aafb1cc0a068483c580af8015
  license: LicenseRef-Public-Domain
  purls: []
  size: 122354
  timestamp: 1728047496079
- conda: https://prefix.dev/conda-forge/win-64/ucrt-10.0.22621.0-h57928b3_1.conda
  sha256: db8dead3dd30fb1a032737554ce91e2819b43496a0db09927edf01c32b577450
  md5: 6797b005cd0f439c4c5c9ac565783700
  constrains:
  - vs2015_runtime >=14.29.30037
  license: LicenseRef-MicrosoftWindowsSDK10
  purls: []
  size: 559710
  timestamp: 1728377334097
- conda: https://prefix.dev/conda-forge/linux-64/ukkonen-1.0.1-py313h33d0bda_5.conda
  sha256: 4edcb6a933bb8c03099ab2136118d5e5c25285e3fd2b0ff0fa781916c53a1fb7
  md5: 5bcffe10a500755da4a71cc0fb62a420
  depends:
  - __glibc >=2.17,<3.0.a0
  - cffi
  - libgcc >=13
  - libstdcxx >=13
  - python >=3.13.0rc1,<3.14.0a0
  - python_abi 3.13.* *_cp313
  license: MIT
  license_family: MIT
  purls:
  - pkg:pypi/ukkonen?source=hash-mapping
  size: 13916
  timestamp: 1725784177558
- conda: https://prefix.dev/conda-forge/osx-arm64/ukkonen-1.0.1-py313hf9c7212_5.conda
  sha256: 482eac475928c031948790647ae10c2cb1d4a779c2e8f35f5fd1925561b13203
  md5: 8ddba23e26957f0afe5fc9236c73124a
  depends:
  - __osx >=11.0
  - cffi
  - libcxx >=17
  - python >=3.13.0rc1,<3.14.0a0
  - python >=3.13.0rc1,<3.14.0a0 *_cp313
  - python_abi 3.13.* *_cp313
  license: MIT
  license_family: MIT
  purls:
  - pkg:pypi/ukkonen?source=hash-mapping
  size: 13689
  timestamp: 1725784235751
- conda: https://prefix.dev/conda-forge/win-64/ukkonen-1.0.1-py313h1ec8472_5.conda
  sha256: 4f57f2eccd5584421f1b4d8c96c167c1008cba660d7fab5bdec1de212a0e0ff0
  md5: 97337494471e4265a203327f9a194234
  depends:
  - cffi
  - python >=3.13.0rc1,<3.14.0a0
  - python_abi 3.13.* *_cp313
  - ucrt >=10.0.20348.0
  - vc >=14.2,<15
  - vc14_runtime >=14.29.30139
  license: MIT
  license_family: MIT
  purls:
  - pkg:pypi/ukkonen?source=hash-mapping
  size: 17210
  timestamp: 1725784604368
- conda: https://prefix.dev/conda-forge/noarch/urllib3-2.3.0-pyhd8ed1ab_0.conda
  sha256: 114919ffa80c328127dab9c8e7a38f9d563c617691fb81fccb11c1e86763727e
  md5: 32674f8dbfb7b26410ed580dd3c10a29
  depends:
  - brotli-python >=1.0.9
  - h2 >=4,<5
  - pysocks >=1.5.6,<2.0,!=1.5.7
  - python >=3.9
  - zstandard >=0.18.0
  license: MIT
  license_family: MIT
  purls:
  - pkg:pypi/urllib3?source=hash-mapping
  size: 100102
  timestamp: 1734859520452
- conda: https://prefix.dev/conda-forge/win-64/vc-14.3-ha32ba9b_23.conda
  sha256: 986ddaf8feec2904eac9535a7ddb7acda1a1dfb9482088fdb8129f1595181663
  md5: 7c10ec3158d1eb4ddff7007c9101adb0
  depends:
  - vc14_runtime >=14.38.33135
  track_features:
  - vc14
  license: BSD-3-Clause
  license_family: BSD
  purls: []
  size: 17479
  timestamp: 1731710827215
- conda: https://prefix.dev/conda-forge/win-64/vc14_runtime-14.42.34433-he29a5d6_23.conda
  sha256: c483b090c4251a260aba6ff3e83a307bcfb5fb24ad7ced872ab5d02971bd3a49
  md5: 32b37d0cfa80da34548501cdc913a832
  depends:
  - ucrt >=10.0.20348.0
  constrains:
  - vs2015_runtime 14.42.34433.* *_23
  license: LicenseRef-MicrosoftVisualCpp2015-2022Runtime
  license_family: Proprietary
  purls: []
  size: 754247
  timestamp: 1731710681163
- conda: https://prefix.dev/conda-forge/noarch/virtualenv-20.28.1-pyhd8ed1ab_0.conda
  sha256: c8bde4547ddbd21ea89e483a7c65d8a5e442c0db494b0b977e389b75b9d03d62
  md5: 680b1c287b10cefc8bda0530b217229f
  depends:
  - distlib >=0.3.7,<1
  - filelock >=3.12.2,<4
  - platformdirs >=3.9.1,<5
  - python >=3.9
  license: MIT
  license_family: MIT
  purls:
  - pkg:pypi/virtualenv?source=hash-mapping
  size: 3350367
  timestamp: 1735929107438
- conda: https://prefix.dev/conda-forge/win-64/vs2015_runtime-14.42.34433-hdffcdeb_23.conda
  sha256: 568ce8151eaae256f1cef752fc78651ad7a86ff05153cc7a4740b52ae6536118
  md5: 5c176975ca2b8366abad3c97b3cd1e83
  depends:
  - vc14_runtime >=14.42.34433
  license: BSD-3-Clause
  license_family: BSD
  purls: []
  size: 17572
  timestamp: 1731710685291
- conda: https://prefix.dev/conda-forge/noarch/wcwidth-0.2.13-pyhd8ed1ab_1.conda
  sha256: f21e63e8f7346f9074fd00ca3b079bd3d2fa4d71f1f89d5b6934bf31446dc2a5
  md5: b68980f2495d096e71c7fd9d7ccf63e6
  depends:
  - python >=3.9
  license: MIT
  license_family: MIT
  purls:
  - pkg:pypi/wcwidth?source=hash-mapping
  size: 32581
  timestamp: 1733231433877
- conda: https://prefix.dev/conda-forge/noarch/win_inet_pton-1.1.0-pyh7428d3b_8.conda
  sha256: 93807369ab91f230cf9e6e2a237eaa812492fe00face5b38068735858fba954f
  md5: 46e441ba871f524e2b067929da3051c2
  depends:
  - __win
  - python >=3.9
  license: LicenseRef-Public-Domain
  purls:
  - pkg:pypi/win-inet-pton?source=hash-mapping
  size: 9555
  timestamp: 1733130678956
- conda: https://prefix.dev/conda-forge/linux-64/xorg-libxau-1.0.12-hb9d3cd8_0.conda
  sha256: ed10c9283974d311855ae08a16dfd7e56241fac632aec3b92e3cfe73cff31038
  md5: f6ebe2cb3f82ba6c057dde5d9debe4f7
  depends:
  - __glibc >=2.17,<3.0.a0
  - libgcc >=13
  license: MIT
  license_family: MIT
  purls: []
  size: 14780
  timestamp: 1734229004433
- conda: https://prefix.dev/conda-forge/osx-arm64/xorg-libxau-1.0.12-h5505292_0.conda
  sha256: f33e6f013fc36ebc200f09ddead83468544cb5c353a3b50499b07b8c34e28a8d
  md5: 50901e0764b7701d8ed7343496f4f301
  depends:
  - __osx >=11.0
  license: MIT
  license_family: MIT
  purls: []
  size: 13593
  timestamp: 1734229104321
- conda: https://prefix.dev/conda-forge/win-64/xorg-libxau-1.0.12-h0e40799_0.conda
  sha256: 047836241b2712aab1e29474a6f728647bff3ab57de2806b0bb0a6cf9a2d2634
  md5: 2ffbfae4548098297c033228256eb96e
  depends:
  - libgcc >=13
  - libwinpthread >=12.0.0.r4.gg4f2fc60ca
  - ucrt >=10.0.20348.0
  license: MIT
  license_family: MIT
  purls: []
  size: 108013
  timestamp: 1734229474049
- conda: https://prefix.dev/conda-forge/linux-64/xorg-libxdmcp-1.1.5-hb9d3cd8_0.conda
  sha256: 6b250f3e59db07c2514057944a3ea2044d6a8cdde8a47b6497c254520fade1ee
  md5: 8035c64cb77ed555e3f150b7b3972480
  depends:
  - __glibc >=2.17,<3.0.a0
  - libgcc >=13
  license: MIT
  license_family: MIT
  purls: []
  size: 19901
  timestamp: 1727794976192
- conda: https://prefix.dev/conda-forge/osx-arm64/xorg-libxdmcp-1.1.5-hd74edd7_0.conda
  sha256: 9939a166d780700d81023546759102b33fdc2c5f11ef09f5f66c77210fd334c8
  md5: 77c447f48cab5d3a15ac224edb86a968
  depends:
  - __osx >=11.0
  license: MIT
  license_family: MIT
  purls: []
  size: 18487
  timestamp: 1727795205022
- conda: https://prefix.dev/conda-forge/win-64/xorg-libxdmcp-1.1.5-h0e40799_0.conda
  sha256: 9075f98dcaa8e9957e4a3d9d30db05c7578a536950a31c200854c5c34e1edb2c
  md5: 8393c0f7e7870b4eb45553326f81f0ff
  depends:
  - libgcc >=13
  - libwinpthread >=12.0.0.r4.gg4f2fc60ca
  - ucrt >=10.0.20348.0
  license: MIT
  license_family: MIT
  purls: []
  size: 69920
  timestamp: 1727795651979
- conda: https://prefix.dev/conda-forge/noarch/xyzservices-2024.9.0-pyhd8ed1ab_1.conda
  sha256: 5f8757092fc985d7586f2659505ec28757c05fd65d8d6ae549a5cec7e3376977
  md5: c79cea50b258f652010cb6c8d81591b5
  depends:
  - python >=3.8
  license: BSD-3-Clause
  license_family: BSD
  purls:
  - pkg:pypi/xyzservices?source=hash-mapping
  size: 46860
  timestamp: 1733143536777
- conda: https://prefix.dev/conda-forge/linux-64/yaml-0.2.5-h7f98852_2.tar.bz2
  sha256: a4e34c710eeb26945bdbdaba82d3d74f60a78f54a874ec10d373811a5d217535
  md5: 4cb3ad778ec2d5a7acbdf254eb1c42ae
  depends:
  - libgcc-ng >=9.4.0
  license: MIT
  license_family: MIT
  purls: []
  size: 89141
  timestamp: 1641346969816
- conda: https://prefix.dev/conda-forge/osx-arm64/yaml-0.2.5-h3422bc3_2.tar.bz2
  sha256: 93181a04ba8cfecfdfb162fc958436d868cc37db504c58078eab4c1a3e57fbb7
  md5: 4bb3f014845110883a3c5ee811fd84b4
  license: MIT
  license_family: MIT
  purls: []
  size: 88016
  timestamp: 1641347076660
- conda: https://prefix.dev/conda-forge/win-64/yaml-0.2.5-h8ffe710_2.tar.bz2
  sha256: 4e2246383003acbad9682c7c63178e2e715ad0eb84f03a8df1fbfba455dfedc5
  md5: adbfb9f45d1004a26763652246a33764
  depends:
  - vc >=14.1,<15.0a0
  - vs2015_runtime >=14.16.27012
  license: MIT
  license_family: MIT
  purls: []
  size: 63274
  timestamp: 1641347623319
- conda: https://prefix.dev/conda-forge/noarch/zict-3.0.0-pyhd8ed1ab_1.conda
  sha256: 5488542dceeb9f2874e726646548ecc5608060934d6f9ceaa7c6a48c61f9cc8d
  md5: e52c2ef711ccf31bb7f70ca87d144b9e
  depends:
  - python >=3.9
  license: BSD-3-Clause
  license_family: BSD
  purls:
  - pkg:pypi/zict?source=hash-mapping
  size: 36341
  timestamp: 1733261642963
- conda: https://prefix.dev/conda-forge/noarch/zipp-3.21.0-pyhd8ed1ab_1.conda
  sha256: 567c04f124525c97a096b65769834b7acb047db24b15a56888a322bf3966c3e1
  md5: 0c3cc595284c5e8f0f9900a9b228a332
  depends:
  - python >=3.9
  license: MIT
  license_family: MIT
  purls:
  - pkg:pypi/zipp?source=hash-mapping
  size: 21809
  timestamp: 1732827613585
- conda: https://prefix.dev/conda-forge/linux-64/zlib-1.3.1-hb9d3cd8_2.conda
  sha256: 5d7c0e5f0005f74112a34a7425179f4eb6e73c92f5d109e6af4ddeca407c92ab
  md5: c9f075ab2f33b3bbee9e62d4ad0a6cd8
  depends:
  - __glibc >=2.17,<3.0.a0
  - libgcc >=13
  - libzlib 1.3.1 hb9d3cd8_2
  license: Zlib
  license_family: Other
  purls: []
  size: 92286
  timestamp: 1727963153079
- conda: https://prefix.dev/conda-forge/osx-arm64/zlib-1.3.1-h8359307_2.conda
  sha256: 58f8860756680a4831c1bf4f294e2354d187f2e999791d53b1941834c4b37430
  md5: e3170d898ca6cb48f1bb567afb92f775
  depends:
  - __osx >=11.0
  - libzlib 1.3.1 h8359307_2
  license: Zlib
  license_family: Other
  purls: []
  size: 77606
  timestamp: 1727963209370
- conda: https://prefix.dev/conda-forge/linux-64/zstandard-0.23.0-py310ha39cb0e_1.conda
  sha256: fcd784735205d6c5f19dcb339f92d2eede9bc42a01ec2c384381ee1b6089d4f6
  md5: f49de34fb99934bf49ab330b5caffd64
  depends:
  - __glibc >=2.17,<3.0.a0
  - cffi >=1.11
  - libgcc >=13
  - python >=3.10,<3.11.0a0
  - python_abi 3.10.* *_cp310
  - zstd >=1.5.6,<1.5.7.0a0
  - zstd >=1.5.6,<1.6.0a0
  license: BSD-3-Clause
  license_family: BSD
  purls:
  - pkg:pypi/zstandard?source=hash-mapping
  size: 408309
  timestamp: 1725305719512
- conda: https://prefix.dev/conda-forge/linux-64/zstandard-0.23.0-py313h80202fe_1.conda
  sha256: ea82f2b8964150a3aa7373b4697e48e64f2200fe68ae554ee85c641c692d1c97
  md5: c178558ff516cd507763ffee230c20b2
  depends:
  - __glibc >=2.17,<3.0.a0
  - cffi >=1.11
  - libgcc >=13
  - python >=3.13.0rc1,<3.14.0a0
  - python_abi 3.13.* *_cp313
  - zstd >=1.5.6,<1.5.7.0a0
  - zstd >=1.5.6,<1.6.0a0
  license: BSD-3-Clause
  license_family: BSD
  purls:
  - pkg:pypi/zstandard?source=hash-mapping
  size: 424424
  timestamp: 1725305749031
- conda: https://prefix.dev/conda-forge/osx-arm64/zstandard-0.23.0-py310h2665a74_1.conda
  sha256: a90d06cbfa50fc9b3c37bd092d559452475f22425bacf28f04ecac2e8b1c389c
  md5: 81b300570a423c9c9521b79f8f2ed1ba
  depends:
  - __osx >=11.0
  - cffi >=1.11
  - python >=3.10,<3.11.0a0
  - python >=3.10,<3.11.0a0 *_cpython
  - python_abi 3.10.* *_cp310
  - zstd >=1.5.6,<1.5.7.0a0
  - zstd >=1.5.6,<1.6.0a0
  license: BSD-3-Clause
  license_family: BSD
  purls:
  - pkg:pypi/zstandard?source=hash-mapping
  size: 320810
  timestamp: 1725305704555
- conda: https://prefix.dev/conda-forge/osx-arm64/zstandard-0.23.0-py313hf2da073_1.conda
  sha256: 12b4e34acff24d291e2626c6610dfd819b8d99a461025ae59affcb6e84bc1d57
  md5: deebca66926691fadaaf16da05ecb5f9
  depends:
  - __osx >=11.0
  - cffi >=1.11
  - python >=3.13.0rc1,<3.14.0a0
  - python >=3.13.0rc1,<3.14.0a0 *_cp313
  - python_abi 3.13.* *_cp313
  - zstd >=1.5.6,<1.5.7.0a0
  - zstd >=1.5.6,<1.6.0a0
  license: BSD-3-Clause
  license_family: BSD
  purls:
  - pkg:pypi/zstandard?source=hash-mapping
  size: 336496
  timestamp: 1725305912716
- conda: https://prefix.dev/conda-forge/win-64/zstandard-0.23.0-py310he5e10e1_1.conda
  sha256: 4e8aff4d0d42024e9f70783e51666186a681384d59fdd03fafda4b28f1fd540e
  md5: 2a879227ccc1a10a2caddf12607ffaeb
  depends:
  - cffi >=1.11
  - python >=3.10,<3.11.0a0
  - python_abi 3.10.* *_cp310
  - ucrt >=10.0.20348.0
  - vc >=14.2,<15
  - vc14_runtime >=14.29.30139
  - zstd >=1.5.6,<1.5.7.0a0
  - zstd >=1.5.6,<1.6.0a0
  license: BSD-3-Clause
  license_family: BSD
  purls:
  - pkg:pypi/zstandard?source=hash-mapping
  size: 311278
  timestamp: 1725306039901
- conda: https://prefix.dev/conda-forge/win-64/zstandard-0.23.0-py313h574b89f_1.conda
  sha256: 1d2744ec0e91da267ce749e19142081472539cb140a7dad0646cd249246691fe
  md5: 8e017aca933f4dd25491151edd3e7820
  depends:
  - cffi >=1.11
  - python >=3.13.0rc1,<3.14.0a0
  - python_abi 3.13.* *_cp313
  - ucrt >=10.0.20348.0
  - vc >=14.2,<15
  - vc14_runtime >=14.29.30139
  - zstd >=1.5.6,<1.5.7.0a0
  - zstd >=1.5.6,<1.6.0a0
  license: BSD-3-Clause
  license_family: BSD
  purls:
  - pkg:pypi/zstandard?source=hash-mapping
  size: 325703
  timestamp: 1725305947138
- conda: https://prefix.dev/conda-forge/linux-64/zstd-1.5.6-ha6fb4c9_0.conda
  sha256: c558b9cc01d9c1444031bd1ce4b9cff86f9085765f17627a6cd85fc623c8a02b
  md5: 4d056880988120e29d75bfff282e0f45
  depends:
  - libgcc-ng >=12
  - libstdcxx-ng >=12
  - libzlib >=1.2.13,<2.0.0a0
  license: BSD-3-Clause
  license_family: BSD
  purls: []
  size: 554846
  timestamp: 1714722996770
- conda: https://prefix.dev/conda-forge/osx-arm64/zstd-1.5.6-hb46c0d2_0.conda
  sha256: 2d4fd1ff7ee79cd954ca8e81abf11d9d49954dd1fef80f27289e2402ae9c2e09
  md5: d96942c06c3e84bfcc5efb038724a7fd
  depends:
  - __osx >=11.0
  - libzlib >=1.2.13,<2.0.0a0
  license: BSD-3-Clause
  license_family: BSD
  purls: []
  size: 405089
  timestamp: 1714723101397
- conda: https://prefix.dev/conda-forge/win-64/zstd-1.5.6-h0ea2cb4_0.conda
  sha256: 768e30dc513568491818fb068ee867c57c514b553915536da09e5d10b4ebf3c3
  md5: 9a17230f95733c04dc40a2b1e5491d74
  depends:
  - libzlib >=1.2.13,<2.0.0a0
  - ucrt >=10.0.20348.0
  - vc >=14.2,<15
  - vc14_runtime >=14.29.30139
  license: BSD-3-Clause
  license_family: BSD
  purls: []
  size: 349143
  timestamp: 1714723445995<|MERGE_RESOLUTION|>--- conflicted
+++ resolved
@@ -2469,11 +2469,7 @@
 - pypi: .
   name: array-api-extra
   version: 0.5.1.dev0
-<<<<<<< HEAD
-  sha256: 1073ab36cf18e457e2296c89b01cb700519d15944e86a4d0779a93a22d5a9d78
-=======
-  sha256: 844f582d7ea2045c164b04200b3bc32dd7f4c868cad9da16621a743f0d0bf381
->>>>>>> 70c22c0c
+  sha256: 7b56914b048c318b6f142aaa627c468f8369e152439a8dcef714afd972e1c637
   requires_dist:
   - array-api-compat>=1.10.0,<2
   - furo>=2023.8.17 ; extra == 'docs'
