--- conflicted
+++ resolved
@@ -2469,11 +2469,7 @@
 - pypi: .
   name: array-api-extra
   version: 0.5.1.dev0
-<<<<<<< HEAD
-  sha256: d9d3497be732d1746f2506cfdf33f4901c35e010fb0810bf540b8d053a43d203
-=======
-  sha256: 09d6a4b1405fd64596379826065a09bc3787a4fc4e1535dc369f74a3b96f86e3
->>>>>>> ec890f1e
+  sha256: 4ec1183114a670b9c9b9b351826c962ad92ab470b1914a163e4a5ed02d0e04a0
   requires_dist:
   - array-api-compat>=1.10.0,<2
   - furo>=2023.8.17 ; extra == 'docs'
