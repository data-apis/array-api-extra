"""Extra array functions built on top of the array API standard."""

<<<<<<< HEAD
from ._delegators import pad
from ._lib._funcs import (
=======
from ._funcs import (
    at,
>>>>>>> e75a97ea
    atleast_nd,
    cov,
    create_diagonal,
    expand_dims,
    kron,
    setdiff1d,
    sinc,
)

__version__ = "0.5.1.dev0"

# pylint: disable=duplicate-code
__all__ = [
    "__version__",
    "at",
    "atleast_nd",
    "cov",
    "create_diagonal",
    "expand_dims",
    "kron",
    "pad",
    "setdiff1d",
    "sinc",
]<|MERGE_RESOLUTION|>--- conflicted
+++ resolved
@@ -1,12 +1,8 @@
 """Extra array functions built on top of the array API standard."""
 
-<<<<<<< HEAD
 from ._delegators import pad
 from ._lib._funcs import (
-=======
-from ._funcs import (
     at,
->>>>>>> e75a97ea
     atleast_nd,
     cov,
     create_diagonal,
