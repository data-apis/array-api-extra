"""Extra array functions built on top of the array API standard."""

<<<<<<< HEAD
from ._delegation import (
    argpartition,
    isclose,
    nan_to_num,
    one_hot,
    pad,
    partition,
)
=======
from ._delegation import expand_dims, isclose, nan_to_num, one_hot, pad, sinc
>>>>>>> 747f9948
from ._lib._at import at
from ._lib._funcs import (
    apply_where,
    atleast_nd,
    broadcast_shapes,
    cov,
    create_diagonal,
    default_dtype,
    kron,
    nunique,
    setdiff1d,
)
from ._lib._lazy import lazy_apply

__version__ = "0.9.1.dev0"

# pylint: disable=duplicate-code
__all__ = [
    "__version__",
    "apply_where",
    "argpartition",
    "at",
    "atleast_nd",
    "broadcast_shapes",
    "cov",
    "create_diagonal",
    "default_dtype",
    "expand_dims",
    "isclose",
    "kron",
    "lazy_apply",
    "nan_to_num",
    "nunique",
    "one_hot",
    "pad",
    "partition",
    "setdiff1d",
    "sinc",
]<|MERGE_RESOLUTION|>--- conflicted
+++ resolved
@@ -1,17 +1,15 @@
 """Extra array functions built on top of the array API standard."""
 
-<<<<<<< HEAD
 from ._delegation import (
     argpartition,
+    expand_dims,
     isclose,
     nan_to_num,
     one_hot,
     pad,
     partition,
+    sinc,
 )
-=======
-from ._delegation import expand_dims, isclose, nan_to_num, one_hot, pad, sinc
->>>>>>> 747f9948
 from ._lib._at import at
 from ._lib._funcs import (
     apply_where,
