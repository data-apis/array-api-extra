"""Extra array functions built on top of the array API standard."""

from ._delegation import pad
from ._lib._funcs import (
    at,
    atleast_nd,
    cov,
    create_diagonal,
    expand_dims,
    kron,
<<<<<<< HEAD
=======
    nunique,
    pad,
>>>>>>> ec890f1e
    setdiff1d,
    sinc,
)

__version__ = "0.5.1.dev0"

# pylint: disable=duplicate-code
__all__ = [
    "__version__",
    "at",
    "atleast_nd",
    "cov",
    "create_diagonal",
    "expand_dims",
    "kron",
    "nunique",
    "pad",
    "setdiff1d",
    "sinc",
]<|MERGE_RESOLUTION|>--- conflicted
+++ resolved
@@ -8,11 +8,7 @@
     create_diagonal,
     expand_dims,
     kron,
-<<<<<<< HEAD
-=======
     nunique,
-    pad,
->>>>>>> ec890f1e
     setdiff1d,
     sinc,
 )
