"""Delegation to existing implementations for Public API Functions."""

from collections.abc import Sequence
from types import ModuleType
from typing import Literal

from ._lib import _funcs
from ._lib._utils._compat import (
    array_namespace,
    is_cupy_namespace,
    is_dask_namespace,
    is_jax_namespace,
    is_numpy_namespace,
    is_pydata_sparse_namespace,
    is_torch_namespace,
)
from ._lib._utils._compat import device as get_device
from ._lib._utils._helpers import asarrays
from ._lib._utils._typing import Array, DType

<<<<<<< HEAD
__all__ = ["cov", "isclose", "nan_to_num", "one_hot", "pad"]


def cov(m: Array, /, *, xp: ModuleType | None = None) -> Array:
    """
    Estimate a covariance matrix.

    Covariance indicates the level to which two variables vary together.
    If we examine N-dimensional samples, :math:`X = [x_1, x_2, ... x_N]^T`,
    then the covariance matrix element :math:`C_{ij}` is the covariance of
    :math:`x_i` and :math:`x_j`. The element :math:`C_{ii}` is the variance
    of :math:`x_i`.

    This provides a subset of the functionality of ``numpy.cov``.

    Parameters
    ----------
    m : array
        A 1-D or 2-D array containing multiple variables and observations.
        Each row of `m` represents a variable, and each column a single
        observation of all those variables.
    xp : array_namespace, optional
        The standard-compatible namespace for `m`. Default: infer.
=======
__all__ = ["expand_dims", "isclose", "nan_to_num", "one_hot", "pad", "sinc"]


def expand_dims(
    a: Array, /, *, axis: int | tuple[int, ...] = (0,), xp: ModuleType | None = None
) -> Array:
    """
    Expand the shape of an array.

    Insert (a) new axis/axes that will appear at the position(s) specified by
    `axis` in the expanded array shape.

    This is ``xp.expand_dims`` for `axis` an int *or a tuple of ints*.
    Roughly equivalent to ``numpy.expand_dims`` for NumPy arrays.

    Parameters
    ----------
    a : array
        Array to have its shape expanded.
    axis : int or tuple of ints, optional
        Position(s) in the expanded axes where the new axis (or axes) is/are placed.
        If multiple positions are provided, they should be unique (note that a position
        given by a positive index could also be referred to by a negative index -
        that will also result in an error).
        Default: ``(0,)``.
    xp : array_namespace, optional
        The standard-compatible namespace for `a`. Default: infer.
>>>>>>> 747f9948

    Returns
    -------
    array
<<<<<<< HEAD
        The covariance matrix of the variables.
=======
        `a` with an expanded shape.
>>>>>>> 747f9948

    Examples
    --------
    >>> import array_api_strict as xp
    >>> import array_api_extra as xpx
<<<<<<< HEAD

    Consider two variables, :math:`x_0` and :math:`x_1`, which
    correlate perfectly, but in opposite directions:

    >>> x = xp.asarray([[0, 2], [1, 1], [2, 0]]).T
    >>> x
    Array([[0, 1, 2],
           [2, 1, 0]], dtype=array_api_strict.int64)

    Note how :math:`x_0` increases while :math:`x_1` decreases. The covariance
    matrix shows this clearly:

    >>> xpx.cov(x, xp=xp)
    Array([[ 1., -1.],
           [-1.,  1.]], dtype=array_api_strict.float64)

    Note that element :math:`C_{0,1}`, which shows the correlation between
    :math:`x_0` and :math:`x_1`, is negative.

    Further, note how `x` and `y` are combined:

    >>> x = xp.asarray([-2.1, -1,  4.3])
    >>> y = xp.asarray([3,  1.1,  0.12])
    >>> X = xp.stack((x, y), axis=0)
    >>> xpx.cov(X, xp=xp)
    Array([[11.71      , -4.286     ],
           [-4.286     ,  2.14413333]], dtype=array_api_strict.float64)

    >>> xpx.cov(x, xp=xp)
    Array(11.71, dtype=array_api_strict.float64)

    >>> xpx.cov(y, xp=xp)
    Array(2.14413333, dtype=array_api_strict.float64)
    """

    if xp is None:
        xp = array_namespace(m)

    if (
        is_numpy_namespace(xp)
        or is_cupy_namespace(xp)
        or is_torch_namespace(xp)
        or is_dask_namespace(xp)
        or is_jax_namespace(xp)
    ):
        return xp.cov(m)

    return _funcs.cov(m, xp=xp)
=======
    >>> x = xp.asarray([1, 2])
    >>> x.shape
    (2,)

    The following is equivalent to ``x[xp.newaxis, :]`` or ``x[xp.newaxis]``:

    >>> y = xpx.expand_dims(x, axis=0, xp=xp)
    >>> y
    Array([[1, 2]], dtype=array_api_strict.int64)
    >>> y.shape
    (1, 2)

    The following is equivalent to ``x[:, xp.newaxis]``:

    >>> y = xpx.expand_dims(x, axis=1, xp=xp)
    >>> y
    Array([[1],
           [2]], dtype=array_api_strict.int64)
    >>> y.shape
    (2, 1)

    ``axis`` may also be a tuple:

    >>> y = xpx.expand_dims(x, axis=(0, 1), xp=xp)
    >>> y
    Array([[[1, 2]]], dtype=array_api_strict.int64)

    >>> y = xpx.expand_dims(x, axis=(2, 0), xp=xp)
    >>> y
    Array([[[1],
            [2]]], dtype=array_api_strict.int64)
    """
    if xp is None:
        xp = array_namespace(a)

    if not isinstance(axis, tuple):
        axis = (axis,)
    ndim = a.ndim + len(axis)
    if axis != () and (min(axis) < -ndim or max(axis) >= ndim):
        err_msg = (
            f"a provided axis position is out of bounds for array of dimension {a.ndim}"
        )
        raise IndexError(err_msg)
    axis = tuple(dim % ndim for dim in axis)
    if len(set(axis)) != len(axis):
        err_msg = "Duplicate dimensions specified in `axis`."
        raise ValueError(err_msg)

    if is_numpy_namespace(xp) or is_dask_namespace(xp) or is_jax_namespace(xp):
        return xp.expand_dims(a, axis=axis)

    return _funcs.expand_dims(a, axis=axis, xp=xp)
>>>>>>> 747f9948


def isclose(
    a: Array | complex,
    b: Array | complex,
    *,
    rtol: float = 1e-05,
    atol: float = 1e-08,
    equal_nan: bool = False,
    xp: ModuleType | None = None,
) -> Array:
    """
    Return a boolean array where two arrays are element-wise equal within a tolerance.

    The tolerance values are positive, typically very small numbers. The relative
    difference ``(rtol * abs(b))`` and the absolute difference `atol` are added together
    to compare against the absolute difference between `a` and `b`.

    NaNs are treated as equal if they are in the same place and if ``equal_nan=True``.
    Infs are treated as equal if they are in the same place and of the same sign in both
    arrays.

    Parameters
    ----------
    a, b : Array | int | float | complex | bool
        Input objects to compare. At least one must be an array.
    rtol : array_like, optional
        The relative tolerance parameter (see Notes).
    atol : array_like, optional
        The absolute tolerance parameter (see Notes).
    equal_nan : bool, optional
        Whether to compare NaN's as equal. If True, NaN's in `a` will be considered
        equal to NaN's in `b` in the output array.
    xp : array_namespace, optional
        The standard-compatible namespace for `a` and `b`. Default: infer.

    Returns
    -------
    Array
        A boolean array of shape broadcasted from `a` and `b`, containing ``True`` where
        `a` is close to `b`, and ``False`` otherwise.

    Warnings
    --------
    The default `atol` is not appropriate for comparing numbers with magnitudes much
    smaller than one (see notes).

    See Also
    --------
    math.isclose : Similar function in stdlib for Python scalars.

    Notes
    -----
    For finite values, `isclose` uses the following equation to test whether two
    floating point values are equivalent::

        absolute(a - b) <= (atol + rtol * absolute(b))

    Unlike the built-in `math.isclose`,
    the above equation is not symmetric in `a` and `b`,
    so that ``isclose(a, b)`` might be different from ``isclose(b, a)`` in some rare
    cases.

    The default value of `atol` is not appropriate when the reference value `b` has
    magnitude smaller than one. For example, it is unlikely that ``a = 1e-9`` and
    ``b = 2e-9`` should be considered "close", yet ``isclose(1e-9, 2e-9)`` is ``True``
    with default settings. Be sure to select `atol` for the use case at hand, especially
    for defining the threshold below which a non-zero value in `a` will be considered
    "close" to a very small or zero value in `b`.

    The comparison of `a` and `b` uses standard broadcasting, which means that `a` and
    `b` need not have the same shape in order for ``isclose(a, b)`` to evaluate to
    ``True``.

    `isclose` is not defined for non-numeric data types.
    ``bool`` is considered a numeric data-type for this purpose.
    """
    xp = array_namespace(a, b) if xp is None else xp

    if (
        is_numpy_namespace(xp)
        or is_cupy_namespace(xp)
        or is_dask_namespace(xp)
        or is_jax_namespace(xp)
    ):
        return xp.isclose(a, b, rtol=rtol, atol=atol, equal_nan=equal_nan)

    if is_torch_namespace(xp):
        a, b = asarrays(a, b, xp=xp)  # Array API 2024.12 support
        return xp.isclose(a, b, rtol=rtol, atol=atol, equal_nan=equal_nan)

    return _funcs.isclose(a, b, rtol=rtol, atol=atol, equal_nan=equal_nan, xp=xp)


def nan_to_num(
    x: Array | float | complex,
    /,
    *,
    fill_value: int | float = 0.0,
    xp: ModuleType | None = None,
) -> Array:
    """
    Replace NaN with zero and infinity with large finite numbers (default behaviour).

    If `x` is inexact, NaN is replaced by zero or by the user defined value in the
    `fill_value` keyword, infinity is replaced by the largest finite floating
    point value representable by ``x.dtype``, and -infinity is replaced by the
    most negative finite floating point value representable by ``x.dtype``.

    For complex dtypes, the above is applied to each of the real and
    imaginary components of `x` separately.

    Parameters
    ----------
    x : array | float | complex
        Input data.
    fill_value : int | float, optional
        Value to be used to fill NaN values. If no value is passed
        then NaN values will be replaced with 0.0.
    xp : array_namespace, optional
        The standard-compatible namespace for `x`. Default: infer.

    Returns
    -------
    array
        `x`, with the non-finite values replaced.

    See Also
    --------
    array_api.isnan : Shows which elements are Not a Number (NaN).

    Examples
    --------
    >>> import array_api_extra as xpx
    >>> import array_api_strict as xp
    >>> xpx.nan_to_num(xp.inf)
    1.7976931348623157e+308
    >>> xpx.nan_to_num(-xp.inf)
    -1.7976931348623157e+308
    >>> xpx.nan_to_num(xp.nan)
    0.0
    >>> x = xp.asarray([xp.inf, -xp.inf, xp.nan, -128, 128])
    >>> xpx.nan_to_num(x)
    array([ 1.79769313e+308, -1.79769313e+308,  0.00000000e+000, # may vary
           -1.28000000e+002,  1.28000000e+002])
    >>> y = xp.asarray([complex(xp.inf, xp.nan), xp.nan, complex(xp.nan, xp.inf)])
    array([  1.79769313e+308,  -1.79769313e+308,   0.00000000e+000, # may vary
         -1.28000000e+002,   1.28000000e+002])
    >>> xpx.nan_to_num(y)
    array([  1.79769313e+308 +0.00000000e+000j, # may vary
             0.00000000e+000 +0.00000000e+000j,
             0.00000000e+000 +1.79769313e+308j])
    """
    if isinstance(fill_value, complex):
        msg = "Complex fill values are not supported."
        raise TypeError(msg)

    xp = array_namespace(x) if xp is None else xp

    # for scalars we want to output an array
    y = xp.asarray(x)

    if (
        is_cupy_namespace(xp)
        or is_jax_namespace(xp)
        or is_numpy_namespace(xp)
        or is_torch_namespace(xp)
    ):
        return xp.nan_to_num(y, nan=fill_value)

    return _funcs.nan_to_num(y, fill_value=fill_value, xp=xp)


def one_hot(
    x: Array,
    /,
    num_classes: int,
    *,
    dtype: DType | None = None,
    axis: int = -1,
    xp: ModuleType | None = None,
) -> Array:
    """
    One-hot encode the given indices.

    Each index in the input `x` is encoded as a vector of zeros of length `num_classes`
    with the element at the given index set to one.

    Parameters
    ----------
    x : array
        An array with integral dtype whose values are between `0` and `num_classes - 1`.
    num_classes : int
        Number of classes in the one-hot dimension.
    dtype : DType, optional
        The dtype of the return value.  Defaults to the default float dtype (usually
        float64).
    axis : int, optional
        Position in the expanded axes where the new axis is placed. Default: -1.
    xp : array_namespace, optional
        The standard-compatible namespace for `x`. Default: infer.

    Returns
    -------
    array
        An array having the same shape as `x` except for a new axis at the position
        given by `axis` having size `num_classes`.  If `axis` is unspecified, it
        defaults to -1, which appends a new axis.

        If ``x < 0`` or ``x >= num_classes``, then the result is undefined, may raise
        an exception, or may even cause a bad state.  `x` is not checked.

    Examples
    --------
    >>> import array_api_extra as xpx
    >>> import array_api_strict as xp
    >>> xpx.one_hot(xp.asarray([1, 2, 0]), 3)
    Array([[0., 1., 0.],
          [0., 0., 1.],
          [1., 0., 0.]], dtype=array_api_strict.float64)
    """
    # Validate inputs.
    if xp is None:
        xp = array_namespace(x)
    if not xp.isdtype(x.dtype, "integral"):
        msg = "x must have an integral dtype."
        raise TypeError(msg)
    if dtype is None:
        dtype = _funcs.default_dtype(xp, device=get_device(x))
    # Delegate where possible.
    if is_jax_namespace(xp):
        from jax.nn import one_hot as jax_one_hot

        return jax_one_hot(x, num_classes, dtype=dtype, axis=axis)
    if is_torch_namespace(xp):
        from torch.nn.functional import one_hot as torch_one_hot

        x = xp.astype(x, xp.int64)  # PyTorch only supports int64 here.
        try:
            out = torch_one_hot(x, num_classes)
        except RuntimeError as e:
            raise IndexError from e
    else:
        out = _funcs.one_hot(x, num_classes, xp=xp)
    out = xp.astype(out, dtype, copy=False)
    if axis != -1:
        out = xp.moveaxis(out, -1, axis)
    return out


def pad(
    x: Array,
    pad_width: int | tuple[int, int] | Sequence[tuple[int, int]],
    mode: Literal["constant"] = "constant",
    *,
    constant_values: complex = 0,
    xp: ModuleType | None = None,
) -> Array:
    """
    Pad the input array.

    Parameters
    ----------
    x : array
        Input array.
    pad_width : int or tuple of ints or sequence of pairs of ints
        Pad the input array with this many elements from each side.
        If a sequence of tuples, ``[(before_0, after_0), ... (before_N, after_N)]``,
        each pair applies to the corresponding axis of ``x``.
        A single tuple, ``(before, after)``, is equivalent to a list of ``x.ndim``
        copies of this tuple.
    mode : str, optional
        Only "constant" mode is currently supported, which pads with
        the value passed to `constant_values`.
    constant_values : python scalar, optional
        Use this value to pad the input. Default is zero.
    xp : array_namespace, optional
        The standard-compatible namespace for `x`. Default: infer.

    Returns
    -------
    array
        The input array,
        padded with ``pad_width`` elements equal to ``constant_values``.
    """
    xp = array_namespace(x) if xp is None else xp

    if mode != "constant":
        msg = "Only `'constant'` mode is currently supported"
        raise NotImplementedError(msg)

    if (
        is_numpy_namespace(xp)
        or is_cupy_namespace(xp)
        or is_jax_namespace(xp)
        or is_pydata_sparse_namespace(xp)
    ):
        return xp.pad(x, pad_width, mode, constant_values=constant_values)

    # https://github.com/pytorch/pytorch/blob/cf76c05b4dc629ac989d1fb8e789d4fac04a095a/torch/_numpy/_funcs_impl.py#L2045-L2056
    if is_torch_namespace(xp):
        pad_width = xp.asarray(pad_width)
        pad_width = xp.broadcast_to(pad_width, (x.ndim, 2))
        pad_width = xp.flip(pad_width, axis=(0,)).flatten()
        return xp.nn.functional.pad(x, tuple(pad_width), value=constant_values)  # type: ignore[arg-type]  # pyright: ignore[reportArgumentType]

    return _funcs.pad(x, pad_width, constant_values=constant_values, xp=xp)


def sinc(x: Array, /, *, xp: ModuleType | None = None) -> Array:
    r"""
    Return the normalized sinc function.

    The sinc function is equal to :math:`\sin(\pi x)/(\pi x)` for any argument
    :math:`x\ne 0`. ``sinc(0)`` takes the limit value 1, making ``sinc`` not
    only everywhere continuous but also infinitely differentiable.

    .. note::

        Note the normalization factor of ``pi`` used in the definition.
        This is the most commonly used definition in signal processing.
        Use ``sinc(x / xp.pi)`` to obtain the unnormalized sinc function
        :math:`\sin(x)/x` that is more common in mathematics.

    Parameters
    ----------
    x : array
        Array (possibly multi-dimensional) of values for which to calculate
        ``sinc(x)``. Must have a real floating point dtype.
    xp : array_namespace, optional
        The standard-compatible namespace for `x`. Default: infer.

    Returns
    -------
    array
        ``sinc(x)`` calculated elementwise, which has the same shape as the input.

    Notes
    -----
    The name sinc is short for "sine cardinal" or "sinus cardinalis".

    The sinc function is used in various signal processing applications,
    including in anti-aliasing, in the construction of a Lanczos resampling
    filter, and in interpolation.

    For bandlimited interpolation of discrete-time signals, the ideal
    interpolation kernel is proportional to the sinc function.

    References
    ----------
    #. Weisstein, Eric W. "Sinc Function." From MathWorld--A Wolfram Web
       Resource. https://mathworld.wolfram.com/SincFunction.html
    #. Wikipedia, "Sinc function",
       https://en.wikipedia.org/wiki/Sinc_function

    Examples
    --------
    >>> import array_api_strict as xp
    >>> import array_api_extra as xpx
    >>> x = xp.linspace(-4, 4, 41)
    >>> xpx.sinc(x, xp=xp)
    Array([-3.89817183e-17, -4.92362781e-02,
           -8.40918587e-02, -8.90384387e-02,
           -5.84680802e-02,  3.89817183e-17,
            6.68206631e-02,  1.16434881e-01,
            1.26137788e-01,  8.50444803e-02,
           -3.89817183e-17, -1.03943254e-01,
           -1.89206682e-01, -2.16236208e-01,
           -1.55914881e-01,  3.89817183e-17,
            2.33872321e-01,  5.04551152e-01,
            7.56826729e-01,  9.35489284e-01,
            1.00000000e+00,  9.35489284e-01,
            7.56826729e-01,  5.04551152e-01,
            2.33872321e-01,  3.89817183e-17,
           -1.55914881e-01, -2.16236208e-01,
           -1.89206682e-01, -1.03943254e-01,
           -3.89817183e-17,  8.50444803e-02,
            1.26137788e-01,  1.16434881e-01,
            6.68206631e-02,  3.89817183e-17,
           -5.84680802e-02, -8.90384387e-02,
           -8.40918587e-02, -4.92362781e-02,
           -3.89817183e-17], dtype=array_api_strict.float64)
    """

    if xp is None:
        xp = array_namespace(x)

    if not xp.isdtype(x.dtype, "real floating"):
        err_msg = "`x` must have a real floating data type."
        raise ValueError(err_msg)

    if (
        is_numpy_namespace(xp)
        or is_cupy_namespace(xp)
        or is_jax_namespace(xp)
        or is_torch_namespace(xp)
        or is_dask_namespace(xp)
    ):
        return xp.sinc(x)

    return _funcs.sinc(x, xp=xp)<|MERGE_RESOLUTION|>--- conflicted
+++ resolved
@@ -18,8 +18,15 @@
 from ._lib._utils._helpers import asarrays
 from ._lib._utils._typing import Array, DType
 
-<<<<<<< HEAD
-__all__ = ["cov", "isclose", "nan_to_num", "one_hot", "pad"]
+__all__ = [
+    "cov",
+    "expand_dims",
+    "isclose",
+    "nan_to_num",
+    "one_hot",
+    "pad",
+    "sinc",
+]
 
 
 def cov(m: Array, /, *, xp: ModuleType | None = None) -> Array:
@@ -42,8 +49,64 @@
         observation of all those variables.
     xp : array_namespace, optional
         The standard-compatible namespace for `m`. Default: infer.
-=======
-__all__ = ["expand_dims", "isclose", "nan_to_num", "one_hot", "pad", "sinc"]
+
+    Returns
+    -------
+    array
+        The covariance matrix of the variables.
+
+    Examples
+    --------
+    >>> import array_api_strict as xp
+    >>> import array_api_extra as xpx
+
+    Consider two variables, :math:`x_0` and :math:`x_1`, which
+    correlate perfectly, but in opposite directions:
+
+    >>> x = xp.asarray([[0, 2], [1, 1], [2, 0]]).T
+    >>> x
+    Array([[0, 1, 2],
+           [2, 1, 0]], dtype=array_api_strict.int64)
+
+    Note how :math:`x_0` increases while :math:`x_1` decreases. The covariance
+    matrix shows this clearly:
+
+    >>> xpx.cov(x, xp=xp)
+    Array([[ 1., -1.],
+           [-1.,  1.]], dtype=array_api_strict.float64)
+
+    Note that element :math:`C_{0,1}`, which shows the correlation between
+    :math:`x_0` and :math:`x_1`, is negative.
+
+    Further, note how `x` and `y` are combined:
+
+    >>> x = xp.asarray([-2.1, -1,  4.3])
+    >>> y = xp.asarray([3,  1.1,  0.12])
+    >>> X = xp.stack((x, y), axis=0)
+    >>> xpx.cov(X, xp=xp)
+    Array([[11.71      , -4.286     ],
+           [-4.286     ,  2.14413333]], dtype=array_api_strict.float64)
+
+    >>> xpx.cov(x, xp=xp)
+    Array(11.71, dtype=array_api_strict.float64)
+
+    >>> xpx.cov(y, xp=xp)
+    Array(2.14413333, dtype=array_api_strict.float64)
+    """
+
+    if xp is None:
+        xp = array_namespace(m)
+
+    if (
+        is_numpy_namespace(xp)
+        or is_cupy_namespace(xp)
+        or is_torch_namespace(xp)
+        or is_dask_namespace(xp)
+        or is_jax_namespace(xp)
+    ):
+        return xp.cov(m)
+
+    return _funcs.cov(m, xp=xp)
 
 
 def expand_dims(
@@ -70,71 +133,16 @@
         Default: ``(0,)``.
     xp : array_namespace, optional
         The standard-compatible namespace for `a`. Default: infer.
->>>>>>> 747f9948
 
     Returns
     -------
     array
-<<<<<<< HEAD
-        The covariance matrix of the variables.
-=======
         `a` with an expanded shape.
->>>>>>> 747f9948
 
     Examples
     --------
     >>> import array_api_strict as xp
     >>> import array_api_extra as xpx
-<<<<<<< HEAD
-
-    Consider two variables, :math:`x_0` and :math:`x_1`, which
-    correlate perfectly, but in opposite directions:
-
-    >>> x = xp.asarray([[0, 2], [1, 1], [2, 0]]).T
-    >>> x
-    Array([[0, 1, 2],
-           [2, 1, 0]], dtype=array_api_strict.int64)
-
-    Note how :math:`x_0` increases while :math:`x_1` decreases. The covariance
-    matrix shows this clearly:
-
-    >>> xpx.cov(x, xp=xp)
-    Array([[ 1., -1.],
-           [-1.,  1.]], dtype=array_api_strict.float64)
-
-    Note that element :math:`C_{0,1}`, which shows the correlation between
-    :math:`x_0` and :math:`x_1`, is negative.
-
-    Further, note how `x` and `y` are combined:
-
-    >>> x = xp.asarray([-2.1, -1,  4.3])
-    >>> y = xp.asarray([3,  1.1,  0.12])
-    >>> X = xp.stack((x, y), axis=0)
-    >>> xpx.cov(X, xp=xp)
-    Array([[11.71      , -4.286     ],
-           [-4.286     ,  2.14413333]], dtype=array_api_strict.float64)
-
-    >>> xpx.cov(x, xp=xp)
-    Array(11.71, dtype=array_api_strict.float64)
-
-    >>> xpx.cov(y, xp=xp)
-    Array(2.14413333, dtype=array_api_strict.float64)
-    """
-
-    if xp is None:
-        xp = array_namespace(m)
-
-    if (
-        is_numpy_namespace(xp)
-        or is_cupy_namespace(xp)
-        or is_torch_namespace(xp)
-        or is_dask_namespace(xp)
-        or is_jax_namespace(xp)
-    ):
-        return xp.cov(m)
-
-    return _funcs.cov(m, xp=xp)
-=======
     >>> x = xp.asarray([1, 2])
     >>> x.shape
     (2,)
@@ -187,7 +195,6 @@
         return xp.expand_dims(a, axis=axis)
 
     return _funcs.expand_dims(a, axis=axis, xp=xp)
->>>>>>> 747f9948
 
 
 def isclose(
