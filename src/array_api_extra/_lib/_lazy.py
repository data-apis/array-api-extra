--- conflicted
+++ resolved
@@ -343,11 +343,7 @@
                 if as_numpy:
                     import numpy as np
 
-<<<<<<< HEAD
-                    arg = cast(Array, np.asarray(arg))  # type: ignore[bad-cast]  # pyright: ignore[reportInvalidCast] # noqa: PLW2901
-=======
-                    arg = cast(Array, np.asarray(arg))  # noqa: PLW2901
->>>>>>> 13d4a709
+                    arg = cast(Array, np.asarray(arg))  # pyright: ignore[reportInvalidCast] # noqa: PLW2901
             args_list.append(arg)
         assert device is not None
 
