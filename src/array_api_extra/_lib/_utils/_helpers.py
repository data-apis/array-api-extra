"""Helper functions used by `array_api_extra/_funcs.py`."""

from __future__ import annotations

import io
import math
import pickle
import types
from collections.abc import Callable, Generator, Iterable
from functools import wraps
from types import ModuleType
from typing import (
    TYPE_CHECKING,
    Any,
    ClassVar,
    Generic,
    Literal,
    ParamSpec,
    TypeAlias,
    TypeVar,
    cast,
)

from . import _compat
from ._compat import (
    array_namespace,
    is_array_api_obj,
    is_dask_namespace,
    is_jax_namespace,
    is_numpy_array,
    is_pydata_sparse_namespace,
)
from ._typing import Array

if TYPE_CHECKING:  # pragma: no cover
    # TODO import from typing (requires Python >=3.12 and >=3.13)
    from typing_extensions import TypeIs, override
else:

    def override(func):
        return func


P = ParamSpec("P")
T = TypeVar("T")


__all__ = [
    "asarrays",
    "capabilities",
    "eager_shape",
    "in1d",
    "is_python_scalar",
    "jax_autojit",
    "mean",
    "meta_namespace",
    "pickle_flatten",
    "pickle_unflatten",
]


def in1d(
    x1: Array,
    x2: Array,
    /,
    *,
    assume_unique: bool = False,
    invert: bool = False,
    xp: ModuleType | None = None,
) -> Array:  # numpydoc ignore=PR01,RT01
    """
    Check whether each element of an array is also present in a second array.

    Returns a boolean array the same length as `x1` that is True
    where an element of `x1` is in `x2` and False otherwise.

    This function has been adapted using the original implementation
    present in numpy:
    https://github.com/numpy/numpy/blob/v1.26.0/numpy/lib/arraysetops.py#L524-L758
    """
    if xp is None:
        xp = array_namespace(x1, x2)

    x1_shape = eager_shape(x1)
    x2_shape = eager_shape(x2)

    # This code is run to make the code significantly faster
    if x2_shape[0] < 10 * x1_shape[0] ** 0.145 and isinstance(x2, Iterable):
        if invert:
            mask = xp.ones(x1_shape[0], dtype=xp.bool, device=_compat.device(x1))
            for a in x2:
                mask &= x1 != a
        else:
            mask = xp.zeros(x1_shape[0], dtype=xp.bool, device=_compat.device(x1))
            for a in x2:
                mask |= x1 == a
        return mask

    rev_idx = xp.empty(0)  # placeholder
    if not assume_unique:
        x1, rev_idx = xp.unique_inverse(x1)
        x2 = xp.unique_values(x2)

    ar = xp.concat((x1, x2))
    device_ = _compat.device(ar)
    # We need this to be a stable sort.
    order = xp.argsort(ar, stable=True)
    reverse_order = xp.argsort(order, stable=True)
    sar = xp.take(ar, order, axis=0)
    ar_size = _compat.size(sar)
    assert ar_size is not None, "xp.unique*() on lazy backends raises"
    if ar_size >= 1:
        bool_ar = sar[1:] != sar[:-1] if invert else sar[1:] == sar[:-1]
    else:
        bool_ar = xp.asarray([False]) if invert else xp.asarray([True])
    flag = xp.concat((bool_ar, xp.asarray([invert], device=device_)))
    ret = xp.take(flag, reverse_order, axis=0)

    if assume_unique:
        return ret[: x1.shape[0]]
    return xp.take(ret, rev_idx, axis=0)


def mean(
    x: Array,
    /,
    *,
    axis: int | tuple[int, ...] | None = None,
    keepdims: bool = False,
    xp: ModuleType | None = None,
) -> Array:  # numpydoc ignore=PR01,RT01
    """
    Complex mean, https://github.com/data-apis/array-api/issues/846.
    """
    if xp is None:
        xp = array_namespace(x)

    if xp.isdtype(x.dtype, "complex floating"):
        x_real = xp.real(x)
        x_imag = xp.imag(x)
        mean_real = xp.mean(x_real, axis=axis, keepdims=keepdims)
        mean_imag = xp.mean(x_imag, axis=axis, keepdims=keepdims)
        return mean_real + (mean_imag * xp.asarray(1j))
    return xp.mean(x, axis=axis, keepdims=keepdims)


def is_python_scalar(x: object) -> TypeIs[complex]:  # numpydoc ignore=PR01,RT01
    """Return True if `x` is a Python scalar, False otherwise."""
    # isinstance(x, float) returns True for np.float64
    # isinstance(x, complex) returns True for np.complex128
    # bool is a subclass of int
    return isinstance(x, int | float | complex) and not is_numpy_array(x)


def asarrays(
    a: Array | complex,
    b: Array | complex,
    xp: ModuleType,
) -> tuple[Array, Array]:
    """
    Ensure both `a` and `b` are arrays.

    If `b` is a python scalar, it is converted to the same dtype as `a`, and vice versa.

    Behavior is not specified when mixing a Python ``float`` and an array with an
    integer data type; this may give ``float32``, ``float64``, or raise an exception.
    Behavior is implementation-specific.

    Similarly, behavior is not specified when mixing a Python ``complex`` and an array
    with a real-valued data type; this may give ``complex64``, ``complex128``, or raise
    an exception. Behavior is implementation-specific.

    Parameters
    ----------
    a, b : Array | int | float | complex | bool
        Input arrays or scalars. At least one must be an array.
    xp : array_namespace, optional
        The standard-compatible namespace for `x`. Default: infer.

    Returns
    -------
    Array, Array
        The input arrays, possibly converted to arrays if they were scalars.

    See Also
    --------
    mixing-arrays-with-python-scalars : Array API specification for the behavior.
    """
    a_scalar = is_python_scalar(a)
    b_scalar = is_python_scalar(b)
    if not a_scalar and not b_scalar:
        # This includes misc. malformed input e.g. str
        return a, b  # type: ignore[return-value]

    swap = False
    if a_scalar:
        swap = True
        b, a = a, b

    if is_array_api_obj(a):
        # a is an Array API object
        # b is a int | float | complex | bool
        xa = a

        # https://data-apis.org/array-api/draft/API_specification/type_promotion.html#mixing-arrays-with-python-scalars
        same_dtype = {
            bool: "bool",
            int: ("integral", "real floating", "complex floating"),
            float: ("real floating", "complex floating"),
            complex: "complex floating",
        }
        kind = same_dtype[type(cast(complex, b))]  # type: ignore[index]
        if xp.isdtype(a.dtype, kind):
            xb = xp.asarray(b, dtype=a.dtype)
        else:
            # Undefined behaviour. Let the function deal with it, if it can.
            xb = xp.asarray(b)

    else:
        # Neither a nor b are Array API objects.
        # Note: we can only reach this point when one explicitly passes
        # xp=xp to the calling function; otherwise we fail earlier on
        # array_namespace(a, b).
        xa, xb = xp.asarray(a), xp.asarray(b)

    return (xb, xa) if swap else (xa, xb)


def ndindex(*x: int) -> Generator[tuple[int, ...]]:
    """
    Generate all N-dimensional indices for a given array shape.

    Given the shape of an array, an ndindex instance iterates over the N-dimensional
    index of the array. At each iteration a tuple of indices is returned, the last
    dimension is iterated over first.

    This has an identical API to numpy.ndindex.

    Parameters
    ----------
    *x : int
        The shape of the array.
    """
    if not x:
        yield ()
        return
    for i in ndindex(*x[:-1]):
        for j in range(x[-1]):
            yield *i, j


def eager_shape(x: Array, /) -> tuple[int, ...]:
    """
    Return shape of an array. Raise if shape is not fully defined.

    Parameters
    ----------
    x : Array
        Input array.

    Returns
    -------
    tuple[int, ...]
        Shape of the array.
    """
    shape = x.shape
    # Dask arrays uses non-standard NaN instead of None
    if any(s is None or math.isnan(s) for s in shape):
        msg = "Unsupported lazy shape"
        raise TypeError(msg)
    return cast(tuple[int, ...], shape)


def meta_namespace(
    *arrays: Array | complex | None, xp: ModuleType | None = None
) -> ModuleType:
    """
    Get the namespace of Dask chunks.

    On all other backends, just return the namespace of the arrays.

    Parameters
    ----------
    *arrays : Array | int | float | complex | bool | None
        Input arrays.
    xp : array_namespace, optional
        The standard-compatible namespace for the input arrays. Default: infer.

    Returns
    -------
    array_namespace
        If xp is Dask, the namespace of the Dask chunks;
        otherwise, the namespace of the arrays.
    """
    xp = array_namespace(*arrays) if xp is None else xp
    if not is_dask_namespace(xp):
        return xp
    # Quietly skip scalars and None's
    metas = [cast(Array | None, getattr(a, "_meta", None)) for a in arrays]
    return array_namespace(*metas)


def capabilities(xp: ModuleType) -> dict[str, int]:
    """
    Return patched ``xp.__array_namespace_info__().capabilities()``.

    TODO this helper should be eventually removed once all the special cases
    it handles are fixed in the respective backends.

    Parameters
    ----------
    xp : array_namespace
        The standard-compatible namespace.

    Returns
    -------
    dict
        Capabilities of the namespace.
    """
    if is_pydata_sparse_namespace(xp):
        # No __array_namespace_info__(); no indexing by sparse arrays
        return {"boolean indexing": False, "data-dependent shapes": True}
    out = xp.__array_namespace_info__().capabilities()
    if is_jax_namespace(xp) and out["boolean indexing"]:
        # FIXME https://github.com/jax-ml/jax/issues/27418
        # Fixed in jax >=0.6.0
        out = out.copy()
        out["boolean indexing"] = False
<<<<<<< HEAD
    if is_dask_namespace(xp):
        # FIXME https://github.com/data-apis/array-api-compat/pull/290
        out = out.copy()
        out["boolean indexing"] = True
        out["data-dependent shapes"] = True
    return out


_BASIC_PICKLED_TYPES = frozenset((
    bool, int, float, complex, str, bytes, bytearray,
    list, tuple, dict, set, frozenset, range, slice,
    types.NoneType, types.EllipsisType,
))  # fmt: skip
_BASIC_REST_TYPES = frozenset((
    type, types.BuiltinFunctionType, types.FunctionType, types.ModuleType
))  # fmt: skip

FlattenRest: TypeAlias = tuple[object, ...]


def pickle_flatten(
    obj: object, cls: type[T] | tuple[type[T], ...]
) -> tuple[list[T], FlattenRest]:
    """
    Use the pickle machinery to extract objects out of an arbitrary container.

    Unlike regular ``pickle.dumps``, this function always succeeds.

    Parameters
    ----------
    obj : object
        The object to pickle.
    cls : type | tuple[type, ...]
        One or multiple classes to extract from the object.
        The instances of these classes inside ``obj`` will not be pickled.

    Returns
    -------
    instances : list[cls]
        All instances of ``cls`` found inside ``obj`` (not pickled).
    rest
        Opaque object containing the pickled bytes plus all other objects where
        ``__reduce__`` / ``__reduce_ex__`` is either not implemented or raised.
        These are unpickleable objects, types, modules, and functions.

        This object is *typically* hashable save for fairly exotic objects
        that are neither pickleable nor hashable.

        This object is pickleable if everything except ``instances`` was pickleable
        in the input object.

    See Also
    --------
    pickle_unflatten : Reverse function.

    Examples
    --------
    >>> class A:
    ...     def __repr__(self):
    ...         return "<A>"
    >>> class NS:
    ...     def __repr__(self):
    ...         return "<NS>"
    ...     def __reduce__(self):
    ...         assert False, "not serializable"
    >>> obj = {1: A(), 2: [A(), NS(), A()]}
    >>> instances, rest = pickle_flatten(obj, A)
    >>> instances
    [<A>, <A>, <A>]
    >>> pickle_unflatten(instances, rest)
    {1: <A>, 2: [<A>, <NS>, <A>]}

    This can be also used to swap inner objects; the only constraint is that
    the number of objects in and out must be the same:

    >>> pickle_unflatten(["foo", "bar", "baz"], rest)
    {1: "foo", 2: ["bar", <NS>, "baz"]}
    """
    instances: list[T] = []
    rest: list[object] = []

    class Pickler(pickle.Pickler):  # numpydoc ignore=GL08
        """
        Use the `pickle.Pickler.persistent_id` hook to extract objects.
        """

        @override
        def persistent_id(self, obj: object) -> Literal[0, 1, None]:  # pyright: ignore[reportIncompatibleMethodOverride]  # numpydoc ignore=GL08
            if isinstance(obj, cls):
                instances.append(obj)  # type: ignore[arg-type]
                return 0

            typ_ = type(obj)
            if typ_ in _BASIC_PICKLED_TYPES:  # No subclasses!
                # If obj is a collection, recursively descend inside it
                return None
            if typ_ in _BASIC_REST_TYPES:
                rest.append(obj)
                return 1

            try:
                # Note: a class that defines __slots__ without defining __getstate__
                # cannot be pickled with __reduce__(), but can with __reduce_ex__(5)
                _ = obj.__reduce_ex__(pickle.HIGHEST_PROTOCOL)
            except Exception:  # pylint: disable=broad-exception-caught
                rest.append(obj)
                return 1

            # Object can be pickled. Let the Pickler recursively descend inside it.
            return None

    f = io.BytesIO()
    p = Pickler(f, protocol=pickle.HIGHEST_PROTOCOL)
    p.dump(obj)
    return instances, (f.getvalue(), *rest)


def pickle_unflatten(instances: Iterable[object], rest: FlattenRest) -> Any:  # type: ignore[explicit-any]
    """
    Reverse of ``pickle_flatten``.

    Parameters
    ----------
    instances : Iterable
        Inner objects to be reinserted into the flattened container.
    rest : FlattenRest
        Extra bits, as returned by ``pickle_flatten``.

    Returns
    -------
    object
        The outer object originally passed to ``pickle_flatten`` after a
        pickle->unpickle round-trip.

    See Also
    --------
    pickle_flatten : Serializing function.
    pickle.loads : Standard unpickle function.

    Notes
    -----
    The `instances` iterable must yield at least the same number of elements as the ones
    returned by ``pickle_without``, but the elements do not need to be the same objects
    or even the same types of objects. Excess elements, if any, will be left untouched.
    """
    iters = iter(instances), iter(rest)
    pik = cast(bytes, next(iters[1]))

    class Unpickler(pickle.Unpickler):  # numpydoc ignore=GL08
        """Mirror of the overridden Pickler in pickle_flatten."""

        @override
        def persistent_load(self, pid: Literal[0, 1]) -> object:  # pyright: ignore[reportIncompatibleMethodOverride]  # numpydoc ignore=GL08
            try:
                return next(iters[pid])
            except StopIteration as e:
                msg = "Not enough objects to unpickle"
                raise ValueError(msg) from e

    f = io.BytesIO(pik)
    return Unpickler(f).load()


class _AutoJITWrapper(Generic[T]):  # numpydoc ignore=PR01
    """
    Helper of :func:`jax_autojit`.

    Wrap arbitrary inputs and outputs of the jitted function and
    convert them to/from PyTrees.
    """

    obj: T
    _registered: ClassVar[bool] = False
    __slots__: tuple[str, ...] = ("obj",)

    def __init__(self, obj: T) -> None:  # numpydoc ignore=GL08
        self._register()
        self.obj = obj

    @classmethod
    def _register(cls):  # numpydoc ignore=SS06
        """
        Register upon first use instead of at import time, to avoid
        globally importing JAX.
        """
        if not cls._registered:
            import jax

            jax.tree_util.register_pytree_node(
                cls,
                lambda obj: pickle_flatten(obj, jax.Array),  # pyright: ignore[reportUnknownArgumentType]
                lambda aux_data, children: pickle_unflatten(children, aux_data),  # pyright: ignore[reportUnknownArgumentType]
            )
            cls._registered = True


def jax_autojit(
    func: Callable[P, T],
) -> Callable[P, T]:  # numpydoc ignore=PR01,RT01,SS03
    """
    Wrap `func` with ``jax.jit``, with the following differences:

    - Python scalar arguments and return values are not automatically converted to
      ``jax.Array`` objects.
    - All non-array arguments are automatically treated as static.
      Unlike ``jax.jit``, static arguments must be either hashable or serializable with
      ``pickle``.
    - Unlike ``jax.jit``, non-array arguments and return values are not limited to
      tuple/list/dict, but can be any object serializable with ``pickle``.
    - Automatically descend into non-array arguments and find ``jax.Array`` objects
      inside them, then rebuild the arguments when entering `func`, swapping the JAX
      concrete arrays with tracer objects.
    - Automatically descend into non-array return values and find ``jax.Array`` objects
      inside them, then rebuild them downstream of exiting the JIT, swapping the JAX
      tracer objects with concrete arrays.

    See Also
    --------
    jax.jit : JAX JIT compilation function.
    """
    import jax

    @jax.jit  # type: ignore[misc]  # pyright: ignore[reportUntypedFunctionDecorator]
    def inner(  # type: ignore[decorated-any,explicit-any]  # numpydoc ignore=GL08
        wargs: _AutoJITWrapper[Any],
    ) -> _AutoJITWrapper[T]:
        args, kwargs = wargs.obj
        res = func(*args, **kwargs)  # pyright: ignore[reportCallIssue]
        return _AutoJITWrapper(res)

    @wraps(func)
    def outer(*args: P.args, **kwargs: P.kwargs) -> T:  # numpydoc ignore=GL08
        wargs = _AutoJITWrapper((args, kwargs))
        return inner(wargs).obj

    return outer
=======
    return out
>>>>>>> 6fc85bac
<|MERGE_RESOLUTION|>--- conflicted
+++ resolved
@@ -326,12 +326,6 @@
         # Fixed in jax >=0.6.0
         out = out.copy()
         out["boolean indexing"] = False
-<<<<<<< HEAD
-    if is_dask_namespace(xp):
-        # FIXME https://github.com/data-apis/array-api-compat/pull/290
-        out = out.copy()
-        out["boolean indexing"] = True
-        out["data-dependent shapes"] = True
     return out
 
 
@@ -562,7 +556,4 @@
         wargs = _AutoJITWrapper((args, kwargs))
         return inner(wargs).obj
 
-    return outer
-=======
-    return out
->>>>>>> 6fc85bac
+    return outer