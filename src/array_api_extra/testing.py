--- conflicted
+++ resolved
@@ -273,7 +273,6 @@
     mod = cast(ModuleType, request.module)
     mods = [mod, *cast(list[ModuleType], getattr(mod, "lazy_xp_modules", []))]
 
-<<<<<<< HEAD
     to_revert: list[tuple[ModuleType, str, object]] = []
 
     def temp_setattr(mod: ModuleType, name: str, func: object) -> None:
@@ -298,10 +297,7 @@
         # Enable using patch_lazy_xp_function not as a context manager
         temp_setattr = monkeypatch.setattr  # type: ignore[assignment]  # pyright: ignore[reportAssignmentType]
 
-    def iter_tagged() -> (  # type: ignore[explicit-any]
-=======
     def iter_tagged() -> (
->>>>>>> 13d4a709
         Iterator[tuple[ModuleType, str, Callable[..., Any], dict[str, Any]]]
     ):
         for mod in mods:
