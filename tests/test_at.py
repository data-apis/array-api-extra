from collections.abc import Callable, Generator
from contextlib import contextmanager
from enum import Enum
from importlib import import_module
from typing import cast

import numpy as np
import pytest
from array_api_compat import (  # type: ignore[import-untyped]  # pyright: ignore[reportMissingTypeStubs]
    array_namespace,
    is_dask_array,
    is_pydata_sparse_array,
    is_writeable_array,
)

from array_api_extra import at
<<<<<<< HEAD
from array_api_extra._lib._utils._typing import Array
=======
from array_api_extra._funcs import _AtOp
from array_api_extra._lib._typing import Array
>>>>>>> bdb4df04


class Library(Enum):
    ARRAY_API_STRICT = "array_api_strict"
    NUMPY = "numpy"
    NUMPY_READONLY = "numpy_readonly"
    CUPY = "cupy"
    TORCH = "torch"
    DASK_ARRAY = "dask.array"
    SPARSE = "sparse"
    JAX_NUMPY = "jax.numpy"

    # @override from Python 3.12
    def __str__(self) -> str:  # type: ignore[explicit-override]  # pyright: ignore[reportImplicitOverride]
        return self.value


@pytest.fixture(params=tuple(Library))
def array(request: pytest.FixtureRequest) -> Array:
    library = request.param
    if library is Library.NUMPY_READONLY:
        x = np.asarray([10.0, 20.0, 30.0])
        x.flags.writeable = False
    else:
        library_name = library.value
        try:
            lib = import_module(library_name)
        except ImportError:
            pytest.skip(f"{library_name} is not installed")
        x = lib.asarray([10.0, 20.0, 30.0])
    return x


def assert_array_equal(a: Array, b: Array) -> None:
    xp = array_namespace(a)
    b = xp.asarray(b)
    eq = xp.all(a == b)
    if is_dask_array(a):
        eq = eq.compute()
    assert eq


@contextmanager
def assert_copy(array: Array, copy: bool | None) -> Generator[None, None, None]:
    if copy is False and not is_writeable_array(array):
        with pytest.raises((TypeError, ValueError)):
            yield
        return

    xp = array_namespace(array)
    array_orig = xp.asarray(array, copy=True)
    yield

    if copy is None:
        copy = not is_writeable_array(array)
    assert_array_equal(xp.all(array == array_orig), copy)


@pytest.mark.parametrize(
    ("kwargs", "expect_copy"),
    [
        ({"copy": True}, True),
        ({"copy": False}, False),
        ({"copy": None}, None),  # Behavior is backend-specific
        ({}, None),  # Test that the copy parameter defaults to None
    ],
)
@pytest.mark.parametrize(
    ("op", "arg", "expect"),
    [
        (_AtOp.SET, 40.0, [10.0, 40.0, 40.0]),
        (_AtOp.ADD, 40.0, [10.0, 60.0, 70.0]),
        (_AtOp.SUBTRACT, 100.0, [10.0, -80.0, -70.0]),
        (_AtOp.MULTIPLY, 2.0, [10.0, 40.0, 60.0]),
        (_AtOp.DIVIDE, 2.0, [10.0, 10.0, 15.0]),
        (_AtOp.POWER, 2.0, [10.0, 400.0, 900.0]),
        (_AtOp.MIN, 25.0, [10.0, 20.0, 25.0]),
        (_AtOp.MAX, 25.0, [10.0, 25.0, 30.0]),
    ],
)
def test_update_ops(
    array: Array,
    kwargs: dict[str, bool | None],
    expect_copy: bool | None,
    op: _AtOp,
    arg: float,
    expect: list[float],
):
    if is_pydata_sparse_array(array):
        pytest.skip("at() does not support updates on sparse arrays")

    with assert_copy(array, expect_copy):
        func = cast(Callable[..., Array], getattr(at(array)[1:], op.value))  # type: ignore[no-any-explicit]
        y = func(arg, **kwargs)
        assert isinstance(y, type(array))
        assert_array_equal(y, expect)


def test_copy_invalid():
    a = np.asarray([1, 2, 3])
    with pytest.raises(ValueError, match="copy"):
        at(a, 0).set(4, copy="invalid")  # type: ignore[arg-type]  # pyright: ignore[reportArgumentType]


def test_xp():
    a = np.asarray([1, 2, 3])
    at(a, 0).set(4, xp=np)
    at(a, 0).add(4, xp=np)
    at(a, 0).subtract(4, xp=np)
    at(a, 0).multiply(4, xp=np)
    at(a, 0).divide(4, xp=np)
    at(a, 0).power(4, xp=np)
    at(a, 0).min(4, xp=np)
    at(a, 0).max(4, xp=np)


def test_alternate_index_syntax():
    a = np.asarray([1, 2, 3])
    assert_array_equal(at(a, 0).set(4, copy=True), [4, 2, 3])
    assert_array_equal(at(a)[0].set(4, copy=True), [4, 2, 3])

    a_at = at(a)
    assert_array_equal(a_at[0].add(1, copy=True), [2, 2, 3])
    assert_array_equal(a_at[1].add(2, copy=True), [1, 4, 3])

    with pytest.raises(ValueError, match="Index"):
        at(a).set(4)
    with pytest.raises(ValueError, match="Index"):
        at(a, 0)[0].set(4)


@pytest.mark.parametrize("copy", [True, False])
@pytest.mark.parametrize(
    "op", [_AtOp.ADD, _AtOp.SUBTRACT, _AtOp.MULTIPLY, _AtOp.DIVIDE, _AtOp.POWER]
)
def test_iops_incompatible_dtype(op: _AtOp, copy: bool):
    """Test that at() replicates the backend's behaviour for
    in-place operations with incompatible dtypes.

    Note:
    >>> a = np.asarray([1, 2, 3])
    >>> a / 1.5
    array([0.        , 0.66666667, 1.33333333])
    >>> a /= 1.5
    UFuncTypeError: Cannot cast ufunc 'divide' output from dtype('float64')
    to dtype('int64') with casting rule 'same_kind'
    """
    a = np.asarray([2, 4])
    func = cast(Callable[..., Array], getattr(at(a)[:], op.value))  # type: ignore[no-any-explicit]
    with pytest.raises(TypeError, match="Cannot cast ufunc"):
        func(1.1, copy=copy)<|MERGE_RESOLUTION|>--- conflicted
+++ resolved
@@ -14,12 +14,8 @@
 )
 
 from array_api_extra import at
-<<<<<<< HEAD
+from array_api_extra._lib._funcs import _AtOp
 from array_api_extra._lib._utils._typing import Array
-=======
-from array_api_extra._funcs import _AtOp
-from array_api_extra._lib._typing import Array
->>>>>>> bdb4df04
 
 
 class Library(Enum):
