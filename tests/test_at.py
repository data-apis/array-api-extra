--- conflicted
+++ resolved
@@ -17,17 +17,6 @@
 from array_api_extra._lib._utils._typing import Array
 
 
-<<<<<<< HEAD
-=======
-@pytest.fixture
-def array(library: Backend, xp: ModuleType) -> Array:
-    x = xp.asarray([10.0, 20.0, 30.0])
-    if library == Backend.NUMPY_READONLY:
-        x.flags.writeable = False
-    return x
-
-
->>>>>>> 290ebb57
 @contextmanager
 def assert_copy(array: Array, copy: bool | None) -> Generator[None, None, None]:
     if copy is False and not is_writeable_array(array):
@@ -45,7 +34,7 @@
 
 
 @pytest.mark.skip_xp_backend(
-    Library.SPARSE, reason="read-only library without .at support"
+    Backend.SPARSE, reason="read-only backend without .at support"
 )
 @pytest.mark.parametrize(
     ("kwargs", "expect_copy"),
