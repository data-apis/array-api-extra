import contextlib
import warnings

import numpy as np
import pytest

from array_api_extra import (
    at,
    atleast_nd,
    cov,
    create_diagonal,
    expand_dims,
    kron,
    nunique,
    pad,
    setdiff1d,
    sinc,
)
<<<<<<< HEAD
from array_api_extra._lib._utils._typing import Array
=======
from array_api_extra._lib._compat import device as get_device
from array_api_extra._lib._testing import xp_assert_close, xp_assert_equal
from array_api_extra._lib._typing import Array, Device, ModuleType
>>>>>>> ec890f1e

from .conftest import Library

# mypy: disable-error-code=no-untyped-usage


@pytest.mark.skip_xp_backend(Library.SPARSE, reason="no expand_dims")
class TestAtLeastND:
    def test_0D(self, xp: ModuleType):
        x = xp.asarray(1.0)

        y = atleast_nd(x, ndim=0)
        xp_assert_equal(y, x)

        y = atleast_nd(x, ndim=1)
        xp_assert_equal(y, xp.ones((1,)))

        y = atleast_nd(x, ndim=5)
        xp_assert_equal(y, xp.ones((1, 1, 1, 1, 1)))

    def test_1D(self, xp: ModuleType):
        x = xp.asarray([0, 1])

        y = atleast_nd(x, ndim=0)
        xp_assert_equal(y, x)

        y = atleast_nd(x, ndim=1)
        xp_assert_equal(y, x)

        y = atleast_nd(x, ndim=2)
        xp_assert_equal(y, xp.asarray([[0, 1]]))

        y = atleast_nd(x, ndim=5)
        xp_assert_equal(y, xp.reshape(xp.arange(2), (1, 1, 1, 1, 2)))

    def test_2D(self, xp: ModuleType):
        x = xp.asarray([[3.0]])

        y = atleast_nd(x, ndim=0)
        xp_assert_equal(y, x)

        y = atleast_nd(x, ndim=2)
        xp_assert_equal(y, x)

        y = atleast_nd(x, ndim=3)
        xp_assert_equal(y, 3 * xp.ones((1, 1, 1)))

        y = atleast_nd(x, ndim=5)
        xp_assert_equal(y, 3 * xp.ones((1, 1, 1, 1, 1)))

    def test_5D(self, xp: ModuleType):
        x = xp.ones((1, 1, 1, 1, 1))

        y = atleast_nd(x, ndim=0)
        xp_assert_equal(y, x)

        y = atleast_nd(x, ndim=4)
        xp_assert_equal(y, x)

        y = atleast_nd(x, ndim=5)
        xp_assert_equal(y, x)

        y = atleast_nd(x, ndim=6)
        xp_assert_equal(y, xp.ones((1, 1, 1, 1, 1, 1)))

        y = atleast_nd(x, ndim=9)
        xp_assert_equal(y, xp.ones((1, 1, 1, 1, 1, 1, 1, 1, 1)))

    def test_device(self, xp: ModuleType, device: Device):
        x = xp.asarray([1, 2, 3], device=device)
        assert get_device(atleast_nd(x, ndim=2)) == device

    def test_xp(self, xp: ModuleType):
        x = xp.asarray(1)
        y = atleast_nd(x, ndim=0, xp=xp)
        xp_assert_equal(y, x)


@pytest.mark.skip_xp_backend(Library.SPARSE, reason="no isdtype")
class TestCov:
    def test_basic(self, xp: ModuleType):
        xp_assert_close(
            cov(xp.asarray([[0, 2], [1, 1], [2, 0]]).T),
            xp.asarray([[1.0, -1.0], [-1.0, 1.0]], dtype=xp.float64),
        )

    def test_complex(self, xp: ModuleType):
        actual = cov(xp.asarray([[1, 2, 3], [1j, 2j, 3j]]))
        expect = xp.asarray([[1.0, -1.0j], [1.0j, 1.0]], dtype=xp.complex128)
        xp_assert_close(actual, expect)

    def test_empty(self, xp: ModuleType):
        with warnings.catch_warnings(record=True):
            warnings.simplefilter("always", RuntimeWarning)
            xp_assert_equal(cov(xp.asarray([])), xp.asarray(xp.nan, dtype=xp.float64))
            xp_assert_equal(
                cov(xp.reshape(xp.asarray([]), (0, 2))),
                xp.reshape(xp.asarray([], dtype=xp.float64), (0, 0)),
            )
            xp_assert_equal(
                cov(xp.reshape(xp.asarray([]), (2, 0))),
                xp.asarray([[xp.nan, xp.nan], [xp.nan, xp.nan]], dtype=xp.float64),
            )

    def test_combination(self, xp: ModuleType):
        x = xp.asarray([-2.1, -1, 4.3])
        y = xp.asarray([3, 1.1, 0.12])
        X = xp.stack((x, y), axis=0)
        desired = xp.asarray([[11.71, -4.286], [-4.286, 2.144133]], dtype=xp.float64)
        xp_assert_close(cov(X), desired, rtol=1e-6)
        xp_assert_close(cov(x), xp.asarray(11.71, dtype=xp.float64))
        xp_assert_close(cov(y), xp.asarray(2.144133, dtype=xp.float64), rtol=1e-6)

    def test_device(self, xp: ModuleType, device: Device):
        x = xp.asarray([1, 2, 3], device=device)
        assert get_device(cov(x)) == device

    def test_xp(self, xp: ModuleType):
        xp_assert_close(
            cov(xp.asarray([[0.0, 2.0], [1.0, 1.0], [2.0, 0.0]]).T, xp=xp),
            xp.asarray([[1.0, -1.0], [-1.0, 1.0]], dtype=xp.float64),
        )


@pytest.mark.skip_xp_backend(Library.SPARSE, reason="no device")
class TestCreateDiagonal:
    def test_1d(self, xp: ModuleType):
        # from np.diag tests
        vals = 100 * xp.arange(5, dtype=xp.float64)
        b = xp.zeros((5, 5), dtype=xp.float64)
        for k in range(5):
            b = at(b)[k, k].set(vals[k])
        xp_assert_equal(create_diagonal(vals), b)
        b = xp.zeros((7, 7), dtype=xp.float64)
        c = xp.asarray(b, copy=True)
        for k in range(5):
            b = at(b)[k, k + 2].set(vals[k])
            c = at(c)[k + 2, k].set(vals[k])
        xp_assert_equal(create_diagonal(vals, offset=2), b)
        xp_assert_equal(create_diagonal(vals, offset=-2), c)

    @pytest.mark.parametrize("n", range(1, 10))
    @pytest.mark.parametrize("offset", range(1, 10))
    def test_create_diagonal(self, xp: ModuleType, n: int, offset: int):
        # from scipy._lib tests
        rng = np.random.default_rng(2347823)
        one = xp.asarray(1.0)
        x = rng.random(n)
        A = create_diagonal(xp.asarray(x, dtype=one.dtype), offset=offset)
        B = xp.asarray(np.diag(x, offset), dtype=one.dtype)
        xp_assert_equal(A, B)

    def test_0d(self, xp: ModuleType):
        with pytest.raises(ValueError, match="1-dimensional"):
            create_diagonal(xp.asarray(1))

    def test_2d(self, xp: ModuleType):
        with pytest.raises(ValueError, match="1-dimensional"):
            create_diagonal(xp.asarray([[1]]))

    def test_device(self, xp: ModuleType, device: Device):
        x = xp.asarray([1, 2, 3], device=device)
        assert get_device(create_diagonal(x)) == device

    def test_xp(self, xp: ModuleType):
        x = xp.asarray([1, 2])
        y = create_diagonal(x, xp=xp)
        xp_assert_equal(y, xp.asarray([[1, 0], [0, 2]]))


@pytest.mark.skip_xp_backend(Library.SPARSE, reason="no sparse.expand_dims")
class TestExpandDims:
    @pytest.mark.skip_xp_backend(Library.DASK_ARRAY, reason="tuple index out of range")
    @pytest.mark.skip_xp_backend(Library.TORCH, reason="tuple index out of range")
    def test_functionality(self, xp: ModuleType):
        def _squeeze_all(b: Array) -> Array:
            """Mimics `np.squeeze(b)`. `xpx.squeeze`?"""
            for axis in range(b.ndim):
                with contextlib.suppress(ValueError):
                    b = xp.squeeze(b, axis=axis)
            return b

        s = (2, 3, 4, 5)
        a = xp.empty(s)
        for axis in range(-5, 4):
            b = expand_dims(a, axis=axis)
            assert b.shape[axis] == 1
            assert _squeeze_all(b).shape == s

    def test_axis_tuple(self, xp: ModuleType):
        a = xp.empty((3, 3, 3))
        assert expand_dims(a, axis=(0, 1, 2)).shape == (1, 1, 1, 3, 3, 3)
        assert expand_dims(a, axis=(0, -1, -2)).shape == (1, 3, 3, 3, 1, 1)
        assert expand_dims(a, axis=(0, 3, 5)).shape == (1, 3, 3, 1, 3, 1)
        assert expand_dims(a, axis=(0, -3, -5)).shape == (1, 1, 3, 1, 3, 3)

    def test_axis_out_of_range(self, xp: ModuleType):
        s = (2, 3, 4, 5)
        a = xp.empty(s)
        with pytest.raises(IndexError, match="out of bounds"):
            expand_dims(a, axis=-6)
        with pytest.raises(IndexError, match="out of bounds"):
            expand_dims(a, axis=5)

        a = xp.empty((3, 3, 3))
        with pytest.raises(IndexError, match="out of bounds"):
            expand_dims(a, axis=(0, -6))
        with pytest.raises(IndexError, match="out of bounds"):
            expand_dims(a, axis=(0, 5))

    def test_repeated_axis(self, xp: ModuleType):
        a = xp.empty((3, 3, 3))
        with pytest.raises(ValueError, match="Duplicate dimensions"):
            expand_dims(a, axis=(1, 1))

    def test_positive_negative_repeated(self, xp: ModuleType):
        # https://github.com/data-apis/array-api/issues/760#issuecomment-1989449817
        a = xp.empty((2, 3, 4, 5))
        with pytest.raises(ValueError, match="Duplicate dimensions"):
            expand_dims(a, axis=(3, -3))

    def test_device(self, xp: ModuleType, device: Device):
        x = xp.asarray([1, 2, 3], device=device)
        assert get_device(expand_dims(x, axis=0)) == device

    def test_xp(self, xp: ModuleType):
        x = xp.asarray([1, 2, 3])
        y = expand_dims(x, axis=(0, 1, 2), xp=xp)
        assert y.shape == (1, 1, 1, 3)


@pytest.mark.skip_xp_backend(Library.SPARSE, reason="no sparse.expand_dims")
class TestKron:
    def test_basic(self, xp: ModuleType):
        # Using 0-dimensional array
        a = xp.asarray(1)
        b = xp.asarray([[1, 2], [3, 4]])
        k = xp.asarray([[1, 2], [3, 4]])
        xp_assert_equal(kron(a, b), k)
        a = xp.asarray([[1, 2], [3, 4]])
        b = xp.asarray(1)
        xp_assert_equal(kron(a, b), k)

        # Using 1-dimensional array
        a = xp.asarray([3])
        b = xp.asarray([[1, 2], [3, 4]])
        k = xp.asarray([[3, 6], [9, 12]])
        xp_assert_equal(kron(a, b), k)
        a = xp.asarray([[1, 2], [3, 4]])
        b = xp.asarray([3])
        xp_assert_equal(kron(a, b), k)

        # Using 3-dimensional array
        a = xp.asarray([[[1]], [[2]]])
        b = xp.asarray([[1, 2], [3, 4]])
        k = xp.asarray([[[1, 2], [3, 4]], [[2, 4], [6, 8]]])
        xp_assert_equal(kron(a, b), k)
        a = xp.asarray([[1, 2], [3, 4]])
        b = xp.asarray([[[1]], [[2]]])
        k = xp.asarray([[[1, 2], [3, 4]], [[2, 4], [6, 8]]])
        xp_assert_equal(kron(a, b), k)

    def test_kron_smoke(self, xp: ModuleType):
        a = xp.ones((3, 3))
        b = xp.ones((3, 3))
        k = xp.ones((9, 9))

        xp_assert_equal(kron(a, b), k)

    @pytest.mark.parametrize(
        ("shape_a", "shape_b"),
        [
            ((1, 1), (1, 1)),
            ((1, 2, 3), (4, 5, 6)),
            ((2, 2), (2, 2, 2)),
            ((1, 0), (1, 1)),
            ((2, 0, 2), (2, 2)),
            ((2, 0, 0, 2), (2, 0, 2)),
        ],
    )
    def test_kron_shape(
        self, xp: ModuleType, shape_a: tuple[int, ...], shape_b: tuple[int, ...]
    ):
        a = xp.ones(shape_a)
        b = xp.ones(shape_b)
        normalised_shape_a = xp.asarray(
            (1,) * max(0, len(shape_b) - len(shape_a)) + shape_a
        )
        normalised_shape_b = xp.asarray(
            (1,) * max(0, len(shape_a) - len(shape_b)) + shape_b
        )
        expected_shape = tuple(
            int(dim) for dim in xp.multiply(normalised_shape_a, normalised_shape_b)
        )

        k = kron(a, b)
        assert k.shape == expected_shape

    def test_device(self, xp: ModuleType, device: Device):
        x1 = xp.asarray([1, 2, 3], device=device)
        x2 = xp.asarray([4, 5], device=device)
        assert get_device(kron(x1, x2)) == device

    def test_xp(self, xp: ModuleType):
        a = xp.ones((3, 3))
        b = xp.ones((3, 3))
        k = xp.ones((9, 9))
        xp_assert_equal(kron(a, b, xp=xp), k)


@pytest.mark.skip_xp_backend(Library.DASK_ARRAY, reason="no argsort")
@pytest.mark.skip_xp_backend(Library.SPARSE, reason="no device")
class TestSetDiff1D:
    @pytest.mark.skip_xp_backend(
        Library.TORCH, reason="index_select not implemented for uint32"
    )
    def test_setdiff1d(self, xp: ModuleType):
        x1 = xp.asarray([6, 5, 4, 7, 1, 2, 7, 4])
        x2 = xp.asarray([2, 4, 3, 3, 2, 1, 5])

        expected = xp.asarray([6, 7])
        actual = setdiff1d(x1, x2)
        xp_assert_equal(actual, expected)

        x1 = xp.arange(21)
        x2 = xp.arange(19)
        expected = xp.asarray([19, 20])
        actual = setdiff1d(x1, x2)
        xp_assert_equal(actual, expected)

        xp_assert_equal(setdiff1d(xp.empty(0), xp.empty(0)), xp.empty(0))
        x1 = xp.empty(0, dtype=xp.uint32)
        x2 = x1
        assert xp.isdtype(setdiff1d(x1, x2).dtype, xp.uint32)

    def test_assume_unique(self, xp: ModuleType):
        x1 = xp.asarray([3, 2, 1])
        x2 = xp.asarray([7, 5, 2])
        expected = xp.asarray([3, 1])
        actual = setdiff1d(x1, x2, assume_unique=True)
        xp_assert_equal(actual, expected)

    def test_device(self, xp: ModuleType, device: Device):
        x1 = xp.asarray([3, 8, 20], device=device)
        x2 = xp.asarray([2, 3, 4], device=device)
        assert get_device(setdiff1d(x1, x2)) == device

    def test_xp(self, xp: ModuleType):
        x1 = xp.asarray([3, 8, 20])
        x2 = xp.asarray([2, 3, 4])
        expected = xp.asarray([8, 20])
        actual = setdiff1d(x1, x2, xp=xp)
        xp_assert_equal(actual, expected)


@pytest.mark.skip_xp_backend(Library.SPARSE, reason="no isdtype")
class TestSinc:
    def test_simple(self, xp: ModuleType):
        xp_assert_equal(sinc(xp.asarray(0.0)), xp.asarray(1.0))
        w = sinc(xp.linspace(-1, 1, 100))
        # check symmetry
        xp_assert_close(w, xp.flip(w, axis=0))

    @pytest.mark.parametrize("x", [0, 1 + 3j])
    def test_dtype(self, xp: ModuleType, x: int | complex):
        with pytest.raises(ValueError, match="real floating data type"):
            sinc(xp.asarray(x))

    def test_3d(self, xp: ModuleType):
        x = xp.reshape(xp.arange(18, dtype=xp.float64), (3, 3, 2))
        expected = xp.zeros((3, 3, 2), dtype=xp.float64)
        expected = at(expected)[0, 0, 0].set(1.0)
        xp_assert_close(sinc(x), expected, atol=1e-15)

    def test_device(self, xp: ModuleType, device: Device):
        x = xp.asarray(0.0, device=device)
        assert get_device(sinc(x)) == device

    def test_xp(self, xp: ModuleType):
        xp_assert_equal(sinc(xp.asarray(0.0), xp=xp), xp.asarray(1.0))


@pytest.mark.skip_xp_backend(Library.SPARSE, reason="no arange, no device")
class TestPad:
    def test_simple(self, xp: ModuleType):
        a = xp.arange(1, 4)
        padded = pad(a, 2)
        xp_assert_equal(padded, xp.asarray([0, 0, 1, 2, 3, 0, 0]))

    def test_fill_value(self, xp: ModuleType):
        a = xp.arange(1, 4)
        padded = pad(a, 2, constant_values=42)
        xp_assert_equal(padded, xp.asarray([42, 42, 1, 2, 3, 42, 42]))

    def test_ndim(self, xp: ModuleType):
        a = xp.reshape(xp.arange(2 * 3 * 4), (2, 3, 4))
        padded = pad(a, 2)
        assert padded.shape == (6, 7, 8)

    def test_mode_not_implemented(self, xp: ModuleType):
        a = xp.arange(3)
        with pytest.raises(NotImplementedError, match="Only `'constant'`"):
            pad(a, 2, mode="edge")

    def test_device(self, xp: ModuleType, device: Device):
        a = xp.asarray(0.0, device=device)
        assert get_device(pad(a, 2)) == device

    def test_xp(self, xp: ModuleType):
        padded = pad(xp.asarray(0), 1, xp=xp)
        xp_assert_equal(padded, xp.asarray(0))

    def test_tuple_width(self, xp: ModuleType):
        a = xp.reshape(xp.arange(12), (3, 4))
        padded = pad(a, (1, 0))
        assert padded.shape == (4, 5)

        padded = pad(a, (1, 2))
        assert padded.shape == (6, 7)

        with pytest.raises(ValueError, match="expect a 2-tuple"):
            pad(a, [(1, 2, 3)])  # type: ignore[list-item]  # pyright: ignore[reportArgumentType]

    def test_list_of_tuples_width(self, xp: ModuleType):
        a = xp.reshape(xp.arange(12), (3, 4))
        padded = pad(a, [(1, 0), (0, 2)])
        assert padded.shape == (4, 6)

        padded = pad(a, [(1, 0), (0, 0)])
        assert padded.shape == (4, 4)


class TestNUnique:
    def test_simple(self, xp: ModuleType):
        a = xp.asarray([[1, 1], [0, 2], [2, 2]])
        xp_assert_equal(nunique(a), xp.asarray(3))

    def test_empty(self, xp: ModuleType):
        a = xp.asarray([])
        xp_assert_equal(nunique(a), xp.asarray(0))

    def test_device(self, xp: ModuleType, device: Device):
        a = xp.asarray(0.0, device=device)
        assert get_device(nunique(a)) == device

    def test_xp(self, xp: ModuleType):
        a = xp.asarray([[1, 1], [0, 2], [2, 2]])
        xp_assert_equal(nunique(a, xp=xp), xp.asarray(3))<|MERGE_RESOLUTION|>--- conflicted
+++ resolved
@@ -1,5 +1,6 @@
 import contextlib
 import warnings
+from types import ModuleType
 
 import numpy as np
 import pytest
@@ -16,13 +17,9 @@
     setdiff1d,
     sinc,
 )
-<<<<<<< HEAD
-from array_api_extra._lib._utils._typing import Array
-=======
-from array_api_extra._lib._compat import device as get_device
 from array_api_extra._lib._testing import xp_assert_close, xp_assert_equal
-from array_api_extra._lib._typing import Array, Device, ModuleType
->>>>>>> ec890f1e
+from array_api_extra._lib._utils._compat import device as get_device
+from array_api_extra._lib._utils._typing import Array, Device
 
 from .conftest import Library
 
