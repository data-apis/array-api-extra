import math
import warnings
from types import ModuleType

import numpy as np
import pytest

from array_api_extra import (
    at,
    atleast_nd,
    broadcast_shapes,
    cov,
    create_diagonal,
    expand_dims,
    isclose,
    kron,
    nunique,
    pad,
    setdiff1d,
    sinc,
)
from array_api_extra._lib import Backend
from array_api_extra._lib._testing import xp_assert_close, xp_assert_equal
from array_api_extra._lib._utils._compat import device as get_device
from array_api_extra._lib._utils._helpers import eager_shape, ndindex
from array_api_extra._lib._utils._typing import Device
from array_api_extra.testing import lazy_xp_function

# some xp backends are untyped
# mypy: disable-error-code=no-untyped-def

lazy_xp_function(atleast_nd, static_argnames=("ndim", "xp"))
lazy_xp_function(cov, static_argnames="xp")
lazy_xp_function(create_diagonal, static_argnames=("offset", "xp"))
lazy_xp_function(expand_dims, static_argnames=("axis", "xp"))
lazy_xp_function(kron, static_argnames="xp")
lazy_xp_function(nunique, static_argnames="xp")
lazy_xp_function(pad, static_argnames=("pad_width", "mode", "constant_values", "xp"))
# FIXME calls in1d which calls xp.unique_values without size
lazy_xp_function(setdiff1d, jax_jit=False, static_argnames=("assume_unique", "xp"))
lazy_xp_function(sinc, static_argnames="xp")


class TestAtLeastND:
    def test_0D(self, xp: ModuleType):
        x = xp.asarray(1.0)

        y = atleast_nd(x, ndim=0)
        xp_assert_equal(y, x)

        y = atleast_nd(x, ndim=1)
        xp_assert_equal(y, xp.ones((1,)))

        y = atleast_nd(x, ndim=5)
        xp_assert_equal(y, xp.ones((1, 1, 1, 1, 1)))

    def test_1D(self, xp: ModuleType):
        x = xp.asarray([0, 1])

        y = atleast_nd(x, ndim=0)
        xp_assert_equal(y, x)

        y = atleast_nd(x, ndim=1)
        xp_assert_equal(y, x)

        y = atleast_nd(x, ndim=2)
        xp_assert_equal(y, xp.asarray([[0, 1]]))

        y = atleast_nd(x, ndim=5)
        xp_assert_equal(y, xp.asarray([[[[[0, 1]]]]]))

    def test_2D(self, xp: ModuleType):
        x = xp.asarray([[3.0]])

        y = atleast_nd(x, ndim=0)
        xp_assert_equal(y, x)

        y = atleast_nd(x, ndim=2)
        xp_assert_equal(y, x)

        y = atleast_nd(x, ndim=3)
        xp_assert_equal(y, 3 * xp.ones((1, 1, 1)))

        y = atleast_nd(x, ndim=5)
        xp_assert_equal(y, 3 * xp.ones((1, 1, 1, 1, 1)))

    def test_5D(self, xp: ModuleType):
        x = xp.ones((1, 1, 1, 1, 1))

        y = atleast_nd(x, ndim=0)
        xp_assert_equal(y, x)

        y = atleast_nd(x, ndim=4)
        xp_assert_equal(y, x)

        y = atleast_nd(x, ndim=5)
        xp_assert_equal(y, x)

        y = atleast_nd(x, ndim=6)
        xp_assert_equal(y, xp.ones((1, 1, 1, 1, 1, 1)))

        y = atleast_nd(x, ndim=9)
        xp_assert_equal(y, xp.ones((1, 1, 1, 1, 1, 1, 1, 1, 1)))

    def test_device(self, xp: ModuleType, device: Device):
        x = xp.asarray([1, 2, 3], device=device)
        assert get_device(atleast_nd(x, ndim=2)) == device

    def test_xp(self, xp: ModuleType):
        x = xp.asarray(1.0)
        y = atleast_nd(x, ndim=1, xp=xp)
        xp_assert_equal(y, xp.ones((1,)))


class TestBroadcastShapes:
    @pytest.mark.parametrize(
        "args",
        [
            (),
            ((),),
            ((), ()),
            ((1,),),
            ((1,), (1,)),
            ((2,), (1,)),
            ((3, 1, 4), (2, 1)),
            ((1, 1, 4), (2, 1)),
            ((1,), ()),
            ((), (2,), ()),
            ((0,),),
            ((0,), (1,)),
            ((2, 0), (1, 1)),
            ((2, 0, 3), (2, 1, 1)),
        ],
    )
    def test_simple(self, args: tuple[tuple[int, ...], ...]):
        expect = np.broadcast_shapes(*args)
        actual = broadcast_shapes(*args)
        assert actual == expect

    @pytest.mark.parametrize(
        "args",
        [
            ((2,), (3,)),
            ((2, 3), (1, 2)),
            ((2,), (0,)),
            ((2, 0, 2), (1, 3, 1)),
        ],
    )
    def test_fail(self, args: tuple[tuple[int, ...], ...]):
        match = "cannot be broadcast to a single shape"
        with pytest.raises(ValueError, match=match):
            _ = np.broadcast_shapes(*args)
        with pytest.raises(ValueError, match=match):
            _ = broadcast_shapes(*args)

    @pytest.mark.parametrize(
        "args",
        [
            ((None,), (None,)),
            ((math.nan,), (None,)),
            ((1, None, 2, 4), (2, 3, None, 1), (2, None, None, 4)),
            ((1, math.nan, 2), (4, 2, 3, math.nan), (4, 2, None, None)),
            ((math.nan, 1), (None, 2), (None, 2)),
        ],
    )
    def test_none(self, args: tuple[tuple[float | None, ...], ...]):
        expect = args[-1]
        actual = broadcast_shapes(*args[:-1])
        assert actual == expect


@pytest.mark.xfail_xp_backend(Backend.SPARSE, reason="no isdtype")
class TestCov:
    def test_basic(self, xp: ModuleType):
        xp_assert_close(
            cov(xp.asarray([[0, 2], [1, 1], [2, 0]]).T),
            xp.asarray([[1.0, -1.0], [-1.0, 1.0]], dtype=xp.float64),
        )

    def test_complex(self, xp: ModuleType):
        actual = cov(xp.asarray([[1, 2, 3], [1j, 2j, 3j]]))
        expect = xp.asarray([[1.0, -1.0j], [1.0j, 1.0]], dtype=xp.complex128)
        xp_assert_close(actual, expect)

    def test_empty(self, xp: ModuleType):
        with warnings.catch_warnings(record=True):
            warnings.simplefilter("always", RuntimeWarning)
            xp_assert_equal(cov(xp.asarray([])), xp.asarray(xp.nan, dtype=xp.float64))
            xp_assert_equal(
                cov(xp.reshape(xp.asarray([]), (0, 2))),
                xp.reshape(xp.asarray([], dtype=xp.float64), (0, 0)),
            )
            xp_assert_equal(
                cov(xp.reshape(xp.asarray([]), (2, 0))),
                xp.asarray([[xp.nan, xp.nan], [xp.nan, xp.nan]], dtype=xp.float64),
            )

    def test_combination(self, xp: ModuleType):
        x = xp.asarray([-2.1, -1, 4.3])
        y = xp.asarray([3, 1.1, 0.12])
        X = xp.stack((x, y), axis=0)
        desired = xp.asarray([[11.71, -4.286], [-4.286, 2.144133]], dtype=xp.float64)
        xp_assert_close(cov(X), desired, rtol=1e-6)
        xp_assert_close(cov(x), xp.asarray(11.71, dtype=xp.float64))
        xp_assert_close(cov(y), xp.asarray(2.144133, dtype=xp.float64), rtol=1e-6)

    def test_device(self, xp: ModuleType, device: Device):
        x = xp.asarray([1, 2, 3], device=device)
        assert get_device(cov(x)) == device

    @pytest.mark.skip_xp_backend(Backend.NUMPY_READONLY, reason="xp=xp")
    def test_xp(self, xp: ModuleType):
        xp_assert_close(
            cov(xp.asarray([[0.0, 2.0], [1.0, 1.0], [2.0, 0.0]]).T, xp=xp),
            xp.asarray([[1.0, -1.0], [-1.0, 1.0]], dtype=xp.float64),
        )


@pytest.mark.skip_xp_backend(
    Backend.SPARSE, reason="read-only backend without .at support"
)
class TestCreateDiagonal:
    def test_1d_from_numpy(self, xp: ModuleType):
        # from np.diag tests
        vals = 100 * xp.arange(5, dtype=xp.float64)
        b = xp.zeros((5, 5), dtype=xp.float64)
        for k in range(5):
            b = at(b)[k, k].set(vals[k])
        xp_assert_equal(create_diagonal(vals), b)
        b = xp.zeros((7, 7), dtype=xp.float64)
        c = xp.asarray(b, copy=True)
        for k in range(5):
            b = at(b)[k, k + 2].set(vals[k])
            c = at(c)[k + 2, k].set(vals[k])
        xp_assert_equal(create_diagonal(vals, offset=2), b)
        xp_assert_equal(create_diagonal(vals, offset=-2), c)

    @pytest.mark.parametrize("n", range(1, 10))
    @pytest.mark.parametrize("offset", range(1, 10))
    def test_1d_from_scipy(self, xp: ModuleType, n: int, offset: int):
        # from scipy._lib tests
        rng = np.random.default_rng(2347823)
        one = xp.asarray(1.0)
        x = rng.random(n)
        A = create_diagonal(xp.asarray(x, dtype=one.dtype), offset=offset)
        B = xp.asarray(np.diag(x, offset), dtype=one.dtype)
        xp_assert_equal(A, B)

    def test_0d_raises(self, xp: ModuleType):
        with pytest.raises(ValueError, match="1-dimensional"):
            _ = create_diagonal(xp.asarray(1))

    @pytest.mark.parametrize(
        "shape",
        [
            (0,),
            (10,),
            (0, 1),
            (1, 0),
            (0, 0),
            (4, 2, 1),
            (1, 1, 7),
            (0, 0, 1),
            (3, 2, 4, 5),
        ],
    )
    def test_nd(self, xp: ModuleType, shape: tuple[int, ...]):
        rng = np.random.default_rng(2347823)
        b = xp.asarray(
            rng.integers((1 << 64) - 1, size=shape, dtype=np.uint64), dtype=xp.uint64
        )
        c = create_diagonal(b)
        zero = xp.zeros((), dtype=xp.uint64)
        assert c.shape == (*b.shape, b.shape[-1])
        for i in ndindex(*eager_shape(c)):
            xp_assert_equal(c[i], b[i[:-1]] if i[-2] == i[-1] else zero)

    def test_device(self, xp: ModuleType, device: Device):
        x = xp.asarray([1, 2, 3], device=device)
        assert get_device(create_diagonal(x)) == device

    def test_xp(self, xp: ModuleType):
        x = xp.asarray([1, 2])
        y = create_diagonal(x, xp=xp)
        xp_assert_equal(y, xp.asarray([[1, 0], [0, 2]]))


class TestExpandDims:
<<<<<<< HEAD
    @pytest.mark.xfail_xp_backend(Backend.DASK, reason="tuple index out of range")
    @pytest.mark.xfail_xp_backend(Backend.SPARSE, reason="tuple index out of range")
    @pytest.mark.xfail_xp_backend(Backend.TORCH, reason="tuple index out of range")
    def test_functionality(self, xp: ModuleType):
        def _squeeze_all(b: Array) -> Array:
            """Mimics `np.squeeze(b)`. `xpx.squeeze`?"""
            for axis in range(b.ndim):
                with contextlib.suppress(ValueError):
                    b = xp.squeeze(b, axis=axis)
            return b

        s = (2, 3, 4, 5)
        a = xp.empty(s)
=======
    @pytest.mark.xfail_xp_backend(Backend.SPARSE, reason="no expand_dims")
    def test_single_axis(self, xp: ModuleType):
        """Trivial case where xpx.expand_dims doesn't add anything to xp.expand_dims"""
        a = xp.empty((2, 3, 4, 5))
>>>>>>> ca55dc99
        for axis in range(-5, 4):
            b = expand_dims(a, axis=axis)
            xp_assert_equal(b, xp.expand_dims(a, axis=axis))

    def test_axis_tuple(self, xp: ModuleType):
        a = xp.empty((3, 3, 3))
        assert expand_dims(a, axis=(0, 1, 2)).shape == (1, 1, 1, 3, 3, 3)
        assert expand_dims(a, axis=(0, -1, -2)).shape == (1, 3, 3, 3, 1, 1)
        assert expand_dims(a, axis=(0, 3, 5)).shape == (1, 3, 3, 1, 3, 1)
        assert expand_dims(a, axis=(0, -3, -5)).shape == (1, 1, 3, 1, 3, 3)

    def test_axis_out_of_range(self, xp: ModuleType):
        a = xp.empty((2, 3, 4, 5))
        with pytest.raises(IndexError, match="out of bounds"):
            _ = expand_dims(a, axis=-6)
        with pytest.raises(IndexError, match="out of bounds"):
            _ = expand_dims(a, axis=5)

        a = xp.empty((3, 3, 3))
        with pytest.raises(IndexError, match="out of bounds"):
            _ = expand_dims(a, axis=(0, -6))
        with pytest.raises(IndexError, match="out of bounds"):
            _ = expand_dims(a, axis=(0, 5))

    def test_repeated_axis(self, xp: ModuleType):
        a = xp.empty((3, 3, 3))
        with pytest.raises(ValueError, match="Duplicate dimensions"):
            _ = expand_dims(a, axis=(1, 1))

    def test_positive_negative_repeated(self, xp: ModuleType):
        # https://github.com/data-apis/array-api/issues/760#issuecomment-1989449817
        a = xp.empty((2, 3, 4, 5))
        with pytest.raises(ValueError, match="Duplicate dimensions"):
            _ = expand_dims(a, axis=(3, -3))

    def test_device(self, xp: ModuleType, device: Device):
        x = xp.asarray([1, 2, 3], device=device)
        assert get_device(expand_dims(x, axis=0)) == device

    def test_xp(self, xp: ModuleType):
        x = xp.asarray([1, 2, 3])
        y = expand_dims(x, axis=(0, 1, 2), xp=xp)
        assert y.shape == (1, 1, 1, 3)


@pytest.mark.xfail_xp_backend(Backend.SPARSE, reason="no isdtype")
class TestIsClose:
    # FIXME use lazywhere to avoid warnings on inf
    @pytest.mark.filterwarnings("ignore:invalid value encountered")
    @pytest.mark.parametrize("swap", [False, True])
    @pytest.mark.parametrize(
        ("a", "b"),
        [
            (0.0, 0.0),
            (1.0, 1.0),
            (1.0, 2.0),
            (1.0, -1.0),
            (100.0, 101.0),
            (0, 0),
            (1, 1),
            (1, 2),
            (1, -1),
            (1.0 + 1j, 1.0 + 1j),
            (1.0 + 1j, 1.0 - 1j),
            (float("inf"), float("inf")),
            (float("inf"), 100.0),
            (float("inf"), float("-inf")),
            (float("-inf"), float("-inf")),
            (float("nan"), float("nan")),
            (float("nan"), 100.0),
            (1e6, 1e6 + 1),  # True - within rtol
            (1e6, 1e6 + 100),  # False - outside rtol
            (1e-6, 1.1e-6),  # False - outside atol
            (1e-7, 1.1e-7),  # True - outside atol
            (1e6 + 0j, 1e6 + 1j),  # True - within rtol
            (1e6 + 0j, 1e6 + 100j),  # False - outside rtol
        ],
    )
    def test_basic(self, a: float, b: float, swap: bool, xp: ModuleType):
        if swap:
            b, a = a, b
        a_xp = xp.asarray(a)
        b_xp = xp.asarray(b)

        xp_assert_equal(isclose(a_xp, b_xp), xp.asarray(np.isclose(a, b)))

        with warnings.catch_warnings():
            warnings.simplefilter("ignore")
            ar_np = a * np.arange(10)
            br_np = b * np.arange(10)
            ar_xp = xp.asarray(ar_np)
            br_xp = xp.asarray(br_np)

        xp_assert_equal(isclose(ar_xp, br_xp), xp.asarray(np.isclose(ar_np, br_np)))

    @pytest.mark.parametrize("dtype", ["float32", "int32"])
    def test_broadcast(self, dtype: str, xp: ModuleType):
        dtype = getattr(xp, dtype)
        a = xp.asarray([1, 2, 3], dtype=dtype)
        b = xp.asarray([[1], [5]], dtype=dtype)
        actual = isclose(a, b)
        expect = xp.asarray(
            [[True, False, False], [False, False, False]], dtype=xp.bool
        )

        xp_assert_equal(actual, expect)

    # FIXME use lazywhere to avoid warnings on inf
    @pytest.mark.filterwarnings("ignore:invalid value encountered")
    def test_some_inf(self, xp: ModuleType):
        a = xp.asarray([0.0, 1.0, xp.inf, xp.inf, xp.inf])
        b = xp.asarray([1e-9, 1.0, xp.inf, -xp.inf, 2.0])
        actual = isclose(a, b)
        xp_assert_equal(actual, xp.asarray([True, True, True, False, False]))

    def test_equal_nan(self, xp: ModuleType):
        a = xp.asarray([xp.nan, xp.nan, 1.0])
        b = xp.asarray([xp.nan, 1.0, xp.nan])
        xp_assert_equal(isclose(a, b), xp.asarray([False, False, False]))
        xp_assert_equal(isclose(a, b, equal_nan=True), xp.asarray([True, False, False]))

    @pytest.mark.parametrize("dtype", ["float32", "complex64", "int32"])
    def test_tolerance(self, dtype: str, xp: ModuleType):
        dtype = getattr(xp, dtype)
        a = xp.asarray([100, 100], dtype=dtype)
        b = xp.asarray([101, 102], dtype=dtype)
        xp_assert_equal(isclose(a, b), xp.asarray([False, False]))
        xp_assert_equal(isclose(a, b, atol=1), xp.asarray([True, False]))
        xp_assert_equal(isclose(a, b, rtol=0.01), xp.asarray([True, False]))

        # Attempt to trigger division by 0 in rtol on int dtype
        xp_assert_equal(isclose(a, b, rtol=0), xp.asarray([False, False]))
        xp_assert_equal(isclose(a, b, atol=1, rtol=0), xp.asarray([True, False]))

    @pytest.mark.parametrize("dtype", ["int8", "uint8"])
    def test_tolerance_integer_overflow(self, dtype: str, xp: ModuleType):
        """1/rtol is too large for dtype"""
        a = xp.asarray([100, 100], dtype=getattr(xp, dtype))
        b = xp.asarray([100, 101], dtype=getattr(xp, dtype))
        xp_assert_equal(isclose(a, b), xp.asarray([True, False]))

    def test_very_small_numbers(self, xp: ModuleType):
        a = xp.asarray([1e-9, 1e-9])
        b = xp.asarray([1.0001e-9, 1.00001e-9])
        # Difference is below default atol
        xp_assert_equal(isclose(a, b), xp.asarray([True, True]))
        # Use only rtol
        xp_assert_equal(isclose(a, b, atol=0), xp.asarray([False, True]))
        xp_assert_equal(isclose(a, b, atol=0, rtol=0), xp.asarray([False, False]))

    def test_bool_dtype(self, xp: ModuleType):
        a = xp.asarray([False, True, False])
        b = xp.asarray([True, True, False])
        xp_assert_equal(isclose(a, b), xp.asarray([False, True, True]))
        xp_assert_equal(isclose(a, b, atol=1), xp.asarray([True, True, True]))
        xp_assert_equal(isclose(a, b, atol=2), xp.asarray([True, True, True]))
        xp_assert_equal(isclose(a, b, rtol=1), xp.asarray([True, True, True]))
        xp_assert_equal(isclose(a, b, rtol=2), xp.asarray([True, True, True]))

        # Test broadcasting
        xp_assert_equal(
            isclose(a, xp.asarray(True), atol=1), xp.asarray([True, True, True])
        )
        xp_assert_equal(
            isclose(xp.asarray(True), b, atol=1), xp.asarray([True, True, True])
        )

    def test_none_shape(self, xp: ModuleType):
        a = xp.asarray([1, 5, 0])
        b = xp.asarray([1, 4, 2])
        b = b[a < 5]
        a = a[a < 5]
        xp_assert_equal(isclose(a, b), xp.asarray([True, False]))

    def test_none_shape_bool(self, xp: ModuleType):
        a = xp.asarray([True, True, False])
        b = xp.asarray([True, False, True])
        b = b[a]
        a = a[a]
        xp_assert_equal(isclose(a, b), xp.asarray([True, False]))

    @pytest.mark.skip_xp_backend(Backend.NUMPY_READONLY, reason="xp=xp")
    @pytest.mark.xfail_xp_backend(Backend.TORCH, reason="Array API 2024.12 support")
    def test_python_scalar(self, xp: ModuleType):
        a = xp.asarray([0.0, 0.1], dtype=xp.float32)
        xp_assert_equal(isclose(a, 0.0), xp.asarray([True, False]))
        xp_assert_equal(isclose(0.0, a), xp.asarray([True, False]))

        a = xp.asarray([0, 1], dtype=xp.int16)
        xp_assert_equal(isclose(a, 0), xp.asarray([True, False]))
        xp_assert_equal(isclose(0, a), xp.asarray([True, False]))

        xp_assert_equal(isclose(0, 0, xp=xp), xp.asarray(True))
        xp_assert_equal(isclose(0, 1, xp=xp), xp.asarray(False))

    def test_all_python_scalars(self):
        with pytest.raises(TypeError, match="Unrecognized"):
            _ = isclose(0, 0)

    def test_xp(self, xp: ModuleType):
        a = xp.asarray([0.0, 0.0])
        b = xp.asarray([1e-9, 1e-4])
        xp_assert_equal(isclose(a, b, xp=xp), xp.asarray([True, False]))


class TestKron:
    def test_basic(self, xp: ModuleType):
        # Using 0-dimensional array
        a = xp.asarray(1)
        b = xp.asarray([[1, 2], [3, 4]])
        xp_assert_equal(kron(a, b), b)
        xp_assert_equal(kron(b, a), b)

        # Using 1-dimensional array
        a = xp.asarray([3])
        b = xp.asarray([[1, 2], [3, 4]])
        k = xp.asarray([[3, 6], [9, 12]])
        xp_assert_equal(kron(a, b), k)
        xp_assert_equal(kron(b, a), k)

        # Using 3-dimensional array
        a = xp.asarray([[[1]], [[2]]])
        b = xp.asarray([[1, 2], [3, 4]])
        k = xp.asarray([[[1, 2], [3, 4]], [[2, 4], [6, 8]]])
        xp_assert_equal(kron(a, b), k)
        xp_assert_equal(kron(b, a), k)

    def test_kron_smoke(self, xp: ModuleType):
        a = xp.ones((3, 3))
        b = xp.ones((3, 3))
        k = xp.ones((9, 9))

        xp_assert_equal(kron(a, b), k)

    @pytest.mark.parametrize(
        ("shape_a", "shape_b"),
        [
            ((1, 1), (1, 1)),
            ((1, 2, 3), (4, 5, 6)),
            ((2, 2), (2, 2, 2)),
            ((1, 0), (1, 1)),
            ((2, 0, 2), (2, 2)),
            ((2, 0, 0, 2), (2, 0, 2)),
        ],
    )
    def test_kron_shape(
        self, xp: ModuleType, shape_a: tuple[int, ...], shape_b: tuple[int, ...]
    ):
        a = xp.ones(shape_a)
        b = xp.ones(shape_b)
        normalised_shape_a = xp.asarray(
            (1,) * max(0, len(shape_b) - len(shape_a)) + shape_a
        )
        normalised_shape_b = xp.asarray(
            (1,) * max(0, len(shape_a) - len(shape_b)) + shape_b
        )
        expected_shape = tuple(
            int(dim) for dim in xp.multiply(normalised_shape_a, normalised_shape_b)
        )

        k = kron(a, b)
        assert k.shape == expected_shape

    @pytest.mark.xfail_xp_backend(Backend.SPARSE, reason="no isdtype")
    def test_python_scalar(self, xp: ModuleType):
        a = 1
        # Test no dtype promotion to xp.asarray(a); use b.dtype
        b = xp.asarray([[1, 2], [3, 4]], dtype=xp.int16)
        xp_assert_equal(kron(a, b), b)
        xp_assert_equal(kron(b, a), b)
        xp_assert_equal(kron(1, 1, xp=xp), xp.asarray(1))

    def test_all_python_scalars(self):
        with pytest.raises(TypeError, match="Unrecognized"):
            _ = kron(1, 1)

    def test_device(self, xp: ModuleType, device: Device):
        x1 = xp.asarray([1, 2, 3], device=device)
        x2 = xp.asarray([4, 5], device=device)
        assert get_device(kron(x1, x2)) == device

    def test_xp(self, xp: ModuleType):
        a = xp.ones((3, 3))
        b = xp.ones((3, 3))
        k = xp.ones((9, 9))
        xp_assert_equal(kron(a, b, xp=xp), k)


class TestNUnique:
    def test_simple(self, xp: ModuleType):
        a = xp.asarray([[1, 1], [0, 2], [2, 2]])
        xp_assert_equal(nunique(a), xp.asarray(3))

    def test_empty(self, xp: ModuleType):
        a = xp.asarray([])
        xp_assert_equal(nunique(a), xp.asarray(0))

    def test_device(self, xp: ModuleType, device: Device):
        a = xp.asarray(0.0, device=device)
        assert get_device(nunique(a)) == device

    def test_xp(self, xp: ModuleType):
        a = xp.asarray([[1, 1], [0, 2], [2, 2]])
        xp_assert_equal(nunique(a, xp=xp), xp.asarray(3))


class TestPad:
    def test_simple(self, xp: ModuleType):
        a = xp.asarray([1, 2, 3])
        padded = pad(a, 2)
        xp_assert_equal(padded, xp.asarray([0, 0, 1, 2, 3, 0, 0]))

    @pytest.mark.xfail_xp_backend(
        Backend.SPARSE, reason="constant_values can only be equal to fill value"
    )
    def test_fill_value(self, xp: ModuleType):
        a = xp.asarray([1, 2, 3])
        padded = pad(a, 2, constant_values=42)
        xp_assert_equal(padded, xp.asarray([42, 42, 1, 2, 3, 42, 42]))

    def test_ndim(self, xp: ModuleType):
        a = xp.asarray(np.reshape(np.arange(2 * 3 * 4), (2, 3, 4)))
        padded = pad(a, 2)
        assert padded.shape == (6, 7, 8)

    def test_mode_not_implemented(self, xp: ModuleType):
        a = xp.asarray([1, 2, 3])
        with pytest.raises(NotImplementedError, match="Only `'constant'`"):
            _ = pad(a, 2, mode="edge")  # type: ignore[arg-type]  # pyright: ignore[reportArgumentType]

    def test_device(self, xp: ModuleType, device: Device):
        a = xp.asarray(0.0, device=device)
        assert get_device(pad(a, 2)) == device

    def test_xp(self, xp: ModuleType):
        padded = pad(xp.asarray(0), 1, xp=xp)
        xp_assert_equal(padded, xp.asarray(0))

    def test_tuple_width(self, xp: ModuleType):
        a = xp.asarray(np.reshape(np.arange(12), (3, 4)))
        padded = pad(a, (1, 0))
        assert padded.shape == (4, 5)

        padded = pad(a, (1, 2))
        assert padded.shape == (6, 7)

        with pytest.raises((ValueError, RuntimeError)):
            _ = pad(a, [(1, 2, 3)])  # type: ignore[list-item]  # pyright: ignore[reportArgumentType]

    def test_sequence_of_tuples_width(self, xp: ModuleType):
        a = xp.asarray(np.reshape(np.arange(12), (3, 4)))

        padded = pad(a, ((1, 0), (0, 2)))
        assert padded.shape == (4, 6)
        padded = pad(a, ((1, 0), (0, 0)))
        assert padded.shape == (4, 4)


assume_unique = pytest.mark.parametrize(
    "assume_unique",
    [
        True,
        pytest.param(
            False,
            marks=pytest.mark.xfail_xp_backend(
                Backend.DASK, reason="NaN-shaped arrays"
            ),
        ),
    ],
)


@pytest.mark.xfail_xp_backend(Backend.SPARSE, reason="no argsort")
class TestSetDiff1D:
    @pytest.mark.xfail_xp_backend(Backend.DASK, reason="NaN-shaped arrays")
    @pytest.mark.xfail_xp_backend(
        Backend.TORCH, reason="index_select not implemented for uint32"
    )
    def test_setdiff1d(self, xp: ModuleType):
        x1 = xp.asarray([6, 5, 4, 7, 1, 2, 7, 4])
        x2 = xp.asarray([2, 4, 3, 3, 2, 1, 5])

        expected = xp.asarray([6, 7])
        actual = setdiff1d(x1, x2)
        xp_assert_equal(actual, expected)

        x1 = xp.arange(21)
        x2 = xp.arange(19)
        expected = xp.asarray([19, 20])
        actual = setdiff1d(x1, x2)
        xp_assert_equal(actual, expected)

        xp_assert_equal(setdiff1d(xp.empty(0), xp.empty(0)), xp.empty(0))
        x1 = xp.empty(0, dtype=xp.uint32)
        x2 = x1
        assert xp.isdtype(setdiff1d(x1, x2).dtype, xp.uint32)

    def test_assume_unique(self, xp: ModuleType):
        x1 = xp.asarray([3, 2, 1])
        x2 = xp.asarray([7, 5, 2])
        expected = xp.asarray([3, 1])
        actual = setdiff1d(x1, x2, assume_unique=True)
        xp_assert_equal(actual, expected)

    @assume_unique
    @pytest.mark.parametrize("shape1", [(), (1,), (1, 1)])
    @pytest.mark.parametrize("shape2", [(), (1,), (1, 1)])
    def test_shapes(
        self,
        assume_unique: bool,
        shape1: tuple[int, ...],
        shape2: tuple[int, ...],
        xp: ModuleType,
    ):
        x1 = xp.zeros(shape1)
        x2 = xp.zeros(shape2)
        actual = setdiff1d(x1, x2, assume_unique=assume_unique)
        xp_assert_equal(actual, xp.empty((0,)))

    @assume_unique
    @pytest.mark.skip_xp_backend(Backend.NUMPY_READONLY, reason="xp=xp")
    def test_python_scalar(self, xp: ModuleType, assume_unique: bool):
        # Test no dtype promotion to xp.asarray(x2); use x1.dtype
        x1 = xp.asarray([3, 1, 2], dtype=xp.int16)
        x2 = 3
        actual = setdiff1d(x1, x2, assume_unique=assume_unique)
        xp_assert_equal(actual, xp.asarray([1, 2], dtype=xp.int16))

        actual = setdiff1d(x2, x1, assume_unique=assume_unique)
        xp_assert_equal(actual, xp.asarray([], dtype=xp.int16))

        xp_assert_equal(
            setdiff1d(0, 0, assume_unique=assume_unique, xp=xp),
            xp.asarray([0])[:0],  # Default int dtype for backend
        )

    @pytest.mark.parametrize("assume_unique", [True, False])
    def test_all_python_scalars(self, assume_unique: bool):
        with pytest.raises(TypeError, match="Unrecognized"):
            _ = setdiff1d(0, 0, assume_unique=assume_unique)

    @assume_unique
    def test_device(self, xp: ModuleType, device: Device, assume_unique: bool):
        x1 = xp.asarray([3, 8, 20], device=device)
        x2 = xp.asarray([2, 3, 4], device=device)
        assert get_device(setdiff1d(x1, x2, assume_unique=assume_unique)) == device

    @pytest.mark.skip_xp_backend(Backend.NUMPY_READONLY, reason="xp=xp")
    def test_xp(self, xp: ModuleType):
        x1 = xp.asarray([3, 8, 20])
        x2 = xp.asarray([2, 3, 4])
        expected = xp.asarray([8, 20])
        actual = setdiff1d(x1, x2, assume_unique=True, xp=xp)
        xp_assert_equal(actual, expected)


@pytest.mark.xfail_xp_backend(Backend.SPARSE, reason="no isdtype")
class TestSinc:
    def test_simple(self, xp: ModuleType):
        xp_assert_equal(sinc(xp.asarray(0.0)), xp.asarray(1.0))
        w = sinc(xp.linspace(-1, 1, 100))
        # check symmetry
        xp_assert_close(w, xp.flip(w, axis=0))

    @pytest.mark.parametrize("x", [0, 1 + 3j])
    def test_dtype(self, xp: ModuleType, x: int | complex):
        with pytest.raises(ValueError, match="real floating data type"):
            _ = sinc(xp.asarray(x))

    def test_3d(self, xp: ModuleType):
        x = xp.reshape(xp.arange(18, dtype=xp.float64), (3, 3, 2))
        expected = xp.zeros((3, 3, 2), dtype=xp.float64)
        expected = at(expected)[0, 0, 0].set(1.0)
        xp_assert_close(sinc(x), expected, atol=1e-15)

    def test_device(self, xp: ModuleType, device: Device):
        x = xp.asarray(0.0, device=device)
        assert get_device(sinc(x)) == device

    def test_xp(self, xp: ModuleType):
        xp_assert_equal(sinc(xp.asarray(0.0), xp=xp), xp.asarray(1.0))<|MERGE_RESOLUTION|>--- conflicted
+++ resolved
@@ -286,26 +286,9 @@
 
 
 class TestExpandDims:
-<<<<<<< HEAD
-    @pytest.mark.xfail_xp_backend(Backend.DASK, reason="tuple index out of range")
-    @pytest.mark.xfail_xp_backend(Backend.SPARSE, reason="tuple index out of range")
-    @pytest.mark.xfail_xp_backend(Backend.TORCH, reason="tuple index out of range")
-    def test_functionality(self, xp: ModuleType):
-        def _squeeze_all(b: Array) -> Array:
-            """Mimics `np.squeeze(b)`. `xpx.squeeze`?"""
-            for axis in range(b.ndim):
-                with contextlib.suppress(ValueError):
-                    b = xp.squeeze(b, axis=axis)
-            return b
-
-        s = (2, 3, 4, 5)
-        a = xp.empty(s)
-=======
-    @pytest.mark.xfail_xp_backend(Backend.SPARSE, reason="no expand_dims")
     def test_single_axis(self, xp: ModuleType):
         """Trivial case where xpx.expand_dims doesn't add anything to xp.expand_dims"""
         a = xp.empty((2, 3, 4, 5))
->>>>>>> ca55dc99
         for axis in range(-5, 4):
             b = expand_dims(a, axis=axis)
             xp_assert_equal(b, xp.expand_dims(a, axis=axis))
