import math
import warnings
from types import ModuleType
from typing import Any, Literal, cast

import hypothesis
import hypothesis.extra.numpy as npst
import numpy as np
import pytest
from hypothesis import given
from hypothesis import strategies as st
from typing_extensions import override

from array_api_extra import (
    apply_where,
    argpartition,
    at,
    atleast_nd,
    broadcast_shapes,
    cov,
    create_diagonal,
    default_dtype,
    expand_dims,
    isclose,
    isin,
    kron,
    nan_to_num,
    nunique,
    one_hot,
    pad,
    partition,
    searchsorted,
    setdiff1d,
    sinc,
    union1d,
)
from array_api_extra._lib._backends import NUMPY_VERSION, Backend
from array_api_extra._lib._testing import xfail, xp_assert_close, xp_assert_equal
from array_api_extra._lib._utils._compat import (
    array_namespace,
    is_jax_namespace,
    is_torch_namespace,
)
from array_api_extra._lib._utils._compat import device as get_device
from array_api_extra._lib._utils._helpers import eager_shape, ndindex
from array_api_extra._lib._utils._typing import Array, Device
from array_api_extra.testing import lazy_xp_function

lazy_xp_function(apply_where)
lazy_xp_function(atleast_nd)
lazy_xp_function(cov)
lazy_xp_function(create_diagonal)
lazy_xp_function(expand_dims)
lazy_xp_function(kron)
lazy_xp_function(nan_to_num)
lazy_xp_function(nunique)
lazy_xp_function(one_hot)
lazy_xp_function(pad)
# FIXME calls in1d which calls xp.unique_values without size
lazy_xp_function(setdiff1d, jax_jit=False)
lazy_xp_function(searchsorted)
lazy_xp_function(sinc)


class TestApplyWhere:
    @staticmethod
    def f1(x: Array, y: Array | int = 10) -> Array:
        return x + y

    @staticmethod
    def f2(x: Array, y: Array | int = 10) -> Array:
        return x - y

    def test_f1_f2(self, xp: ModuleType):
        x = xp.asarray([1, 2, 3, 4])
        cond = x % 2 == 0
        actual = apply_where(cond, x, self.f1, self.f2)
        expect = xp.where(cond, self.f1(x), self.f2(x))
        xp_assert_equal(actual, expect)

    def test_fill_value(self, xp: ModuleType):
        x = xp.asarray([1, 2, 3, 4])
        cond = x % 2 == 0
        actual = apply_where(x % 2 == 0, x, self.f1, fill_value=0)
        expect = xp.where(cond, self.f1(x), xp.asarray(0))
        xp_assert_equal(actual, expect)

        actual = apply_where(x % 2 == 0, x, self.f1, fill_value=xp.asarray(0))
        xp_assert_equal(actual, expect)

    def test_args_tuple(self, xp: ModuleType):
        x = xp.asarray([1, 2, 3, 4])
        y = xp.asarray([10, 20, 30, 40])
        cond = x % 2 == 0
        actual = apply_where(cond, (x, y), self.f1, self.f2)
        expect = xp.where(cond, self.f1(x, y), self.f2(x, y))
        xp_assert_equal(actual, expect)

    def test_broadcast(self, xp: ModuleType):
        x = xp.asarray([1, 2])
        y = xp.asarray([[10], [20], [30]])
        cond = xp.broadcast_to(xp.asarray(True), (4, 1, 1))

        actual = apply_where(cond, (x, y), self.f1, self.f2)
        expect = xp.where(cond, self.f1(x, y), self.f2(x, y))
        xp_assert_equal(actual, expect)

        actual = apply_where(
            cond,
            (x, y),
            lambda x, _: x,
            lambda _, y: y,
        )
        expect = xp.where(cond, x, y)
        xp_assert_equal(actual, expect)

        # Shaped fill_value
        actual = apply_where(cond, x, self.f1, fill_value=y)
        expect = xp.where(cond, self.f1(x), y)
        xp_assert_equal(actual, expect)

    def test_dtype_propagation(self, xp: ModuleType, library: Backend):
        x = xp.asarray([1, 2], dtype=xp.int8)
        y = xp.asarray([3, 4], dtype=xp.int16)
        cond = x % 2 == 0

        mxp = np if library is Backend.DASK else xp
        actual = apply_where(
            cond,
            (x, y),
            self.f1,
            lambda x, y: mxp.astype(x - y, xp.int64),  # pyright: ignore[reportArgumentType]
        )
        assert actual.dtype == xp.int64

        actual = apply_where(cond, y, self.f1, fill_value=5)
        assert actual.dtype == xp.int16

    @pytest.mark.parametrize("fill_value_raw", [3, [3, 4]])
    @pytest.mark.parametrize(
        ("fill_value_dtype", "expect_dtype"), [("int32", "int32"), ("int8", "int16")]
    )
    def test_dtype_propagation_fill_value(
        self,
        xp: ModuleType,
        fill_value_raw: int | list[int],
        fill_value_dtype: str,
        expect_dtype: str,
    ):
        x = xp.asarray([1, 2], dtype=xp.int16)
        cond = x % 2 == 0
        fill_value = xp.asarray(fill_value_raw, dtype=getattr(xp, fill_value_dtype))

        actual = apply_where(cond, x, self.f1, fill_value=fill_value)
        assert actual.dtype == getattr(xp, expect_dtype)

    def test_dont_overwrite_fill_value(self, xp: ModuleType):
        x = xp.asarray([1, 2])
        fill_value = xp.asarray([100, 200])
        actual = apply_where(x % 2 == 0, x, self.f1, fill_value=fill_value)
        xp_assert_equal(actual, xp.asarray([100, 12]))
        xp_assert_equal(fill_value, xp.asarray([100, 200]))

    @pytest.mark.skip_xp_backend(
        Backend.ARRAY_API_STRICTEST,
        reason="no boolean indexing -> run everywhere",
    )
    @pytest.mark.skip_xp_backend(
        Backend.SPARSE,
        reason="no indexing by sparse array -> run everywhere",
    )
    def test_dont_run_on_false(self, xp: ModuleType):
        x = xp.asarray([1.0, 2.0, 0.0])
        y = xp.asarray([0.0, 3.0, 4.0])
        # On NumPy, division by zero will trigger warnings
        actual = apply_where(
            x == 0,
            (x, y),
            lambda x, y: x / y,
            lambda x, y: y / x,
        )
        xp_assert_equal(actual, xp.asarray([0.0, 1.5, 0.0]))

    def test_bad_args(self, xp: ModuleType):
        x = xp.asarray([1, 2, 3, 4])
        cond = x % 2 == 0
        # Neither f2 nor fill_value
        with pytest.raises(TypeError, match="Exactly one of"):
            apply_where(cond, x, self.f1)  # type: ignore[call-overload]  # pyright: ignore[reportCallIssue]
        # Both f2 and fill_value
        with pytest.raises(TypeError, match="Exactly one of"):
            apply_where(cond, x, self.f1, self.f2, fill_value=0)  # type: ignore[call-overload]  # pyright: ignore[reportCallIssue]

    @pytest.mark.skip_xp_backend(Backend.NUMPY_READONLY, reason="xp=xp")
    def test_xp(self, xp: ModuleType):
        x = xp.asarray([1, 2, 3, 4])
        cond = x % 2 == 0
        actual = apply_where(cond, x, self.f1, self.f2, xp=xp)
        expect = xp.where(cond, self.f1(x), self.f2(x))
        xp_assert_equal(actual, expect)

    def test_device(self, xp: ModuleType, device: Device):
        x = xp.asarray([1, 2, 3, 4], device=device)
        y = apply_where(x % 2 == 0, x, self.f1, self.f2)
        assert get_device(y) == device
        y = apply_where(x % 2 == 0, x, self.f1, fill_value=0)
        assert get_device(y) == device
        y = apply_where(x % 2 == 0, x, self.f1, fill_value=x)
        assert get_device(y) == device

    @pytest.mark.filterwarnings("ignore::RuntimeWarning")  # overflows, etc.
    @hypothesis.settings(
        # The xp and library fixtures are not regenerated between hypothesis iterations
        suppress_health_check=[hypothesis.HealthCheck.function_scoped_fixture],
        # JAX can take a long time to initialize on the first call
        deadline=None,
    )
    @given(
        n_arrays=st.integers(min_value=1, max_value=3),
        rng_seed=st.integers(min_value=1000000000, max_value=9999999999),
        dtype=npst.floating_dtypes(sizes=(32, 64)),
        p=st.floats(min_value=0, max_value=1),
        data=st.data(),
    )
    def test_hypothesis(
        self,
        n_arrays: int,
        rng_seed: int,
        dtype: np.dtype[Any],
        p: float,
        data: st.DataObject,
        xp: ModuleType,
        library: Backend,
    ):
        if (
            library.like(Backend.NUMPY)
            and NUMPY_VERSION < (2, 0)
            and dtype.type is np.float32
        ):
            pytest.xfail(reason="NumPy 1.x dtype promotion for scalars")

        mbs = npst.mutually_broadcastable_shapes(num_shapes=n_arrays + 1, min_side=0)
        input_shapes, _ = data.draw(mbs)
        cond_shape, *shapes = input_shapes

        # cupy/cupy#8382
        # https://github.com/jax-ml/jax/issues/26658
        elements = {"allow_subnormal": not library.like(Backend.CUPY, Backend.JAX)}

        fill_value = xp.asarray(
            data.draw(npst.arrays(dtype=dtype.type, shape=(), elements=elements))
        )
        float_fill_value = float(fill_value)
        if library is Backend.CUPY and dtype.type is np.float32:
            # Avoid data-dependent dtype promotion when encountering subnormals
            # close to the max float32 value
            float_fill_value = float(np.clip(float_fill_value, -1e38, 1e38))

        arrays = tuple(
            xp.asarray(
                data.draw(npst.arrays(dtype=dtype.type, shape=shape, elements=elements))
            )
            for shape in shapes
        )

        def f1(*args: Array) -> Array:
            return cast(Array, sum(args))

        def f2(*args: Array) -> Array:
            return cast(Array, sum(args) / 2)

        rng = np.random.default_rng(rng_seed)
        cond = xp.asarray(rng.random(size=cond_shape) > p)

        res1 = apply_where(cond, arrays, f1, fill_value=fill_value)
        res2 = apply_where(cond, arrays, f1, f2)
        res3 = apply_where(cond, arrays, f1, fill_value=float_fill_value)

        ref1 = xp.where(cond, f1(*arrays), fill_value)
        ref2 = xp.where(cond, f1(*arrays), f2(*arrays))
        ref3 = xp.where(cond, f1(*arrays), float_fill_value)

        xp_assert_close(res1, ref1, rtol=2e-16)
        xp_assert_equal(res2, ref2)
        xp_assert_equal(res3, ref3)


class TestAtLeastND:
    def test_0D(self, xp: ModuleType):
        x = xp.asarray(1.0)

        y = atleast_nd(x, ndim=0)
        xp_assert_equal(y, x)

        y = atleast_nd(x, ndim=1)
        xp_assert_equal(y, xp.ones((1,)))

        y = atleast_nd(x, ndim=5)
        xp_assert_equal(y, xp.ones((1, 1, 1, 1, 1)))

    @pytest.mark.parametrize(
        ("input_shape", "ndim", "expected_shape"),
        [
            ((1,), 0, (1,)),
            ((5,), 1, (5,)),
            ((2,), 2, (1, 2)),
            ((3,), 3, (1, 1, 3)),
            ((2,), 5, (1, 1, 1, 1, 2)),
        ],
    )
    def test_1D_shapes(
        self,
        input_shape: tuple[int],
        ndim: int,
        expected_shape: tuple[int],
        xp: ModuleType,
    ):
        n = math.prod(input_shape)
        x = xp.asarray(np.arange(n).reshape(input_shape))
        y = atleast_nd(x, ndim=ndim)

        assert y.shape == expected_shape
        assert xp.sum(y) == int(n * (n - 1) / 2)

    def test_1D_values(self, xp: ModuleType):
        x = xp.asarray([0, 1])

        y = atleast_nd(x, ndim=0)
        xp_assert_equal(y, x)

        y = atleast_nd(x, ndim=1)
        xp_assert_equal(y, x)

        y = atleast_nd(x, ndim=2)
        xp_assert_equal(y, xp.asarray([[0, 1]]))

        y = atleast_nd(x, ndim=5)
        xp_assert_equal(y, xp.asarray([[[[[0, 1]]]]]))

    @pytest.mark.parametrize(
        ("input_shape", "ndim", "expected_shape"),
        [
            ((2, 1), 0, (2, 1)),
            ((5, 2), 1, (5, 2)),
            ((2, 1), 2, (2, 1)),
            ((3, 1), 3, (1, 3, 1)),
            ((2, 8), 5, (1, 1, 1, 2, 8)),
        ],
    )
    def test_2D_shapes(
        self,
        input_shape: tuple[int],
        ndim: int,
        expected_shape: tuple[int],
        xp: ModuleType,
    ):
        n = math.prod(input_shape)
        x = xp.asarray(np.arange(n).reshape(input_shape))
        y = atleast_nd(x, ndim=ndim)

        assert y.shape == expected_shape
        assert xp.sum(y) == int(n * (n - 1) / 2)

    def test_2D_values(self, xp: ModuleType):
        x = xp.asarray([[3.0], [4.0]])

        y = atleast_nd(x, ndim=0)
        xp_assert_equal(y, x)

        y = atleast_nd(x, ndim=2)
        xp_assert_equal(y, x)

        y = atleast_nd(x, ndim=3)
        xp_assert_equal(y, xp.asarray([[[3.0], [4.0]]]))

        y = atleast_nd(x, ndim=5)
        xp_assert_equal(y, xp.asarray([[[[[3.0], [4.0]]]]]))

    @pytest.mark.parametrize(
        ("input_shape", "ndim", "expected_shape"),
        [
            ((2, 1, 1), 0, (2, 1, 1)),
            ((1, 5, 2), 1, (1, 5, 2)),
            ((2, 1, 1), 2, (2, 1, 1)),
            ((1, 3, 1), 3, (1, 3, 1)),
            ((2, 8, 1), 5, (1, 1, 2, 8, 1)),
        ],
    )
    def test_3D_shapes(
        self,
        input_shape: tuple[int],
        ndim: int,
        expected_shape: tuple[int],
        xp: ModuleType,
    ):
        n = math.prod(input_shape)
        x = xp.asarray(np.arange(n).reshape(input_shape))
        y = atleast_nd(x, ndim=ndim)

        assert y.shape == expected_shape
        assert xp.sum(y) == int(n * (n - 1) / 2)

    def test_3D_values(self, xp: ModuleType):
        x = xp.asarray([[[3.0], [2.0]]])

        y = atleast_nd(x, ndim=0)
        xp_assert_equal(y, x)

        y = atleast_nd(x, ndim=2)
        xp_assert_equal(y, x)

        y = atleast_nd(x, ndim=3)
        xp_assert_equal(y, x)

        y = atleast_nd(x, ndim=5)
        xp_assert_equal(y, xp.asarray([[[[[3.0], [2.0]]]]]))

    @pytest.mark.parametrize(
        ("input_shape", "ndim", "expected_shape"),
        [
            ((2, 1, 1, 2, 1), 0, (2, 1, 1, 2, 1)),
            ((1, 5, 2, 3, 2), 2, (1, 5, 2, 3, 2)),
            ((2, 1, 1, 5, 2), 5, (2, 1, 1, 5, 2)),
            ((1, 3, 1, 2, 1), 6, (1, 1, 3, 1, 2, 1)),
            ((2, 8, 1, 9, 8), 9, (1, 1, 1, 1, 2, 8, 1, 9, 8)),
        ],
    )
    def test_5D_shapes(
        self,
        input_shape: tuple[int],
        ndim: int,
        expected_shape: tuple[int],
        xp: ModuleType,
    ):
        n = math.prod(input_shape)
        x = xp.asarray(np.arange(n).reshape(input_shape))
        y = atleast_nd(x, ndim=ndim)

        assert y.shape == expected_shape
        assert xp.sum(y) == int(n * (n - 1) / 2)

    def test_5D_values(self, xp: ModuleType):
        x = xp.asarray([[[[[3.0]], [[2.0]]]]])

        y = atleast_nd(x, ndim=0)
        xp_assert_equal(y, x)

        y = atleast_nd(x, ndim=4)
        xp_assert_equal(y, x)

        y = atleast_nd(x, ndim=5)
        xp_assert_equal(y, x)

        y = atleast_nd(x, ndim=6)
        xp_assert_equal(y, xp.asarray([[[[[[3.0]], [[2.0]]]]]]))

        y = atleast_nd(x, ndim=9)
        xp_assert_equal(y, xp.asarray([[[[[[[[[3.0]], [[2.0]]]]]]]]]))


class TestBroadcastShapes:
    @pytest.mark.parametrize(
        "args",
        [
            (),
            ((),),
            ((), ()),
            ((1,),),
            ((1,), (1,)),
            ((2,), (1,)),
            ((3, 1, 4), (2, 1)),
            ((1, 1, 4), (2, 1)),
            ((1,), ()),
            ((), (2,), ()),
            ((0,),),
            ((0,), (1,)),
            ((2, 0), (1, 1)),
            ((2, 0, 3), (2, 1, 1)),
        ],
    )
    def test_simple(self, args: tuple[tuple[int, ...], ...]):
        expect = np.broadcast_shapes(*args)
        actual = broadcast_shapes(*args)
        assert actual == expect

    @pytest.mark.parametrize(
        "args",
        [
            ((2,), (3,)),
            ((2, 3), (1, 2)),
            ((2,), (0,)),
            ((2, 0, 2), (1, 3, 1)),
        ],
    )
    def test_fail(self, args: tuple[tuple[int, ...], ...]):
        match = "cannot be broadcast to a single shape"
        with pytest.raises(ValueError, match=match):
            _ = np.broadcast_shapes(*args)
        with pytest.raises(ValueError, match=match):
            _ = broadcast_shapes(*args)

    @pytest.mark.parametrize(
        "args",
        [
            ((None,), (None,)),
            ((math.nan,), (None,)),
            ((1, None, 2, 4), (2, 3, None, 1), (2, None, None, 4)),
            ((1, math.nan, 2), (4, 2, 3, math.nan), (4, 2, None, None)),
            ((math.nan, 1), (None, 2), (None, 2)),
        ],
    )
    def test_none(self, args: tuple[tuple[float | None, ...], ...]):
        expect = args[-1]
        actual = broadcast_shapes(*args[:-1])
        assert actual == expect


class TestCov:
    def test_basic(self, xp: ModuleType):
        xp_assert_close(
            cov(xp.asarray([[0, 2], [1, 1], [2, 0]], dtype=xp.float64).T),
            xp.asarray([[1.0, -1.0], [-1.0, 1.0]], dtype=xp.float64),
        )

    def test_complex(self, xp: ModuleType):
        actual = cov(xp.asarray([[1, 2, 3], [1j, 2j, 3j]], dtype=xp.complex128))
        expect = xp.asarray([[1.0, -1.0j], [1.0j, 1.0]], dtype=xp.complex128)
        xp_assert_close(actual, expect)

    @pytest.mark.xfail_xp_backend(Backend.JAX, reason="jax#32296")
    @pytest.mark.xfail_xp_backend(Backend.SPARSE, reason="sparse#877")
    def test_empty(self, xp: ModuleType):
        with warnings.catch_warnings(record=True):
            warnings.simplefilter("always", RuntimeWarning)
            warnings.simplefilter("always", UserWarning)
            xp_assert_equal(
                cov(xp.asarray([], dtype=xp.float64)),
                xp.asarray(xp.nan, dtype=xp.float64),
            )
            xp_assert_equal(
                cov(xp.reshape(xp.asarray([], dtype=xp.float64), (0, 2))),
                xp.reshape(xp.asarray([], dtype=xp.float64), (0, 0)),
            )
            xp_assert_equal(
                cov(xp.reshape(xp.asarray([], dtype=xp.float64), (2, 0))),
                xp.asarray([[xp.nan, xp.nan], [xp.nan, xp.nan]], dtype=xp.float64),
            )

    def test_combination(self, xp: ModuleType):
        x = xp.asarray([-2.1, -1, 4.3], dtype=xp.float64)
        y = xp.asarray([3, 1.1, 0.12], dtype=xp.float64)
        X = xp.stack((x, y), axis=0)
        desired = xp.asarray([[11.71, -4.286], [-4.286, 2.144133]], dtype=xp.float64)
        xp_assert_close(cov(X), desired, rtol=1e-6)
        xp_assert_close(cov(x), xp.asarray(11.71, dtype=xp.float64))
        xp_assert_close(cov(y), xp.asarray(2.144133, dtype=xp.float64), rtol=1e-6)

    @pytest.mark.xfail_xp_backend(Backend.TORCH, reason="array-api-extra#455")
    def test_device(self, xp: ModuleType, device: Device):
        x = xp.asarray([1, 2, 3], device=device)
        assert get_device(cov(x)) == device

    @pytest.mark.skip_xp_backend(Backend.NUMPY_READONLY, reason="xp=xp")
    def test_xp(self, xp: ModuleType):
        xp_assert_close(
            cov(
                xp.asarray([[0.0, 2.0], [1.0, 1.0], [2.0, 0.0]], dtype=xp.float64).T,
                xp=xp,
            ),
            xp.asarray([[1.0, -1.0], [-1.0, 1.0]], dtype=xp.float64),
        )

    def test_batch(self, xp: ModuleType):
        rng = np.random.default_rng(8847643423)
        batch_shape = (3, 4)
        n_var, n_obs = 3, 20
        m = rng.random((*batch_shape, n_var, n_obs))
        res = cov(xp.asarray(m))
        ref_list = [np.cov(m_) for m_ in np.reshape(m, (-1, n_var, n_obs))]
        ref = np.reshape(np.stack(ref_list), (*batch_shape, n_var, n_var))
        xp_assert_close(res, xp.asarray(ref))


@pytest.mark.xfail_xp_backend(Backend.SPARSE, reason="no arange", strict=False)
class TestOneHot:
    @pytest.mark.parametrize("n_dim", range(4))
    @pytest.mark.parametrize("num_classes", [1, 3, 10])
    def test_dims_and_classes(self, xp: ModuleType, n_dim: int, num_classes: int):
        shape = tuple(range(2, 2 + n_dim))
        rng = np.random.default_rng(2347823)
        np_x = rng.integers(num_classes, size=shape)
        x = xp.asarray(np_x)
        y = one_hot(x, num_classes)
        assert y.shape == (*x.shape, num_classes)
        for *i_list, j in ndindex(*shape, num_classes):
            i = tuple(i_list)
            assert float(y[(*i, j)]) == (int(x[i]) == j)

    def test_basic(self, xp: ModuleType):
        actual = one_hot(xp.asarray([0, 1, 2]), 3)
        expected = xp.asarray([[1.0, 0.0, 0.0], [0.0, 1.0, 0.0], [0.0, 0.0, 1.0]])
        xp_assert_equal(actual, expected)

        actual = one_hot(xp.asarray([1, 2, 0]), 3)
        expected = xp.asarray([[0.0, 1.0, 0.0], [0.0, 0.0, 1.0], [1.0, 0.0, 0.0]])
        xp_assert_equal(actual, expected)

    def test_2d(self, xp: ModuleType):
        actual = one_hot(xp.asarray([[2, 1, 0], [1, 0, 2]]), 3, axis=1)
        expected = xp.asarray(
            [
                [[0.0, 0.0, 1.0], [0.0, 1.0, 0.0], [1.0, 0.0, 0.0]],
                [[0.0, 1.0, 0.0], [1.0, 0.0, 0.0], [0.0, 0.0, 1.0]],
            ]
        )
        xp_assert_equal(actual, expected)

    @pytest.mark.skip_xp_backend(
        Backend.ARRAY_API_STRICTEST, reason="backend doesn't support Boolean indexing"
    )
    def test_abstract_size(self, xp: ModuleType):
        x = xp.arange(5)
        x = x[x > 2]
        actual = one_hot(x, 5)
        expected = xp.asarray([[0.0, 0.0, 0.0, 1.0, 0.0], [0.0, 0.0, 0.0, 0.0, 1.0]])
        xp_assert_equal(actual, expected)

    @pytest.mark.skip_xp_backend(
        Backend.TORCH_GPU, reason="Puts Pytorch into a bad state."
    )
    def test_out_of_bound(self, xp: ModuleType):
        # Undefined behavior.  Either return zero, or raise.
        try:
            actual = one_hot(xp.asarray([-1, 3]), 3)
        except IndexError:
            return
        expected = xp.asarray([[0.0, 0.0, 0.0], [0.0, 0.0, 0.0]])
        xp_assert_equal(actual, expected)

    @pytest.mark.parametrize(
        "int_dtype",
        ["int8", "int16", "int32", "int64", "uint8", "uint16", "uint32", "uint64"],
    )
    def test_int_types(self, xp: ModuleType, int_dtype: str):
        dtype = getattr(xp, int_dtype)
        x = xp.asarray([0, 1, 2], dtype=dtype)
        actual = one_hot(x, 3)
        expected = xp.asarray([[1.0, 0.0, 0.0], [0.0, 1.0, 0.0], [0.0, 0.0, 1.0]])
        xp_assert_equal(actual, expected)

    def test_custom_dtype(self, xp: ModuleType):
        actual = one_hot(xp.asarray([0, 1, 2], dtype=xp.int32), 3, dtype=xp.bool)
        expected = xp.asarray(
            [[True, False, False], [False, True, False], [False, False, True]]
        )
        xp_assert_equal(actual, expected)

    def test_axis(self, xp: ModuleType):
        expected = xp.asarray([[0.0, 1.0, 0.0], [0.0, 0.0, 1.0], [1.0, 0.0, 0.0]]).T
        actual = one_hot(xp.asarray([1, 2, 0]), 3, axis=0)
        xp_assert_equal(actual, expected)

        actual = one_hot(xp.asarray([1, 2, 0]), 3, axis=-2)
        xp_assert_equal(actual, expected)

    def test_non_integer(self, xp: ModuleType):
        with pytest.raises(TypeError):
            _ = one_hot(xp.asarray([1.0]), 3)

    def test_device(self, xp: ModuleType, device: Device):
        x = xp.asarray([0, 1, 2], device=device)
        y = one_hot(x, 3)
        assert get_device(y) == device


@pytest.mark.skip_xp_backend(
    Backend.SPARSE, reason="read-only backend without .at support"
)
class TestCreateDiagonal:
    def test_1d_from_numpy(self, xp: ModuleType):
        # from np.diag tests
        vals = 100 * xp.arange(5, dtype=xp.float64)
        b = xp.zeros((5, 5), dtype=xp.float64)
        for k in range(5):
            b = at(b)[k, k].set(vals[k])
        xp_assert_equal(create_diagonal(vals), b)
        b = xp.zeros((7, 7), dtype=xp.float64)
        c = xp.asarray(b, copy=True)
        for k in range(5):
            b = at(b)[k, k + 2].set(vals[k])
            c = at(c)[k + 2, k].set(vals[k])
        xp_assert_equal(create_diagonal(vals, offset=2), b)
        xp_assert_equal(create_diagonal(vals, offset=-2), c)

    @pytest.mark.parametrize("n", range(1, 10))
    @pytest.mark.parametrize("offset", range(1, 10))
    def test_1d_from_scipy(self, xp: ModuleType, n: int, offset: int):
        # from scipy._lib tests
        rng = np.random.default_rng(2347823)
        one = xp.asarray(1.0)
        x = rng.random(n)
        A = create_diagonal(xp.asarray(x, dtype=one.dtype), offset=offset)
        B = xp.asarray(np.diag(x, offset), dtype=one.dtype)
        xp_assert_equal(A, B)

    def test_0d_raises(self, xp: ModuleType):
        with pytest.raises(ValueError, match="1-dimensional"):
            _ = create_diagonal(xp.asarray(1))

    @pytest.mark.parametrize(
        "shape",
        [
            (0,),
            (10,),
            (0, 1),
            (1, 0),
            (0, 0),
            (2, 3),
            (4, 2, 1),
            (1, 1, 7),
            (0, 0, 1),
            (3, 2, 4, 5),
        ],
    )
    def test_nd(self, xp: ModuleType, shape: tuple[int, ...]):
        rng = np.random.default_rng(2347823)
        b = xp.asarray(
            rng.integers((1 << 64) - 1, size=shape, dtype=np.uint64), dtype=xp.uint64
        )
        c = create_diagonal(b)
        zero = xp.zeros((), dtype=xp.uint64)
        assert c.shape == (*b.shape, b.shape[-1])
        for i in ndindex(*eager_shape(c)):
            xp_assert_equal(c[i], b[i[:-1]] if i[-2] == i[-1] else zero)

    def test_device(self, xp: ModuleType, device: Device):
        x = xp.asarray([1, 2, 3], device=device)
        assert get_device(create_diagonal(x)) == device

    def test_xp(self, xp: ModuleType):
        x = xp.asarray([1, 2])
        y = create_diagonal(x, xp=xp)
        xp_assert_equal(y, xp.asarray([[1, 0], [0, 2]]))


class TestDefaultDType:
    def test_basic(self, xp: ModuleType):
        assert default_dtype(xp) == xp.empty(0).dtype

    def test_kind(self, xp: ModuleType):
        assert default_dtype(xp, "real floating") == xp.empty(0).dtype
        assert default_dtype(xp, "complex floating") == (xp.empty(0) * 1j).dtype
        assert default_dtype(xp, "integral") == xp.int64
        assert default_dtype(xp, "indexing") == xp.int64

        with pytest.raises(ValueError, match="Unknown kind"):
            _ = default_dtype(xp, "foo")  # type: ignore[arg-type]  # pyright: ignore[reportArgumentType]

    def test_device(self, xp: ModuleType, device: Device):
        # Note: at the moment there are no known namespaces with
        # device-specific default dtypes.
        assert default_dtype(xp, device=None) == xp.empty(0).dtype
        assert default_dtype(xp, device=device) == xp.empty(0).dtype

    def test_torch(self, torch: ModuleType):
        xp = torch
        xp.set_default_dtype(xp.float64)
        assert default_dtype(xp) == xp.float64
        assert default_dtype(xp, "real floating") == xp.float64
        assert default_dtype(xp, "complex floating") == xp.complex128

        xp.set_default_dtype(xp.float32)
        assert default_dtype(xp) == xp.float32
        assert default_dtype(xp, "real floating") == xp.float32
        assert default_dtype(xp, "complex floating") == xp.complex64


class TestExpandDims:
    def test_single_axis(self, xp: ModuleType):
        """Trivial case where xpx.expand_dims doesn't add anything to xp.expand_dims"""
        a = xp.asarray(np.reshape(np.arange(2 * 3 * 4 * 5), (2, 3, 4, 5)))
        for axis in range(-5, 4):
            b = expand_dims(a, axis=axis)
            xp_assert_equal(b, xp.expand_dims(a, axis=axis))

    def test_axis_tuple(self, xp: ModuleType):
        a = xp.empty((3, 3, 3))
        assert expand_dims(a, axis=(0, 1, 2)).shape == (1, 1, 1, 3, 3, 3)
        assert expand_dims(a, axis=(0, -1, -2)).shape == (1, 3, 3, 3, 1, 1)
        assert expand_dims(a, axis=(0, 3, 5)).shape == (1, 3, 3, 1, 3, 1)
        assert expand_dims(a, axis=(0, -3, -5)).shape == (1, 1, 3, 1, 3, 3)

    def test_axis_out_of_range(self, xp: ModuleType):
        a = xp.empty((2, 3, 4, 5))
        with pytest.raises(IndexError, match="out of bounds"):
            _ = expand_dims(a, axis=-6)
        with pytest.raises(IndexError, match="out of bounds"):
            _ = expand_dims(a, axis=5)

        a = xp.empty((3, 3, 3))
        with pytest.raises(IndexError, match="out of bounds"):
            _ = expand_dims(a, axis=(0, -6))
        with pytest.raises(IndexError, match="out of bounds"):
            _ = expand_dims(a, axis=(0, 5))

    def test_repeated_axis(self, xp: ModuleType):
        a = xp.empty((3, 3, 3))
        with pytest.raises(ValueError, match="Duplicate dimensions"):
            _ = expand_dims(a, axis=(1, 1))

    def test_positive_negative_repeated(self, xp: ModuleType):
        # https://github.com/data-apis/array-api/issues/760#issuecomment-1989449817
        a = xp.empty((2, 3, 4, 5))
        with pytest.raises(ValueError, match="Duplicate dimensions"):
            _ = expand_dims(a, axis=(3, -3))

    def test_device(self, xp: ModuleType, device: Device):
        x = xp.asarray([1, 2, 3], device=device)
        assert get_device(expand_dims(x, axis=0)) == device

    def test_xp(self, xp: ModuleType):
        x = xp.asarray([1, 2, 3])
        y = expand_dims(x, axis=(0, 1, 2), xp=xp)
        assert y.shape == (1, 1, 1, 3)


@pytest.mark.filterwarnings(  # array_api_strictest
    "ignore:invalid value encountered:RuntimeWarning:array_api_strict"
)
@pytest.mark.filterwarnings(  # sparse
    "ignore:invalid value encountered:RuntimeWarning:sparse"
)
class TestIsClose:
    @pytest.mark.parametrize("swap", [False, True])
    @pytest.mark.parametrize(
        ("a", "b"),
        [
            (0.0, 0.0),
            (1.0, 1.0),
            (1.0, 2.0),
            (1.0, -1.0),
            (100.0, 101.0),
            (0, 0),
            (1, 1),
            (1, 2),
            (1, -1),
            (1.0 + 1j, 1.0 + 1j),
            (1.0 + 1j, 1.0 - 1j),
            (float("inf"), float("inf")),
            (float("inf"), 100.0),
            (float("inf"), float("-inf")),
            (float("-inf"), float("-inf")),
            (float("nan"), float("nan")),
            (float("nan"), 100.0),
            (1e6, 1e6 + 1),  # True - within rtol
            (1e6, 1e6 + 100),  # False - outside rtol
            (1e-6, 1.1e-6),  # False - outside atol
            (1e-7, 1.1e-7),  # True - outside atol
            (1e6 + 0j, 1e6 + 1j),  # True - within rtol
            (1e6 + 0j, 1e6 + 100j),  # False - outside rtol
        ],
    )
    def test_basic(self, a: float, b: float, swap: bool, xp: ModuleType):
        if swap:
            b, a = a, b
        a_xp = xp.asarray(a)
        b_xp = xp.asarray(b)

        xp_assert_equal(isclose(a_xp, b_xp), xp.asarray(np.isclose(a, b)))

        with warnings.catch_warnings():
            warnings.simplefilter("ignore")
            ar_np = a * np.arange(10)
            br_np = b * np.arange(10)
            ar_xp = xp.asarray(ar_np)
            br_xp = xp.asarray(br_np)

        xp_assert_equal(isclose(ar_xp, br_xp), xp.asarray(np.isclose(ar_np, br_np)))

    @pytest.mark.parametrize("dtype", ["float32", "int32"])
    def test_broadcast(self, dtype: str, xp: ModuleType):
        dtype = getattr(xp, dtype)
        a = xp.asarray([1, 2, 3], dtype=dtype)
        b = xp.asarray([[1], [5]], dtype=dtype)
        actual = isclose(a, b)
        expect = xp.asarray(
            [[True, False, False], [False, False, False]], dtype=xp.bool
        )

        xp_assert_equal(actual, expect)

    def test_some_inf(self, xp: ModuleType):
        a = xp.asarray([0.0, 1.0, xp.inf, xp.inf, xp.inf])
        b = xp.asarray([1e-9, 1.0, xp.inf, -xp.inf, 2.0])
        actual = isclose(a, b)
        xp_assert_equal(actual, xp.asarray([True, True, True, False, False]))

    def test_equal_nan(self, xp: ModuleType):
        a = xp.asarray([xp.nan, xp.nan, 1.0])
        b = xp.asarray([xp.nan, 1.0, xp.nan])
        xp_assert_equal(isclose(a, b), xp.asarray([False, False, False]))
        xp_assert_equal(isclose(a, b, equal_nan=True), xp.asarray([True, False, False]))

    @pytest.mark.parametrize("dtype", ["float32", "complex64", "int32"])
    def test_tolerance(self, dtype: str, xp: ModuleType):
        dtype = getattr(xp, dtype)
        a = xp.asarray([100, 100], dtype=dtype)
        b = xp.asarray([101, 102], dtype=dtype)
        xp_assert_equal(isclose(a, b), xp.asarray([False, False]))
        xp_assert_equal(isclose(a, b, atol=1), xp.asarray([True, False]))
        xp_assert_equal(isclose(a, b, rtol=0.01), xp.asarray([True, False]))

        # Attempt to trigger division by 0 in rtol on int dtype
        xp_assert_equal(isclose(a, b, rtol=0), xp.asarray([False, False]))
        xp_assert_equal(isclose(a, b, atol=1, rtol=0), xp.asarray([True, False]))

    @pytest.mark.parametrize("dtype", ["int8", "uint8"])
    def test_tolerance_integer_overflow(self, dtype: str, xp: ModuleType):
        """1/rtol is too large for dtype"""
        a = xp.asarray([100, 100], dtype=getattr(xp, dtype))
        b = xp.asarray([100, 101], dtype=getattr(xp, dtype))
        xp_assert_equal(isclose(a, b), xp.asarray([True, False]))

    def test_very_small_numbers(self, xp: ModuleType):
        a = xp.asarray([1e-9, 1e-9])
        b = xp.asarray([1.0001e-9, 1.00001e-9])
        # Difference is below default atol
        xp_assert_equal(isclose(a, b), xp.asarray([True, True]))
        # Use only rtol
        xp_assert_equal(isclose(a, b, atol=0), xp.asarray([False, True]))
        xp_assert_equal(isclose(a, b, atol=0, rtol=0), xp.asarray([False, False]))

    def test_bool_dtype(self, xp: ModuleType):
        a = xp.asarray([False, True, False])
        b = xp.asarray([True, True, False])
        xp_assert_equal(isclose(a, b), xp.asarray([False, True, True]))
        xp_assert_equal(isclose(a, b, atol=1), xp.asarray([True, True, True]))
        xp_assert_equal(isclose(a, b, atol=2), xp.asarray([True, True, True]))
        xp_assert_equal(isclose(a, b, rtol=1), xp.asarray([True, True, True]))
        xp_assert_equal(isclose(a, b, rtol=2), xp.asarray([True, True, True]))

        # Test broadcasting
        xp_assert_equal(
            isclose(a, xp.asarray(True), atol=1), xp.asarray([True, True, True])
        )
        xp_assert_equal(
            isclose(xp.asarray(True), b, atol=1), xp.asarray([True, True, True])
        )

    @pytest.mark.skip_xp_backend(Backend.SPARSE, reason="index by sparse array")
    @pytest.mark.skip_xp_backend(Backend.ARRAY_API_STRICTEST, reason="unknown shape")
    def test_none_shape(self, xp: ModuleType):
        a = xp.asarray([1, 5, 0])
        b = xp.asarray([1, 4, 2])
        b = b[a < 5]
        a = a[a < 5]
        xp_assert_equal(isclose(a, b), xp.asarray([True, False]))

    @pytest.mark.skip_xp_backend(Backend.SPARSE, reason="index by sparse array")
    @pytest.mark.skip_xp_backend(Backend.ARRAY_API_STRICTEST, reason="unknown shape")
    def test_none_shape_bool(self, xp: ModuleType):
        a = xp.asarray([True, True, False])
        b = xp.asarray([True, False, True])
        b = b[a]
        a = a[a]
        xp_assert_equal(isclose(a, b), xp.asarray([True, False]))

    @pytest.mark.skip_xp_backend(Backend.NUMPY_READONLY, reason="xp=xp")
    def test_python_scalar(self, xp: ModuleType):
        a = xp.asarray([0.0, 0.1], dtype=xp.float32)
        xp_assert_equal(isclose(a, 0.0), xp.asarray([True, False]))
        xp_assert_equal(isclose(0.0, a), xp.asarray([True, False]))

        a = xp.asarray([0, 1], dtype=xp.int16)
        xp_assert_equal(isclose(a, 0), xp.asarray([True, False]))
        xp_assert_equal(isclose(0, a), xp.asarray([True, False]))

        xp_assert_equal(isclose(0, 0, xp=xp), xp.asarray(True))
        xp_assert_equal(isclose(0, 1, xp=xp), xp.asarray(False))

    def test_all_python_scalars(self):
        with pytest.raises(TypeError, match="Unrecognized"):
            _ = isclose(0, 0)

    def test_xp(self, xp: ModuleType):
        a = xp.asarray([0.0, 0.0])
        b = xp.asarray([1e-9, 1e-4])
        xp_assert_equal(isclose(a, b, xp=xp), xp.asarray([True, False]))

    @pytest.mark.parametrize("equal_nan", [True, False])
    def test_device(self, xp: ModuleType, device: Device, equal_nan: bool):
        a = xp.asarray([0.0, 0.0, xp.nan], device=device)
        b = xp.asarray([1e-9, 1e-4, xp.nan], device=device)
        res = isclose(a, b, equal_nan=equal_nan)
        assert get_device(res) == device

    def test_array_on_device_with_scalar(self, xp: ModuleType, device: Device):
        a = xp.asarray([0.01, 0.5, 0.8, 0.9, 1.00001], device=device)
        b = 1
        res = isclose(a, b)
        assert get_device(res) == device
        xp_assert_equal(res, xp.asarray([False, False, False, False, True]))

        a = 0.1
        b = xp.asarray([0.01, 0.5, 0.8, 0.9, 0.100001], device=device)
        res = isclose(a, b)
        assert get_device(res) == device
        xp_assert_equal(res, xp.asarray([False, False, False, False, True]))


class TestKron:
    def test_basic(self, xp: ModuleType):
        # Using 0-dimensional array
        a = xp.asarray(1)
        b = xp.asarray([[1, 2], [3, 4]])
        xp_assert_equal(kron(a, b), b)
        xp_assert_equal(kron(b, a), b)

        # Using 1-dimensional array
        a = xp.asarray([3])
        b = xp.asarray([[1, 2], [3, 4]])
        k = xp.asarray([[3, 6], [9, 12]])
        xp_assert_equal(kron(a, b), k)
        xp_assert_equal(kron(b, a), k)

        # Using 3-dimensional array
        a = xp.asarray([[[1]], [[2]]])
        b = xp.asarray([[1, 2], [3, 4]])
        k = xp.asarray([[[1, 2], [3, 4]], [[2, 4], [6, 8]]])
        xp_assert_equal(kron(a, b), k)
        xp_assert_equal(kron(b, a), k)

    def test_kron_smoke(self, xp: ModuleType):
        a = xp.ones((3, 3))
        b = xp.ones((3, 3))
        k = xp.ones((9, 9))

        xp_assert_equal(kron(a, b), k)

    @pytest.mark.parametrize(
        ("shape_a", "shape_b"),
        [
            ((1, 1), (1, 1)),
            ((1, 2, 3), (4, 5, 6)),
            ((2, 2), (2, 2, 2)),
            ((1, 0), (1, 1)),
            ((2, 0, 2), (2, 2)),
            ((2, 0, 0, 2), (2, 0, 2)),
        ],
    )
    def test_kron_shape(
        self, xp: ModuleType, shape_a: tuple[int, ...], shape_b: tuple[int, ...]
    ):
        a = xp.ones(shape_a)
        b = xp.ones(shape_b)
        normalised_shape_a = xp.asarray(
            (1,) * max(0, len(shape_b) - len(shape_a)) + shape_a
        )
        normalised_shape_b = xp.asarray(
            (1,) * max(0, len(shape_a) - len(shape_b)) + shape_b
        )
        expected_shape = tuple(
            int(dim) for dim in xp.multiply(normalised_shape_a, normalised_shape_b)
        )

        k = kron(a, b)
        assert k.shape == expected_shape

    def test_python_scalar(self, xp: ModuleType):
        a = 1
        # Test no dtype promotion to xp.asarray(a); use b.dtype
        b = xp.asarray([[1, 2], [3, 4]], dtype=xp.int16)
        xp_assert_equal(kron(a, b), b)
        xp_assert_equal(kron(b, a), b)
        xp_assert_equal(kron(1, 1, xp=xp), xp.asarray(1))

    def test_all_python_scalars(self):
        with pytest.raises(TypeError, match="Unrecognized"):
            _ = kron(1, 1)

    def test_device(self, xp: ModuleType, device: Device):
        x1 = xp.asarray([1, 2, 3], device=device)
        x2 = xp.asarray([4, 5], device=device)
        assert get_device(kron(x1, x2)) == device

    def test_xp(self, xp: ModuleType):
        a = xp.ones((3, 3))
        b = xp.ones((3, 3))
        k = xp.ones((9, 9))
        xp_assert_equal(kron(a, b, xp=xp), k)


class TestNanToNum:
    def test_bool(self, xp: ModuleType) -> None:
        a = xp.asarray([True])
        xp_assert_equal(nan_to_num(a, xp=xp), a)

    def test_scalar_pos_inf(self, xp: ModuleType, infinity: float) -> None:
        a = xp.inf
        xp_assert_equal(nan_to_num(a, xp=xp), xp.asarray(infinity))

    def test_scalar_neg_inf(self, xp: ModuleType, infinity: float) -> None:
        a = -xp.inf
        xp_assert_equal(nan_to_num(a, xp=xp), -xp.asarray(infinity))

    def test_scalar_nan(self, xp: ModuleType) -> None:
        a = xp.nan
        xp_assert_equal(nan_to_num(a, xp=xp), xp.asarray(0.0))

    def test_real(self, xp: ModuleType, infinity: float) -> None:
        a = xp.asarray([xp.inf, -xp.inf, xp.nan, -128, 128])
        xp_assert_equal(
            nan_to_num(a, xp=xp),
            xp.asarray(
                [
                    infinity,
                    -infinity,
                    0.0,
                    -128,
                    128,
                ]
            ),
        )

    def test_complex(self, xp: ModuleType, infinity: float) -> None:
        a = xp.asarray(
            [
                complex(xp.inf, xp.nan),
                xp.nan,
                complex(xp.nan, xp.inf),
            ]
        )
        xp_assert_equal(
            nan_to_num(a),
            xp.asarray([complex(infinity, 0), complex(0, 0), complex(0, infinity)]),
        )

    def test_empty_array(self, xp: ModuleType) -> None:
        a = xp.asarray([], dtype=xp.float32)  # forced dtype due to torch
        xp_assert_equal(nan_to_num(a, xp=xp), a)
        assert xp.isdtype(nan_to_num(a, xp=xp).dtype, xp.float32)

    @pytest.mark.parametrize(
        ("in_vals", "fill_value", "out_vals"),
        [
            ([1, 2, np.nan, 4], 3, [1.0, 2.0, 3.0, 4.0]),
            ([1, 2, np.nan, 4], 3.0, [1.0, 2.0, 3.0, 4.0]),
            (
                [
                    complex(1, 1),
                    complex(2, 2),
                    complex(np.nan, 0),
                    complex(4, 4),
                ],
                3,
                [
                    complex(1.0, 1.0),
                    complex(2.0, 2.0),
                    complex(3.0, 0.0),
                    complex(4.0, 4.0),
                ],
            ),
            (
                [
                    complex(1, 1),
                    complex(2, 2),
                    complex(0, np.nan),
                    complex(4, 4),
                ],
                3.0,
                [
                    complex(1.0, 1.0),
                    complex(2.0, 2.0),
                    complex(0.0, 3.0),
                    complex(4.0, 4.0),
                ],
            ),
            (
                [
                    complex(1, 1),
                    complex(2, 2),
                    complex(np.nan, np.nan),
                    complex(4, 4),
                ],
                3.0,
                [
                    complex(1.0, 1.0),
                    complex(2.0, 2.0),
                    complex(3.0, 3.0),
                    complex(4.0, 4.0),
                ],
            ),
        ],
    )
    def test_fill_value_success(
        self,
        xp: ModuleType,
        in_vals: Array,
        fill_value: int | float,
        out_vals: Array,
    ) -> None:
        a = xp.asarray(in_vals)
        xp_assert_equal(
            nan_to_num(a, fill_value=fill_value, xp=xp),
            xp.asarray(out_vals),
        )

    def test_fill_value_failure(self, xp: ModuleType) -> None:
        a = xp.asarray(
            [
                complex(1, 1),
                complex(xp.nan, xp.nan),
                complex(3, 3),
            ]
        )
        with pytest.raises(
            TypeError,
            match="Complex fill values are not supported",
        ):
            _ = nan_to_num(
                a,
                fill_value=complex(2, 2),  # type: ignore[arg-type] # pyright: ignore[reportArgumentType]
                xp=xp,
            )


class TestNUnique:
    def test_simple(self, xp: ModuleType):
        a = xp.asarray([[1, 1], [0, 2], [2, 2]])
        xp_assert_equal(nunique(a), xp.asarray(3))

    def test_empty(self, xp: ModuleType):
        a = xp.asarray([])
        xp_assert_equal(nunique(a), xp.asarray(0))

    def test_size1(self, xp: ModuleType):
        a = xp.asarray([123])
        xp_assert_equal(nunique(a), xp.asarray(1))

    def test_all_equal(self, xp: ModuleType):
        a = xp.asarray([123, 123, 123])
        xp_assert_equal(nunique(a), xp.asarray(1))

    @pytest.mark.xfail_xp_backend(Backend.DASK, reason="No equal_nan kwarg in unique")
    @pytest.mark.xfail_xp_backend(Backend.SPARSE, reason="sparse#855")
    def test_nan(self, xp: ModuleType, library: Backend):
        if library.like(Backend.NUMPY) and NUMPY_VERSION < (1, 24):
            pytest.xfail("NumPy <1.24 has no equal_nan kwarg in unique")

        # Each NaN is counted separately
        a = xp.asarray([xp.nan, 123.0, xp.nan])
        xp_assert_equal(nunique(a), xp.asarray(3))

    @pytest.mark.parametrize("size", [0, 1, 2])
    def test_device(self, xp: ModuleType, device: Device, size: int):
        a = xp.asarray([0.0] * size, device=device)
        assert get_device(nunique(a)) == device

    def test_xp(self, xp: ModuleType):
        a = xp.asarray([[1, 1], [0, 2], [2, 2]])
        xp_assert_equal(nunique(a, xp=xp), xp.asarray(3))


class TestPad:
    def test_simple(self, xp: ModuleType):
        a = xp.asarray([1, 2, 3])
        padded = pad(a, 2)
        xp_assert_equal(padded, xp.asarray([0, 0, 1, 2, 3, 0, 0]))

    @pytest.mark.xfail_xp_backend(
        Backend.SPARSE, reason="constant_values can only be equal to fill value"
    )
    def test_fill_value(self, xp: ModuleType):
        a = xp.asarray([1, 2, 3])
        padded = pad(a, 2, constant_values=42)
        xp_assert_equal(padded, xp.asarray([42, 42, 1, 2, 3, 42, 42]))

    def test_ndim(self, xp: ModuleType):
        a = xp.asarray(np.reshape(np.arange(2 * 3 * 4), (2, 3, 4)))
        padded = pad(a, 2)
        assert padded.shape == (6, 7, 8)

    def test_mode_not_implemented(self, xp: ModuleType):
        a = xp.asarray([1, 2, 3])
        with pytest.raises(NotImplementedError, match="Only `'constant'`"):
            _ = pad(a, 2, mode="edge")  # type: ignore[arg-type]  # pyright: ignore[reportArgumentType]

    def test_device(self, xp: ModuleType, device: Device):
        a = xp.asarray(0.0, device=device)
        assert get_device(pad(a, 2)) == device

    def test_xp(self, xp: ModuleType):
        padded = pad(xp.asarray(0), 1, xp=xp)
        xp_assert_equal(padded, xp.asarray(0))

    def test_tuple_width(self, xp: ModuleType):
        a = xp.asarray(np.reshape(np.arange(12), (3, 4)))
        padded = pad(a, (1, 0))
        assert padded.shape == (4, 5)

        padded = pad(a, (1, 2))
        assert padded.shape == (6, 7)

        with pytest.raises((ValueError, RuntimeError)):
            _ = pad(a, [(1, 2, 3)])  # type: ignore[list-item]  # pyright: ignore[reportArgumentType]

    def test_sequence_of_tuples_width(self, xp: ModuleType):
        a = xp.asarray(np.reshape(np.arange(12), (3, 4)))

        padded = pad(a, ((1, 0), (0, 2)))
        assert padded.shape == (4, 6)
        padded = pad(a, ((1, 0), (0, 0)))
        assert padded.shape == (4, 4)


assume_unique = pytest.mark.parametrize(
    "assume_unique",
    [
        True,
        pytest.param(
            False,
            marks=pytest.mark.xfail_xp_backend(
                Backend.DASK, reason="NaN-shaped arrays"
            ),
        ),
    ],
)


@pytest.mark.xfail_xp_backend(Backend.SPARSE, reason="no argsort")
@pytest.mark.skip_xp_backend(Backend.ARRAY_API_STRICTEST, reason="no unique_values")
class TestSetDiff1D:
    @pytest.mark.xfail_xp_backend(Backend.DASK, reason="NaN-shaped arrays")
    @pytest.mark.xfail_xp_backend(
        Backend.TORCH, reason="index_select not implemented for uint32"
    )
    @pytest.mark.xfail_xp_backend(
        Backend.TORCH_GPU, reason="index_select not implemented for uint32"
    )
    def test_setdiff1d(self, xp: ModuleType):
        x1 = xp.asarray([6, 5, 4, 7, 1, 2, 7, 4])
        x2 = xp.asarray([2, 4, 3, 3, 2, 1, 5])

        expected = xp.asarray([6, 7])
        actual = setdiff1d(x1, x2)
        xp_assert_equal(actual, expected)

        x1 = xp.arange(21)
        x2 = xp.arange(19)
        expected = xp.asarray([19, 20])
        actual = setdiff1d(x1, x2)
        xp_assert_equal(actual, expected)

        xp_assert_equal(setdiff1d(xp.empty(0), xp.empty(0)), xp.empty(0))
        x1 = xp.empty(0, dtype=xp.uint32)
        x2 = x1
        assert xp.isdtype(setdiff1d(x1, x2).dtype, xp.uint32)

    def test_assume_unique(self, xp: ModuleType):
        x1 = xp.asarray([3, 2, 1])
        x2 = xp.asarray([7, 5, 2])
        expected = xp.asarray([3, 1])
        actual = setdiff1d(x1, x2, assume_unique=True)
        xp_assert_equal(actual, expected)

    @assume_unique
    @pytest.mark.parametrize("shape1", [(), (1,), (1, 1)])
    @pytest.mark.parametrize("shape2", [(), (1,), (1, 1)])
    def test_shapes(
        self,
        request: pytest.FixtureRequest,
        assume_unique: bool,
        shape1: tuple[int, ...],
        shape2: tuple[int, ...],
        xp: ModuleType,
    ):
        x1 = xp.zeros(shape1)
        x2 = xp.zeros(shape2)

        if is_jax_namespace(xp) and assume_unique and shape1 != (1,):
            xfail(request=request, reason="jax#32335 fixed with jax>=0.8.0")

        actual = setdiff1d(x1, x2, assume_unique=assume_unique)
        xp_assert_equal(actual, xp.empty((0,)))

    @assume_unique
    @pytest.mark.skip_xp_backend(Backend.NUMPY_READONLY, reason="xp=xp")
    def test_python_scalar(
        self, request: pytest.FixtureRequest, xp: ModuleType, assume_unique: bool
    ):
        # Test no dtype promotion to xp.asarray(x2); use x1.dtype
        x1 = xp.asarray([3, 1, 2], dtype=xp.int16)
        x2 = 3
        actual = setdiff1d(x1, x2, assume_unique=assume_unique)
        xp_assert_equal(actual, xp.asarray([1, 2], dtype=xp.int16))

        if is_jax_namespace(xp) and assume_unique:
            xfail(request=request, reason="jax#32335 fixed with jax>=0.8.0")

        actual = setdiff1d(x2, x1, assume_unique=assume_unique)
        xp_assert_equal(actual, xp.asarray([], dtype=xp.int16))

        xp_assert_equal(
            setdiff1d(0, 0, assume_unique=assume_unique, xp=xp),
            xp.asarray([0])[:0],  # Default int dtype for backend
        )

    @pytest.mark.parametrize("assume_unique", [True, False])
    def test_all_python_scalars(self, assume_unique: bool):
        with pytest.raises(TypeError, match="Unrecognized"):
            _ = setdiff1d(0, 0, assume_unique=assume_unique)

    @assume_unique
    @pytest.mark.skip_xp_backend(
        Backend.TORCH, reason="device='meta' does not support unknown shapes"
    )
    def test_device(self, xp: ModuleType, device: Device, assume_unique: bool):
        x1 = xp.asarray([3, 8, 20], device=device)
        x2 = xp.asarray([2, 3, 4], device=device)
        assert get_device(setdiff1d(x1, x2, assume_unique=assume_unique)) == device

    @pytest.mark.skip_xp_backend(Backend.NUMPY_READONLY, reason="xp=xp")
    def test_xp(self, xp: ModuleType):
        x1 = xp.asarray([3, 8, 20])
        x2 = xp.asarray([2, 3, 4])
        expected = xp.asarray([8, 20])
        actual = setdiff1d(x1, x2, assume_unique=True, xp=xp)
        xp_assert_equal(actual, expected)


class TestSinc:
    def test_simple(self, xp: ModuleType):
        xp_assert_equal(sinc(xp.asarray(0.0)), xp.asarray(1.0))
        x = xp.asarray(np.linspace(-1, 1, 100))
        w = sinc(x)
        # check symmetry
        xp_assert_close(w, xp.flip(w, axis=0))

    @pytest.mark.parametrize("x", [0, 1 + 3j])
    def test_dtype(self, xp: ModuleType, x: int | complex):
        with pytest.raises(ValueError, match="real floating data type"):
            _ = sinc(xp.asarray(x))

    def test_3d(self, xp: ModuleType):
        x = np.arange(18, dtype=np.float64).reshape((3, 3, 2))
        expected = np.zeros_like(x)
        expected[0, 0, 0] = 1
        x = xp.asarray(x)
        expected = xp.asarray(expected)
        xp_assert_close(sinc(x), expected, atol=1e-15)

    def test_device(self, xp: ModuleType, device: Device):
        x = xp.asarray(0.0, device=device)
        assert get_device(sinc(x)) == device

    def test_xp(self, xp: ModuleType):
        xp_assert_equal(sinc(xp.asarray(0.0), xp=xp), xp.asarray(1.0))


class TestPartition:
    @classmethod
    def _assert_valid_partition(
        cls,
        x_np: np.ndarray | None,
        k: int,
        y: Array,
        xp: ModuleType,
        axis: int | None = -1,
    ):
        """
        x_np : input array
        k : int
        y : output array returned by the partition function to test
        """
        if x_np is not None:
            assert y.shape == np.partition(x_np, k, axis=axis).shape
        if y.ndim != 1 and axis == 0:
            assert isinstance(y.shape[1], int)
            for i in range(y.shape[1]):
                cls._assert_valid_partition(None, k, y[:, i, ...], xp, axis=0)
        elif y.ndim != 1:
            assert axis is not None
            axis = axis - 1 if axis != -1 else -1
            assert isinstance(y.shape[0], int)
            for i in range(y.shape[0]):
                cls._assert_valid_partition(None, k, y[i, ...], xp, axis=axis)
        else:
            if k > 0:
                assert xp.max(y[:k]) <= y[k]
            assert y[k] <= xp.min(y[k:])

    @classmethod
    def _partition(cls, x: np.ndarray, k: int, xp: ModuleType, axis: int | None = -1):
        return partition(xp.asarray(x), k, axis=axis)

    def _test_1d(self, xp: ModuleType):
        rng = np.random.default_rng()
        for n in [2, 3, 4, 5, 7, 10, 20, 50, 100, 1_000]:
            k = int(rng.integers(n))
            x1 = rng.integers(n, size=n)
            y = self._partition(x1, k, xp)
            self._assert_valid_partition(x1, k, y, xp)
            x2 = rng.random(n)
            y = self._partition(x2, k, xp)
            self._assert_valid_partition(x2, k, y, xp)

    def _test_nd(self, xp: ModuleType, ndim: int):
        rng = np.random.default_rng()

        for n in [2, 3, 5, 10, 20, 100]:
            base_shape = [int(v) for v in rng.integers(1, 4, size=ndim)]
            k = int(rng.integers(n))

            for i in range(ndim):
                shape = base_shape[:]
                shape[i] = n
                x = rng.integers(n, size=tuple(shape))
                y = self._partition(x, k, xp, axis=i)
                self._assert_valid_partition(x, k, y, xp, axis=i)

            z = rng.random(tuple(base_shape))
            k = int(rng.integers(z.size))
            y = self._partition(z, k, xp, axis=None)
            self._assert_valid_partition(z, k, y, xp, axis=None)

    def _test_input_validation(self, xp: ModuleType):
        with pytest.raises(TypeError):
            _ = self._partition(np.asarray(1), 1, xp)
        with pytest.raises(ValueError, match="out of bounds"):
            _ = self._partition(np.asarray([1, 2]), 3, xp)

    def test_1d(self, xp: ModuleType):
        self._test_1d(xp)

    @pytest.mark.parametrize("ndim", [2, 3, 4])
    def test_nd(self, xp: ModuleType, ndim: int):
        self._test_nd(xp, ndim)

    def test_input_validation(self, xp: ModuleType):
        self._test_input_validation(xp)


@pytest.mark.xfail_xp_backend(Backend.SPARSE, reason="no argsort")
class TestArgpartition(TestPartition):
    @classmethod
    @override
    def _partition(cls, x: np.ndarray, k: int, xp: ModuleType, axis: int | None = -1):
        arr = xp.asarray(x)
        indices = argpartition(arr, k, axis=axis)
        if axis is None:
            arr = xp.reshape(arr, shape=(-1,))
            return arr[indices]
        if arr.ndim == 1:
            return arr[indices]
        return cls._take_along_axis(arr, indices, axis=axis, xp=xp)

    @classmethod
    def _take_along_axis(cls, arr: Array, indices: Array, axis: int, xp: ModuleType):
        if hasattr(xp, "take_along_axis"):
            return xp.take_along_axis(arr, indices, axis=axis)
        if arr.ndim == 1:
            return arr[indices]
        if axis == 0:
            assert isinstance(arr.shape[1], int)
            arrs = []
            for i in range(arr.shape[1]):
                arrs.append(
                    cls._take_along_axis(
                        arr[:, i, ...], indices[:, i, ...], axis=0, xp=xp
                    )
                )
            return xp.stack(arrs, axis=1)
        axis = axis - 1 if axis != -1 else -1
        assert isinstance(arr.shape[0], int)
        arrs = []
        for i in range(arr.shape[0]):
            arrs.append(
                cls._take_along_axis(arr[i, ...], indices[i, ...], axis=axis, xp=xp)
            )
        return xp.stack(arrs, axis=0)

    @override
    def test_1d(self, xp: ModuleType):
        self._test_1d(xp)

    @pytest.mark.parametrize("ndim", [2, 3, 4])
    @override
    def test_nd(self, xp: ModuleType, ndim: int):
        self._test_nd(xp, ndim)

    @override
    def test_input_validation(self, xp: ModuleType):
        self._test_input_validation(xp)


@pytest.mark.xfail_xp_backend(Backend.SPARSE, reason="no unique_inverse")
class TestIsIn:
    def test_simple(self, xp: ModuleType, library: Backend):
        if library.like(Backend.NUMPY) and NUMPY_VERSION < (1, 24):
            pytest.xfail("NumPy <1.24 has no kind kwarg in isin")

        b = xp.asarray([1, 2, 3, 4])

        # `a` with 1 dimension
        a = xp.asarray([1, 3, 6, 10])
        expected = xp.asarray([True, True, False, False])
        res = isin(a, b)
        xp_assert_equal(res, expected)

        # `a` with 2 dimensions
        a = xp.asarray([[0, 2], [4, 6]])
        expected = xp.asarray([[False, True], [True, False]])
        res = isin(a, b)
        xp_assert_equal(res, expected)

    def test_device(self, xp: ModuleType, device: Device, library: Backend):
        if library.like(Backend.NUMPY) and NUMPY_VERSION < (1, 24):
            pytest.xfail("NumPy <1.24 has no kind kwarg in isin")

        a = xp.asarray([1, 3, 6], device=device)
        b = xp.asarray([1, 2, 3], device=device)
        assert get_device(isin(a, b)) == device

    def test_assume_unique_and_invert(
        self, xp: ModuleType, device: Device, library: Backend
    ):
        if library.like(Backend.NUMPY) and NUMPY_VERSION < (1, 24):
            pytest.xfail("NumPy <1.24 has no kind kwarg in isin")

        a = xp.asarray([0, 3, 6, 10], device=device)
        b = xp.asarray([1, 2, 3, 10], device=device)
        expected = xp.asarray([True, False, True, False])
        res = isin(a, b, assume_unique=True, invert=True)
        assert get_device(res) == device
        xp_assert_equal(res, expected)

    def test_kind(self, xp: ModuleType, library: Backend):
        if library.like(Backend.NUMPY) and NUMPY_VERSION < (1, 24):
            pytest.xfail("NumPy <1.24 has no kind kwarg in isin")

        a = xp.asarray([0, 3, 6, 10])
        b = xp.asarray([1, 2, 3, 10])
        expected = xp.asarray([False, True, False, True])
        res = isin(a, b, kind="sort")
        xp_assert_equal(res, expected)


<<<<<<< HEAD
def _apply_over_batch(*argdefs: tuple[str, int]) -> Any:
    """
    Factory for decorator that applies a function over batched arguments.

    Copied (with light simplifications) from `scipy._lib._util`.

    Array arguments may have any number of core dimensions (typically 0,
    1, or 2) and any broadcastable batch shapes. There may be any
    number of array outputs of any number of dimensions. Assumptions
    right now - which are satisfied by all functions of interest in `linalg` -
    are that all array inputs are consecutive keyword or positional arguments,
    and that the wrapped function returns either a single array or a tuple of
    arrays. It's only as general as it needs to be right now - it can be extended.

    Parameters
    ----------
    *argdefs : tuple of (str, int)
        Definitions of array arguments: the keyword name of the argument, and
        the number of core dimensions.

    Example:
    --------
    `linalg.eig` accepts two matrices as the first two arguments `a` and `b`, where
    `b` is optional, and returns one array or a tuple of arrays, depending on the
    values of other positional or keyword arguments. To generate a wrapper that applies
    the function over batches of `a` and optionally `b` :

    >>> _apply_over_batch(('a', 2), ('b', 2))
    """
    names, ndims = list(zip(*argdefs, strict=True))
    n_arrays = len(names)

    def decorator(f: Any) -> Any:
        def wrapper(
            *args_tuple: tuple[Any] | None,
            **kwargs: dict[str, Any] | None,
        ) -> Any:
            args = list(args_tuple)

            # Ensure all arrays in `arrays`, other arguments in `other_args`/`kwargs`
            arrays, other_args = args[:n_arrays], args[n_arrays:]
            for i, name in enumerate(names):
                if name in kwargs:
                    if i + 1 <= len(args):
                        message = (
                            f"{f.__name__}() got multiple values for argument `{name}`."
                        )
                        raise ValueError(message)
                    arrays.append(kwargs.pop(name))  # type: ignore[arg-type] # pyright: ignore[reportArgumentType]

            xp = array_namespace(*arrays)  # type: ignore[arg-type] # pyright: ignore[reportArgumentType]

            # Determine core and batch shapes
            batch_shapes = []
            core_shapes = []
            for i, (array, ndim) in enumerate(zip(arrays, ndims, strict=True)):
                array = None if array is None else xp.asarray(array)  # noqa: PLW2901
                shape = () if array is None else array.shape
                arrays[i] = array
                batch_shapes.append(shape[:-ndim] if ndim > 0 else shape)
                core_shapes.append(shape[-ndim:] if ndim > 0 else ())

            # Early exit if call is not batched
            if not any(batch_shapes):
                return f(*arrays, *other_args, **kwargs)

            # Determine broadcasted batch shape
            batch_shape = np.broadcast_shapes(*batch_shapes)  # Gives OK error message

            # Broadcast arrays to appropriate shape
            for i, (array, core_shape) in enumerate(
                zip(arrays, core_shapes, strict=True)
            ):
                if array is None:
                    continue
                arrays[i] = xp.broadcast_to(array, batch_shape + core_shape)

            # Main loop
            results = []
            for index in np.ndindex(batch_shape):
                result = f(
                    *(
                        (array[index] if array is not None else None)
                        for array in arrays
                    ),
                    *other_args,
                    **kwargs,
                )
                # Assume `result` is either a tuple or single array. This is easily
                # generalized by allowing the contributor to pass an `unpack_result`
                # callable to the decorator factory.
                result = (result,) if not isinstance(result, tuple) else result
                results.append(result)
            results = list(zip(*results, strict=True))

            # Reshape results
            for i, result in enumerate(results):
                result = xp.stack(result)  # noqa: PLW2901
                core_shape = result.shape[1:]
                results[i] = xp.reshape(result, batch_shape + core_shape)

            # Assume `result` should be a single array if there is only one element or
            # a `tuple` otherwise. This is easily generalized by allowing the
            # contributor to pass an `pack_result` callable to the decorator factory.
            return results[0] if len(results) == 1 else results

        return wrapper

    return decorator


@_apply_over_batch(("a", 1), ("v", 1))  # type: ignore[misc]
def xp_searchsorted(
    a: Array,
    v: Array,
    side: Literal["left", "right"],
    xp: ModuleType,
) -> Array:
    return xp.searchsorted(xp.asarray(a), xp.asarray(v), side=side)


@pytest.mark.skip_xp_backend(Backend.DASK, reason="no take_along_axis")
@pytest.mark.skip_xp_backend(Backend.SPARSE, reason="no searchsorted")
class TestSearchsorted:
    @pytest.mark.parametrize("side", ["left", "right"])
    @pytest.mark.parametrize("ties", [False, True])
    @pytest.mark.parametrize(
        "shape", [0, 1, 2, 10, 11, 1000, 10001, (2, 0), (0, 2), (2, 10), (2, 3, 11)]
    )
    @pytest.mark.parametrize("nans_x", [False, True])
    @pytest.mark.parametrize("infs_x", [False, True])
    def test_nd(
        self,
        side: Literal["left", "right"],
        ties: bool,
        shape: int | tuple[int],
        nans_x: bool,
        infs_x: bool,
        xp: ModuleType,
    ):
        if nans_x and is_torch_namespace(xp):
            pytest.skip("torch sorts NaNs differently")
        rng = np.random.default_rng(945298725498274853)
        x = rng.integers(5, size=shape) if ties else rng.random(shape)
        # float32 is to accommodate JAX - nextafter with `float64` is too small?
        x = np.asarray(x, dtype=np.float32)  # type:ignore[assignment]
        xr = np.nextafter(x, np.inf)
        xl = np.nextafter(x, -np.inf)
        x_ = np.asarray([-np.inf, np.inf, np.nan])
        x_ = np.broadcast_to(x_, (*x.shape[:-1], 3))
        y = rng.permuted(np.concatenate((xl, x, xr, x_), axis=-1), axis=-1)
        if nans_x:
            mask = rng.random(shape) < 0.1
            x[mask] = np.nan
        if infs_x:
            mask = rng.random(shape) < 0.1
            x[mask] = -np.inf
            mask = rng.random(shape) > 0.9
            x[mask] = np.inf
        x = np.sort(x, axis=-1)  # type:ignore[assignment]
        x, y = np.asarray(x, dtype=np.float64), np.asarray(y, dtype=np.float64)
        xp_default_int = xp.asarray(1).dtype
        if x.size == 0 and x.ndim > 0 and x.shape[-1] != 0:
            ref = xp.empty((*x.shape[:-1], y.shape[-1]), dtype=xp_default_int)
        else:
            ref = xp_searchsorted(x, y, side=side, xp=np)
            ref = xp.asarray(ref, dtype=xp_default_int)
        x, y = xp.asarray(x.copy()), xp.asarray(y.copy())
        res = searchsorted(x, y, side=side, xp=xp)
        xp_assert_equal(res, ref)
=======
@pytest.mark.skip_xp_backend(
    Backend.ARRAY_API_STRICTEST,
    reason="data_dependent_shapes flag for unique_values is disabled",
)
class TestUnion1d:
    def test_simple(self, xp: ModuleType):
        a = xp.asarray([-1, 1, 0])
        b = xp.asarray([2, -2, 0])
        expected = xp.asarray([-2, -1, 0, 1, 2])
        res = union1d(a, b)
        xp_assert_equal(res, expected)

    def test_2d(self, xp: ModuleType):
        a = xp.asarray([[-1, 1, 0], [1, 2, 0]])
        b = xp.asarray([[1, 0, 1], [-2, -1, 0]])
        expected = xp.asarray([-2, -1, 0, 1, 2])
        res = union1d(a, b)
        xp_assert_equal(res, expected)

    def test_3d(self, xp: ModuleType):
        a = xp.asarray([[[-1, 0], [1, 2]], [[-1, 0], [1, 2]]])
        b = xp.asarray([[[0, 1], [-1, 2]], [[1, -2], [0, 2]]])
        expected = xp.asarray([-2, -1, 0, 1, 2])
        res = union1d(a, b)
        xp_assert_equal(res, expected)

    @pytest.mark.skip_xp_backend(Backend.TORCH, reason="materialize 'meta' device")
    def test_device(self, xp: ModuleType, device: Device):
        a = xp.asarray([-1, 1, 0], device=device)
        b = xp.asarray([2, -2, 0], device=device)
        assert get_device(union1d(a, b)) == device
>>>>>>> 2eb0d8ef
<|MERGE_RESOLUTION|>--- conflicted
+++ resolved
@@ -1645,7 +1645,6 @@
         xp_assert_equal(res, expected)
 
 
-<<<<<<< HEAD
 def _apply_over_batch(*argdefs: tuple[str, int]) -> Any:
     """
     Factory for decorator that applies a function over batched arguments.
@@ -1816,7 +1815,8 @@
         x, y = xp.asarray(x.copy()), xp.asarray(y.copy())
         res = searchsorted(x, y, side=side, xp=xp)
         xp_assert_equal(res, ref)
-=======
+
+
 @pytest.mark.skip_xp_backend(
     Backend.ARRAY_API_STRICTEST,
     reason="data_dependent_shapes flag for unique_values is disabled",
@@ -1847,5 +1847,4 @@
     def test_device(self, xp: ModuleType, device: Device):
         a = xp.asarray([-1, 1, 0], device=device)
         b = xp.asarray([2, -2, 0], device=device)
-        assert get_device(union1d(a, b)) == device
->>>>>>> 2eb0d8ef
+        assert get_device(union1d(a, b)) == device