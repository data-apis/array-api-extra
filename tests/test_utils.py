<<<<<<< HEAD
=======
from types import ModuleType

import numpy as np
>>>>>>> 290ebb57
import pytest

from array_api_extra._lib import Backend
from array_api_extra._lib._testing import xp_assert_equal
<<<<<<< HEAD
from array_api_extra._lib._typing import Device, ModuleType
from array_api_extra._lib._utils import in1d

from .conftest import Library
=======
from array_api_extra._lib._utils._compat import device as get_device
from array_api_extra._lib._utils._helpers import in1d
from array_api_extra._lib._utils._typing import Array, Device
>>>>>>> 290ebb57

# mypy: disable-error-code=no-untyped-usage


class TestIn1D:
    @pytest.mark.skip_xp_backend(Backend.DASK_ARRAY, reason="no argsort")
    @pytest.mark.skip_xp_backend(Backend.SPARSE, reason="no unique_inverse, no device")
    # cover both code paths
    @pytest.mark.parametrize("n", [9, 15])
    def test_no_invert_assume_unique(self, xp: ModuleType, n: int):
        x1 = xp.asarray([3, 8, 20])
        x2 = xp.arange(n)
        expected = xp.asarray([True, True, False])
        actual = in1d(x1, x2)
        xp_assert_equal(actual, expected)

    @pytest.mark.skip_xp_backend(Backend.SPARSE, reason="no device")
    def test_device(self, xp: ModuleType, device: Device):
        x1 = xp.asarray([3, 8, 20], device=device)
        x2 = xp.asarray([2, 3, 4], device=device)
        assert get_device(in1d(x1, x2)) == device

<<<<<<< HEAD
    @pytest.mark.skip_xp_backend(Library.NUMPY_READONLY)
    @pytest.mark.skip_xp_backend(Library.SPARSE, reason="no arange, no device")
=======
    @pytest.mark.skip_xp_backend(Backend.SPARSE, reason="no arange, no device")
>>>>>>> 290ebb57
    def test_xp(self, xp: ModuleType):
        x1 = xp.asarray([1, 6])
        x2 = xp.arange(5)
        expected = xp.asarray([True, False])
        actual = in1d(x1, x2, xp=xp)
        xp_assert_equal(actual, expected)<|MERGE_RESOLUTION|>--- conflicted
+++ resolved
@@ -1,23 +1,12 @@
-<<<<<<< HEAD
-=======
 from types import ModuleType
 
-import numpy as np
->>>>>>> 290ebb57
 import pytest
 
 from array_api_extra._lib import Backend
 from array_api_extra._lib._testing import xp_assert_equal
-<<<<<<< HEAD
-from array_api_extra._lib._typing import Device, ModuleType
-from array_api_extra._lib._utils import in1d
-
-from .conftest import Library
-=======
 from array_api_extra._lib._utils._compat import device as get_device
 from array_api_extra._lib._utils._helpers import in1d
-from array_api_extra._lib._utils._typing import Array, Device
->>>>>>> 290ebb57
+from array_api_extra._lib._utils._typing import Device
 
 # mypy: disable-error-code=no-untyped-usage
 
@@ -40,12 +29,8 @@
         x2 = xp.asarray([2, 3, 4], device=device)
         assert get_device(in1d(x1, x2)) == device
 
-<<<<<<< HEAD
-    @pytest.mark.skip_xp_backend(Library.NUMPY_READONLY)
-    @pytest.mark.skip_xp_backend(Library.SPARSE, reason="no arange, no device")
-=======
+    @pytest.mark.skip_xp_backend(Backend.NUMPY_READONLY)
     @pytest.mark.skip_xp_backend(Backend.SPARSE, reason="no arange, no device")
->>>>>>> 290ebb57
     def test_xp(self, xp: ModuleType):
         x1 = xp.asarray([1, 6])
         x2 = xp.arange(5)
